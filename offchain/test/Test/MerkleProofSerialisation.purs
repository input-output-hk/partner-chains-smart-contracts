--- conflicted
+++ resolved
@@ -2,12 +2,8 @@
 
 import Contract.Prelude
 
-<<<<<<< HEAD
 import Contract.Numeric.BigNum as BigNum
-import Contract.PlutusData (PlutusData(..))
-=======
 import Contract.PlutusData (PlutusData(Constr, Integer, Bytes, List))
->>>>>>> e8e996c9
 import Contract.PlutusData as PlutusData
 import Contract.Prim.ByteArray as ByteArray
 import Data.Const (Const)
@@ -18,14 +14,8 @@
 import Test.Utils (WrappedTests, pureGroup)
 import Test.Utils as Test.Utils
 import TrustlessSidechain.FUELMintingPolicy
-<<<<<<< HEAD
-  ( CombinedMerkleProof(..)
-  , MerkleTreeEntry(..)
-=======
   ( CombinedMerkleProof(CombinedMerkleProof)
   , MerkleTreeEntry(MerkleTreeEntry)
-  , byteArrayToBech32BytesUnsafe
->>>>>>> e8e996c9
   )
 import TrustlessSidechain.MerkleTree
   ( MerkleProof(MerkleProof)

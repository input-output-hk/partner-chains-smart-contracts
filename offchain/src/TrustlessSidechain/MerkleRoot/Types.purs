--- conflicted
+++ resolved
@@ -13,53 +13,13 @@
 import Contract.Prelude
 
 import Contract.Numeric.BigNum as BigNum
-import Contract.PlutusData
-  ( class ToData
-  , PlutusData(Constr)
-  , toData
-  )
+import Contract.PlutusData (class ToData, PlutusData(Constr), toData)
 import Contract.Scripts (ValidatorHash)
 import Contract.Value (CurrencySymbol)
 import TrustlessSidechain.CommitteeATMSSchemes.Types (ATMSAggregateSignatures)
 import TrustlessSidechain.MerkleTree (RootHash)
 import TrustlessSidechain.SidechainParams (SidechainParams)
-<<<<<<< HEAD
-=======
-import TrustlessSidechain.Utils.Crypto
-  ( EcdsaSecp256k1PubKey
-  , EcdsaSecp256k1Signature
-  )
-import TrustlessSidechain.Utils.Data
-  ( productToData3
-  , productToData4
-  )
-
--- | `SignedMerkleRoot` is the redeemer for the minting policy.
-data SignedMerkleRoot = SignedMerkleRoot
-  { -- The new merkle root to insert.
-    merkleRoot ∷ RootHash
-  , -- Either `Just` the last merkle root (in the case it exists), or `Nothing`
-    -- if there is no such last merkle root (i.e., in the first transaction).
-    previousMerkleRoot ∷ Maybe RootHash
-  , -- Ordered as their corresponding public keys. In the case that not all the
-    -- committees' public keys signed the message, the length of this list will be
-    -- less than the committee public keys.
-    signatures ∷ Array EcdsaSecp256k1Signature
-  , -- Sorted public keys of all committee members
-    committeePubKeys ∷ Array EcdsaSecp256k1PubKey
-  }
-
-derive instance Generic SignedMerkleRoot _
-
-instance ToData SignedMerkleRoot where
-  toData
-    ( SignedMerkleRoot
-        { merkleRoot, previousMerkleRoot, signatures, committeePubKeys }
-    ) = productToData4 merkleRoot
-    previousMerkleRoot
-    signatures
-    committeePubKeys
->>>>>>> 5141def8
+import TrustlessSidechain.Utils.Data (productToData3)
 
 -- | `SignedMerkleRootMint` parameterizes the onchain minting policy.
 newtype SignedMerkleRootMint = SignedMerkleRootMint
@@ -85,18 +45,9 @@
         , committeeCertificateVerificationCurrencySymbol
         , merkleRootValidatorHash
         }
-<<<<<<< HEAD
-    ) =
-    Constr (BigNum.fromInt 0)
-      [ toData sidechainParams
-      , toData committeeCertificateVerificationCurrencySymbol
-      , toData merkleRootValidatorHash
-      ]
-=======
     ) = productToData3 sidechainParams
-    updateCommitteeHashCurrencySymbol
+    committeeCertificateVerificationCurrencySymbol
     merkleRootValidatorHash
->>>>>>> 5141def8
 
 -- | `SignedMerkleRootRedeemer` is the redeemer for the update committee hash
 -- | validator
@@ -119,13 +70,7 @@
   { sidechainParams ∷ SidechainParams
   , merkleRoot ∷ RootHash
   , previousMerkleRoot ∷ Maybe RootHash
-<<<<<<< HEAD
   , aggregateSignature ∷ ATMSAggregateSignatures
-=======
-  , -- Public keys of all committee members and their corresponding signatures.
-    committeeSignatures ∷
-      Array (EcdsaSecp256k1PubKey /\ Maybe EcdsaSecp256k1Signature)
->>>>>>> 5141def8
   }
 
 -- | `MerkleRootInsertionMessage` is a data type for which committee members

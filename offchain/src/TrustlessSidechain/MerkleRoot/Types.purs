--- conflicted
+++ resolved
@@ -19,10 +19,7 @@
 import TrustlessSidechain.CommitteeATMSSchemes.Types (ATMSAggregateSignatures)
 import TrustlessSidechain.MerkleTree (RootHash)
 import TrustlessSidechain.SidechainParams (SidechainParams)
-<<<<<<< HEAD
-=======
 import TrustlessSidechain.Utils.Data (productToData3)
->>>>>>> 18a2278b
 
 -- | `SignedMerkleRootMint` parameterizes the onchain minting policy.
 newtype SignedMerkleRootMint = SignedMerkleRootMint
@@ -48,33 +45,9 @@
         , committeeCertificateVerificationCurrencySymbol
         , merkleRootValidatorHash
         }
-<<<<<<< HEAD
-    ) =
-    Constr (BigNum.fromInt 0)
-      [ toData sidechainParams
-      , toData committeeCertificateVerificationCurrencySymbol
-      , toData merkleRootValidatorHash
-      ]
-=======
     ) = productToData3 sidechainParams
     committeeCertificateVerificationCurrencySymbol
     merkleRootValidatorHash
-
--- | `SignedMerkleRootRedeemer` is the redeemer for the update committee hash
--- | validator
--- | This corresponds to the onchain type.
-newtype SignedMerkleRootRedeemer = SignedMerkleRootRedeemer
-  { previousMerkleRoot ∷ Maybe RootHash
-  }
-
-derive instance Generic SignedMerkleRootRedeemer _
-
-derive instance Newtype SignedMerkleRootRedeemer _
-
-instance ToData SignedMerkleRootRedeemer where
-  toData (SignedMerkleRootRedeemer { previousMerkleRoot }) = toData
-    previousMerkleRoot
->>>>>>> 18a2278b
 
 -- | `SignedMerkleRootRedeemer` is the redeemer for the update committee hash
 -- | validator

module TrustlessSidechain.Utils.Crypto
<<<<<<< HEAD
  ( SidechainMessage
  , sidechainMessage
  , byteArrayToSidechainMessageUnsafe
  , sidechainMessageToTokenName
  , SidechainPrivateKey
  , byteArrayToSidechainPublicKeyUnsafe
  , SidechainPublicKey
  , SidechainSignature
=======
  ( EcdsaSecp256k1Message
  , ecdsaSecp256k1Message
  , byteArrayToEcdsaSecp256k1MessageUnsafe
  , ecdsaSecp256k1MessageToTokenName
  , EcdsaSecp256k1PrivateKey
  , byteArrayToEcdsaSecp256k1PubKeyUnsafe
  , EcdsaSecp256k1PubKey
  , EcdsaSecp256k1Signature
>>>>>>> 18a2278b
  , toPubKeyUnsafe
  , generatePrivKey
  , generateRandomPrivateKey
  , multiSign
  , sign
  , verifyEcdsaSecp256k1Signature
  , ecdsaSecp256k1PubKey
  , normalizeCommitteePubKeysAndSignatures
  , unzipCommitteePubKeysAndSignatures
  , verifyMultiSignature
  , getEcdsaSecp256k1PubKeyByteArray
  , getEcdsaSecp256k1PrivateKeyByteArray
  , getEcdsaSecp256k1SignatureByteArray
  , byteArrayToEcdsaSecp256k1PrivateKeyUnsafe
  , ecdsaSecp256k1PrivateKey
  , getEcdsaSecp256k1MessageByteArray
  , byteArrayToEcdsaSecp256k1SignatureUnsafe
  , ecdsaSecp256k1Signature
  , aggregateKeys
  , countEnoughSignatures
  , takeExactlyEnoughSignatures
  ) where

import Contract.Prelude

import Contract.Hashing as Hashing
import Contract.Monad (Contract)
import Contract.PlutusData (class FromData, class ToData, fromData)
import Contract.Prim.ByteArray (ByteArray)
import Contract.Prim.ByteArray as ByteArray
import Contract.Value (TokenName)
import Contract.Value as Value
import Data.Array as Array
import Data.BigInt (BigInt)
import Data.BigInt as BigInt
import Data.Function (on)
import Data.Maybe as Maybe
import Data.Ord as Ord
import Partial.Unsafe as Unsafe

-- | Invariant: length of the pubkey must be 33 bytes.
-- | Format: Compressed and serialized as per ECDSA signatures for SECP256k1.
-- | Check the leading byte for valid key format.
newtype EcdsaSecp256k1PubKey = EcdsaSecp256k1PubKey ByteArray

derive newtype instance Eq EcdsaSecp256k1PubKey

derive newtype instance Ord EcdsaSecp256k1PubKey

derive newtype instance ToData EcdsaSecp256k1PubKey

instance FromData EcdsaSecp256k1PubKey where
  fromData = fromData >=> ecdsaSecp256k1PubKey

instance Show EcdsaSecp256k1PubKey where
  show (EcdsaSecp256k1PubKey byteArray) =
    "(byteArrayToEcdsaSecp256k1PubKeyUnsafe "
      <> show byteArray
      <> ")"

-- | Smart constructor for `EcdsaSecp256k1PubKey` to ensure it is a valid
-- | compressed (33 bytes) secp256k1 public key.
ecdsaSecp256k1PubKey ∷ ByteArray → Maybe EcdsaSecp256k1PubKey
ecdsaSecp256k1PubKey bs
  | ByteArray.byteLength bs == 33
      && pubKeyVerify bs = Just $ EcdsaSecp256k1PubKey bs
  | otherwise = Nothing

-- | Get the underlying `ByteArray` of the `EcdsaSecp256k1PubKey`.
getEcdsaSecp256k1PubKeyByteArray ∷ EcdsaSecp256k1PubKey → ByteArray
getEcdsaSecp256k1PubKeyByteArray (EcdsaSecp256k1PubKey byteArray) = byteArray

-- | Construct a `EcdsaSecp256k1PubKey` without verifying invariants. Use with
-- | extreme care.
byteArrayToEcdsaSecp256k1PubKeyUnsafe ∷ ByteArray → EcdsaSecp256k1PubKey
byteArrayToEcdsaSecp256k1PubKeyUnsafe = EcdsaSecp256k1PubKey

-- | Invariant 1: length of the privkey must be 32 bytes
-- | Invariant 2: privkey must be nonzero
-- | Invariant 3: privkey must be less than the secp256k1 curve order (see
-- | reference for details)
-- |
-- | Reference: https://github.com/bitcoin-core/secp256k1/blob/e3f84777eba58ea010e61e02b0d3a65787bc4fd7/include/secp256k1.h#L662-L673
newtype EcdsaSecp256k1PrivateKey = EcdsaSecp256k1PrivateKey ByteArray

derive newtype instance Ord EcdsaSecp256k1PrivateKey

derive newtype instance Eq EcdsaSecp256k1PrivateKey

derive newtype instance ToData EcdsaSecp256k1PrivateKey

instance FromData EcdsaSecp256k1PrivateKey where
  fromData = fromData >=> ecdsaSecp256k1PrivateKey

instance Show EcdsaSecp256k1PrivateKey where
  show (EcdsaSecp256k1PrivateKey byteArray) =
    "(byteArrayToEcdsaSecp256k1PrivateKeyUnsafe "
      <> show byteArray
      <> ")"

-- | Smart constructor for `EcdsaSecp256k1PrivateKey` which checks its
-- | invariants.
ecdsaSecp256k1PrivateKey ∷ ByteArray → Maybe EcdsaSecp256k1PrivateKey
ecdsaSecp256k1PrivateKey byteArray
  | ByteArray.byteLength byteArray == 32
      && secKeyVerify byteArray = Just $ EcdsaSecp256k1PrivateKey byteArray
  | otherwise = Nothing

-- | Construct an `EcdsaSecp256k1PrivateKey` without checking its invariants.
-- | Use with extreme care.
byteArrayToEcdsaSecp256k1PrivateKeyUnsafe ∷ ByteArray → EcdsaSecp256k1PrivateKey
byteArrayToEcdsaSecp256k1PrivateKeyUnsafe = EcdsaSecp256k1PrivateKey

-- | Get the underlying `ByteArray` of an `EcdsaSecp256k1PrivateKey`.
getEcdsaSecp256k1PrivateKeyByteArray ∷ EcdsaSecp256k1PrivateKey → ByteArray
getEcdsaSecp256k1PrivateKeyByteArray (EcdsaSecp256k1PrivateKey byteArray) =
  byteArray

-- | Invariant: length of the message must be 32 bytes.
newtype EcdsaSecp256k1Message = EcdsaSecp256k1Message ByteArray

derive newtype instance Ord EcdsaSecp256k1Message

derive newtype instance Eq EcdsaSecp256k1Message

derive newtype instance ToData EcdsaSecp256k1Message

instance FromData EcdsaSecp256k1Message where
  fromData = fromData >=> ecdsaSecp256k1Message

instance Show EcdsaSecp256k1Message where
  show (EcdsaSecp256k1Message byteArray) =
    "(byteArrayToEcdsaSecp256k1MessageUnsafe "
      <> show byteArray
      <> ")"

-- | Smart constructor for `EcdsaSecp256k1Message` which verifies its invariant.
ecdsaSecp256k1Message ∷ ByteArray → Maybe EcdsaSecp256k1Message
ecdsaSecp256k1Message byteArray
  | ByteArray.byteLength byteArray == 32 = Just $ EcdsaSecp256k1Message byteArray
  | otherwise = Nothing

-- | Construct an `EcdsaSecp256k1Message` without verifying its invariant. Use
-- | with extreme care.
byteArrayToEcdsaSecp256k1MessageUnsafe ∷ ByteArray → EcdsaSecp256k1Message
byteArrayToEcdsaSecp256k1MessageUnsafe = EcdsaSecp256k1Message

<<<<<<< HEAD
-- | `sidechainMessageToTokenName` converts a sidechain message to a token name
sidechainMessageToTokenName ∷ SidechainMessage → TokenName
sidechainMessageToTokenName (SidechainMessage byteArray) =
=======
-- | `ecdsaSecp256k1MessageToTokenName` converts a sidechain message to a token name
ecdsaSecp256k1MessageToTokenName ∷ EcdsaSecp256k1Message → TokenName
ecdsaSecp256k1MessageToTokenName (EcdsaSecp256k1Message byteArray) =
>>>>>>> 18a2278b
  -- should be safe as they have the same length requirements
  -- i.e., token names should be less than or equal to 32 bytes long
  -- See:
  -- https://github.com/Plutonomicon/cardano-transaction-lib/blob/fde2e42b2e57ea978b3517913a1917ebf8836ab6/src/Internal/Types/TokenName.purs#L104-L109
  Unsafe.unsafePartial $ Maybe.fromJust $ Value.mkTokenName byteArray
<<<<<<< HEAD

-- | `getSidechainMessageByteArray` grabs the underlying `ByteArray` of the
-- | `SidechainMessage`
getSidechainMessageByteArray ∷ SidechainMessage → ByteArray
getSidechainMessageByteArray (SidechainMessage byteArray) = byteArray
=======
>>>>>>> 18a2278b

-- | Get the underlying `ByteArray` from an `EcdsaSecp256k1Message`.
getEcdsaSecp256k1MessageByteArray ∷ EcdsaSecp256k1Message → ByteArray
getEcdsaSecp256k1MessageByteArray (EcdsaSecp256k1Message byteArray) = byteArray

-- | Invariant: length of the signature must be 64 bytes.
newtype EcdsaSecp256k1Signature = EcdsaSecp256k1Signature ByteArray

derive newtype instance Ord EcdsaSecp256k1Signature

derive newtype instance Eq EcdsaSecp256k1Signature

derive newtype instance ToData EcdsaSecp256k1Signature

instance FromData EcdsaSecp256k1Signature where
  fromData = fromData >=> ecdsaSecp256k1Signature

instance Show EcdsaSecp256k1Signature where
  show (EcdsaSecp256k1Signature byteArray) =
    "(byteArrayToEcdsaSecp256k1SignatureUnsafe "
      <> show byteArray
      <> ")"

-- | Smart constructor for `EcdsaSecp256k1Signature`, which verifies its
-- | invariants.
ecdsaSecp256k1Signature ∷ ByteArray → Maybe EcdsaSecp256k1Signature
ecdsaSecp256k1Signature byteArray
  | ByteArray.byteLength byteArray == 64 = Just $ EcdsaSecp256k1Signature
      byteArray
  | otherwise = Nothing

-- | Get the underlying `ByteArray` of a `EcdsaSecp256k1Signature`
getEcdsaSecp256k1SignatureByteArray ∷ EcdsaSecp256k1Signature → ByteArray
getEcdsaSecp256k1SignatureByteArray (EcdsaSecp256k1Signature byteArray) =
  byteArray

-- | Construct a `EcdsaSecp256k1Signature` without verifying invariants. Use
-- | with extreme care.
byteArrayToEcdsaSecp256k1SignatureUnsafe ∷ ByteArray → EcdsaSecp256k1Signature
byteArrayToEcdsaSecp256k1SignatureUnsafe = EcdsaSecp256k1Signature

-- TODO: newtype checks the type aliases above

foreign import generateRandomPrivateKey ∷ Effect EcdsaSecp256k1PrivateKey

foreign import toPubKeyUnsafe ∷ EcdsaSecp256k1PrivateKey → EcdsaSecp256k1PubKey

foreign import pubKeyVerify ∷ ByteArray → Boolean

foreign import secKeyVerify ∷ ByteArray → Boolean

foreign import sign ∷
  EcdsaSecp256k1Message → EcdsaSecp256k1PrivateKey → EcdsaSecp256k1Signature

foreign import verifyEcdsaSecp256k1Signature ∷
  EcdsaSecp256k1PubKey →
  EcdsaSecp256k1Message →
  EcdsaSecp256k1Signature →
  Boolean

generatePrivKey ∷ Contract EcdsaSecp256k1PrivateKey
generatePrivKey =
  liftEffect generateRandomPrivateKey

multiSign ∷
  Array EcdsaSecp256k1PrivateKey →
  EcdsaSecp256k1Message →
  Array EcdsaSecp256k1Signature
multiSign xkeys msg = map (sign msg) xkeys

-- | `normalizeCommitteePubKeysAndSignatures` takes a list of public keys and their
-- | associated signatures and sorts by the natural lexicographical ordering of the
-- | `EcdsaSecp256k1PubKey`s
-- |
-- | Previously, the onchain multisign method required that the public keys are
-- | sorted (to verify uniqueness of public keys), but this requirement was
-- | relaxed and hence sorting is technically no longer necessary....
-- |
-- | But, as per the specification, the committee hash will be created from
-- | lexicographically sorted public keys, so sorting the public keys will
-- | ensure that it matches the same onchain committee format.
normalizeCommitteePubKeysAndSignatures ∷
  Array (EcdsaSecp256k1PubKey /\ Maybe EcdsaSecp256k1Signature) →
  Array (EcdsaSecp256k1PubKey /\ Maybe EcdsaSecp256k1Signature)
normalizeCommitteePubKeysAndSignatures = Array.sortBy (Ord.compare `on` fst)

-- | `unzipCommitteePubKeysAndSignatures` unzips public keys and associated
-- | signatures, and removes all the `Nothing` signatures.
-- |
-- | Preconditions to be compatible with the onchain Haskell multisign method:
-- |    - The input array should be sorted lexicographically by
-- |    `EcdsaSecp256k1PubKey` by `normalizeCommitteePubKeysAndSignatures`
unzipCommitteePubKeysAndSignatures ∷
  Array (EcdsaSecp256k1PubKey /\ Maybe EcdsaSecp256k1Signature) →
  Tuple (Array EcdsaSecp256k1PubKey) (Array EcdsaSecp256k1Signature)
unzipCommitteePubKeysAndSignatures = map Array.catMaybes <<< Array.unzip

-- | `countEnoughSignatures` counts the minimum number of signatures needed for
-- | the onchain code to verify successfully.
countEnoughSignatures ∷
  -- numerator
  BigInt →
  -- denominator (ensure this is non-zero)
  BigInt →
<<<<<<< HEAD
  Array SidechainPublicKey →
=======
  Array EcdsaSecp256k1PubKey →
>>>>>>> 18a2278b
  BigInt
countEnoughSignatures numerator denominator arr =
  let
    len = BigInt.fromInt $ Array.length arr
  in
    one + ((numerator * len) / denominator)

-- | `takeExactlyEnoughSignatures` takes exactly enough signatures (if it
-- | or less than if it cannot) for committee certificate verification as a
-- | minor optimization so that we only provide the onchain code with the
-- | minimum amount of
-- | signatures needed.
takeExactlyEnoughSignatures ∷
  -- numerator
  BigInt →
  -- denominator (ensure this is non-zero)
  BigInt →
<<<<<<< HEAD
  Array SidechainPublicKey /\ Array SidechainSignature →
  Array SidechainPublicKey /\ Array SidechainSignature
=======
  Array EcdsaSecp256k1PubKey /\ Array EcdsaSecp256k1Signature →
  Array EcdsaSecp256k1PubKey /\ Array EcdsaSecp256k1Signature
>>>>>>> 18a2278b
takeExactlyEnoughSignatures numerator denominator (pks /\ sigs) =
  pks /\
    Array.take
      -- It should be big enough to fit in a plain old int as this
      -- corresponds to the array length (size of int is log of array
      -- length)
      -- TODO
      ( Unsafe.unsafePartial $ Maybe.fromJust $ BigInt.toInt
          (countEnoughSignatures numerator denominator pks)
      )
      sigs

-- | `verifyMultiSignature thresholdNumerator thresholdDenominator pubKeys msg signatures`
-- | returns true iff
-- |
-- |      - `pubKeys` is sorted lexicographically and are distinct
-- |
-- |      - `signatures` are the corresponding signatures `pubKeys` of `msg`
-- |      as a subsequence of `pubKeys` (i.e., ordered the same way as `pubKeys`).
-- |
-- |      - strictly more than `thresholdNumerator/thresholdDenominator`
-- |      `pubKeys` have signed `msg`
-- |
-- | Note: this loosely replicates the behavior of the corresponding on chain
-- | function, but should be significantly more efficient (since we use the
-- | assumption that the signatures are essentially a subsequence of the public
-- | keys); and is generalized to allow arbitrary thresholds to be given.
verifyMultiSignature ∷
  BigInt →
  BigInt →
  Array EcdsaSecp256k1PubKey →
  EcdsaSecp256k1Message →
  Array EcdsaSecp256k1Signature →
  Boolean
verifyMultiSignature
  thresholdNumerator
  thresholdDenominator
  pubKeys
  msg
  signatures =
  let
    go ∷
      BigInt →
      Array EcdsaSecp256k1PubKey →
      Array EcdsaSecp256k1Signature →
      Boolean
    go signed pubs sigs =
      let
        ok = signed >
          ( BigInt.quot
              (thresholdNumerator * BigInt.fromInt (Array.length pubKeys))
              thresholdDenominator
          )
      in
        case Array.uncons pubs of
          Nothing → ok
          Just { head: pub, tail: pubs' } →
            case Array.uncons sigs of
              Nothing → ok
              Just { head: sig, tail: sigs' } →
                if verifyEcdsaSecp256k1Signature pub msg sig then
                  -- the public key and signature match, so
                  -- we move them both forward..
                  go (signed + one) pubs' sigs'

                else
                  -- otherwise, they don't match so since
                  -- `sigs` is essentially a subsequence of
                  -- `pubs`, we move only `pubs` forward
                  -- since a later key should match with
                  -- `sig`.
                  go signed pubs' sigs
  in
    isSorted pubKeys && go zero pubKeys signatures

{- | Verifies that the non empty array is sorted -}
isSorted ∷ ∀ (a ∷ Type). Ord a ⇒ Array a → Boolean
isSorted xss = case Array.tail xss of
  Just xs → and (Array.zipWith (<=) xss xs)
  Nothing → false

-- | `aggregateKeys` aggregates a list of keys s.t. the resulting `ByteArray`
-- | may be stored in the `UpdateCommitteeDatum` in an onchain compatible way.
-- | Note: this sorts the input array
<<<<<<< HEAD
aggregateKeys ∷ Array SidechainPublicKey → ByteArray
aggregateKeys =
  Hashing.blake2b256Hash
    <<< foldMap getSidechainPublicKeyByteArray
    <<< Array.sortWith getSidechainPublicKeyByteArray
=======
aggregateKeys ∷ Array EcdsaSecp256k1PubKey → ByteArray
aggregateKeys =
  Hashing.blake2b256Hash
    <<< foldMap getEcdsaSecp256k1PubKeyByteArray
    <<< Array.sortWith getEcdsaSecp256k1PubKeyByteArray
>>>>>>> 18a2278b
<|MERGE_RESOLUTION|>--- conflicted
+++ resolved
@@ -1,14 +1,4 @@
 module TrustlessSidechain.Utils.Crypto
-<<<<<<< HEAD
-  ( SidechainMessage
-  , sidechainMessage
-  , byteArrayToSidechainMessageUnsafe
-  , sidechainMessageToTokenName
-  , SidechainPrivateKey
-  , byteArrayToSidechainPublicKeyUnsafe
-  , SidechainPublicKey
-  , SidechainSignature
-=======
   ( EcdsaSecp256k1Message
   , ecdsaSecp256k1Message
   , byteArrayToEcdsaSecp256k1MessageUnsafe
@@ -17,7 +7,6 @@
   , byteArrayToEcdsaSecp256k1PubKeyUnsafe
   , EcdsaSecp256k1PubKey
   , EcdsaSecp256k1Signature
->>>>>>> 18a2278b
   , toPubKeyUnsafe
   , generatePrivKey
   , generateRandomPrivateKey
@@ -165,28 +154,14 @@
 byteArrayToEcdsaSecp256k1MessageUnsafe ∷ ByteArray → EcdsaSecp256k1Message
 byteArrayToEcdsaSecp256k1MessageUnsafe = EcdsaSecp256k1Message
 
-<<<<<<< HEAD
--- | `sidechainMessageToTokenName` converts a sidechain message to a token name
-sidechainMessageToTokenName ∷ SidechainMessage → TokenName
-sidechainMessageToTokenName (SidechainMessage byteArray) =
-=======
 -- | `ecdsaSecp256k1MessageToTokenName` converts a sidechain message to a token name
 ecdsaSecp256k1MessageToTokenName ∷ EcdsaSecp256k1Message → TokenName
 ecdsaSecp256k1MessageToTokenName (EcdsaSecp256k1Message byteArray) =
->>>>>>> 18a2278b
   -- should be safe as they have the same length requirements
   -- i.e., token names should be less than or equal to 32 bytes long
   -- See:
   -- https://github.com/Plutonomicon/cardano-transaction-lib/blob/fde2e42b2e57ea978b3517913a1917ebf8836ab6/src/Internal/Types/TokenName.purs#L104-L109
   Unsafe.unsafePartial $ Maybe.fromJust $ Value.mkTokenName byteArray
-<<<<<<< HEAD
-
--- | `getSidechainMessageByteArray` grabs the underlying `ByteArray` of the
--- | `SidechainMessage`
-getSidechainMessageByteArray ∷ SidechainMessage → ByteArray
-getSidechainMessageByteArray (SidechainMessage byteArray) = byteArray
-=======
->>>>>>> 18a2278b
 
 -- | Get the underlying `ByteArray` from an `EcdsaSecp256k1Message`.
 getEcdsaSecp256k1MessageByteArray ∷ EcdsaSecp256k1Message → ByteArray
@@ -291,11 +266,7 @@
   BigInt →
   -- denominator (ensure this is non-zero)
   BigInt →
-<<<<<<< HEAD
-  Array SidechainPublicKey →
-=======
   Array EcdsaSecp256k1PubKey →
->>>>>>> 18a2278b
   BigInt
 countEnoughSignatures numerator denominator arr =
   let
@@ -313,13 +284,8 @@
   BigInt →
   -- denominator (ensure this is non-zero)
   BigInt →
-<<<<<<< HEAD
-  Array SidechainPublicKey /\ Array SidechainSignature →
-  Array SidechainPublicKey /\ Array SidechainSignature
-=======
   Array EcdsaSecp256k1PubKey /\ Array EcdsaSecp256k1Signature →
   Array EcdsaSecp256k1PubKey /\ Array EcdsaSecp256k1Signature
->>>>>>> 18a2278b
 takeExactlyEnoughSignatures numerator denominator (pks /\ sigs) =
   pks /\
     Array.take
@@ -404,16 +370,8 @@
 -- | `aggregateKeys` aggregates a list of keys s.t. the resulting `ByteArray`
 -- | may be stored in the `UpdateCommitteeDatum` in an onchain compatible way.
 -- | Note: this sorts the input array
-<<<<<<< HEAD
-aggregateKeys ∷ Array SidechainPublicKey → ByteArray
-aggregateKeys =
-  Hashing.blake2b256Hash
-    <<< foldMap getSidechainPublicKeyByteArray
-    <<< Array.sortWith getSidechainPublicKeyByteArray
-=======
 aggregateKeys ∷ Array EcdsaSecp256k1PubKey → ByteArray
 aggregateKeys =
   Hashing.blake2b256Hash
     <<< foldMap getEcdsaSecp256k1PubKeyByteArray
-    <<< Array.sortWith getEcdsaSecp256k1PubKeyByteArray
->>>>>>> 18a2278b
+    <<< Array.sortWith getEcdsaSecp256k1PubKeyByteArray
module TrustlessSidechain.Utils.Scripts
  ( mkValidatorWithParams
  , mkMintingPolicyWithParams
  ) where

import Contract.Prelude

import Contract.Monad (Contract, liftContractE, liftContractM)
import Contract.PlutusData (class ToData, toData)
import Contract.Scripts
  ( MintingPolicy(PlutusMintingPolicy)
  , Validator(Validator)
  )
import Contract.Scripts as Scripts
import Contract.TextEnvelope (decodeTextEnvelope, plutusScriptV2FromEnvelope)
import Data.Array as Array

-- | `mkValidatorWithParams hexScript params` returns the `Validator` of `hexScript`
-- | with the script applied to `params`. This is a convenient alias
-- | to help create the distributed set validators.
<<<<<<< HEAD
mkValidatorWithParams ∷ ∀ a. ToData a ⇒ String → Array a → Contract Validator
=======
mkValidatorWithParams ∷
  ∀ (a ∷ Type).
  ToData a ⇒
  String →
  Array a →
  Contract () Validator
>>>>>>> e8e996c9
mkValidatorWithParams hexScript params = do
  let
    script = decodeTextEnvelope hexScript
      >>= plutusScriptV2FromEnvelope

  unapplied ← liftContractM "Decoding text envelope failed." script
  applied ←
    if Array.null params then pure unapplied
    else liftContractE $ Scripts.applyArgs unapplied $ map toData params
  pure $ Validator applied

-- | `mkMintingPolicyWithParams hexScript params` returns the `MintingPolicy` of `hexScript`
-- | with the script applied to `params`. This is a convenient alias
-- | to help create the distributed set minting policies.
mkMintingPolicyWithParams ∷
<<<<<<< HEAD
  ∀ a. ToData a ⇒ String → Array a → Contract MintingPolicy
=======
  ∀ (a ∷ Type).
  ToData a ⇒
  String →
  Array a →
  Contract () MintingPolicy
>>>>>>> e8e996c9
mkMintingPolicyWithParams hexScript params = do
  let
    script = decodeTextEnvelope hexScript
      >>= plutusScriptV2FromEnvelope

  unapplied ← liftContractM "Decoding text envelope failed." script
  applied ←
    if Array.null params then pure unapplied
    else liftContractE $ Scripts.applyArgs unapplied $ map toData params
  pure $ PlutusMintingPolicy applied<|MERGE_RESOLUTION|>--- conflicted
+++ resolved
@@ -18,16 +18,12 @@
 -- | `mkValidatorWithParams hexScript params` returns the `Validator` of `hexScript`
 -- | with the script applied to `params`. This is a convenient alias
 -- | to help create the distributed set validators.
-<<<<<<< HEAD
-mkValidatorWithParams ∷ ∀ a. ToData a ⇒ String → Array a → Contract Validator
-=======
 mkValidatorWithParams ∷
   ∀ (a ∷ Type).
   ToData a ⇒
   String →
   Array a →
-  Contract () Validator
->>>>>>> e8e996c9
+  Contract Validator
 mkValidatorWithParams hexScript params = do
   let
     script = decodeTextEnvelope hexScript
@@ -43,15 +39,11 @@
 -- | with the script applied to `params`. This is a convenient alias
 -- | to help create the distributed set minting policies.
 mkMintingPolicyWithParams ∷
-<<<<<<< HEAD
-  ∀ a. ToData a ⇒ String → Array a → Contract MintingPolicy
-=======
   ∀ (a ∷ Type).
   ToData a ⇒
   String →
   Array a →
-  Contract () MintingPolicy
->>>>>>> e8e996c9
+  Contract MintingPolicy
 mkMintingPolicyWithParams hexScript params = do
   let
     script = decodeTextEnvelope hexScript

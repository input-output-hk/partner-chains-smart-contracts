module TrustlessSidechain.ConfigFile
  ( optExample
  , readConfigJson
  , getInputArgOrFile
  , getCommittee
  , getCommitteeSignatures
  ) where

import Contract.Prelude

import Contract.Prim.ByteArray (ByteArray, hexToByteArrayUnsafe)
import Contract.Transaction
  ( TransactionHash(TransactionHash)
  , TransactionInput(TransactionInput)
  )
import Data.Argonaut.Parser (jsonParser)
import Data.Codec.Argonaut as CA
import Data.List (List)
import Data.UInt as UInt
import Effect.Exception as Exception
import Node.Encoding (Encoding(ASCII))
import Node.FS.Sync (exists, readTextFile)
import TrustlessSidechain.CommitteeATMSSchemes.Types
  ( ATMSKinds(ATMSPlainEcdsaSecp256k1)
  )
import TrustlessSidechain.ConfigFile.Codecs
  ( committeeCodec
  , committeeSignaturesCodec
  , configCodec
  )
import TrustlessSidechain.Options.Types
  ( Config
  , InputArgOrFile(InputFromArg, InputFromFile)
  )
<<<<<<< HEAD
import TrustlessSidechain.Utils.Crypto (SidechainPublicKey)
=======
import TrustlessSidechain.Utils.Crypto
  ( EcdsaSecp256k1PubKey
  , EcdsaSecp256k1Signature
  )
>>>>>>> 5141def8

optExample ∷ Config
optExample =
  { sidechainParameters: Just
      { chainId: Just 1
      , genesisHash: Just $ hexToByteArrayUnsafe "genesisHash"
      , genesisUtxo: Just $ TransactionInput
          { transactionId: TransactionHash (hexToByteArrayUnsafe "TxHash")
          , index: UInt.fromInt 2
          }
      , threshold: Just
          { numerator: 2
          , denominator: 3
          }
      , atmsKind: Just ATMSPlainEcdsaSecp256k1
      }
  , paymentSigningKeyFile: Just "/absolute/path/to/payment.skey"
  , stakeSigningKeyFile: Nothing
  , runtimeConfig: Nothing
  }

--- | `getCommitteeSignatures` grabs the committee from CLI argument or a JSON file
getCommittee ∷
  InputArgOrFile (List EcdsaSecp256k1PubKey) →
  Effect (List EcdsaSecp256k1PubKey)
getCommittee =
  getInputArgOrFile "committee" committeeCodec

--- | `getCommitteeSignatures` grabs the committee signatures from CLI argument or a JSON file
getCommitteeSignatures ∷
<<<<<<< HEAD
  InputArgOrFile (List (ByteArray /\ Maybe ByteArray)) →
  Effect (List (ByteArray /\ Maybe ByteArray))
=======
  InputArgOrFile (List (EcdsaSecp256k1PubKey /\ Maybe EcdsaSecp256k1Signature)) →
  Effect (List (EcdsaSecp256k1PubKey /\ Maybe EcdsaSecp256k1Signature))
>>>>>>> 5141def8
getCommitteeSignatures =
  getInputArgOrFile "committee signatures" committeeSignaturesCodec

-- | `getInputArgOrFile` grabs the input from the CLI argument or parses the
-- | JSON file at the given path
getInputArgOrFile ∷
  ∀ (a ∷ Type). String → CA.JsonCodec a → InputArgOrFile a → Effect a
getInputArgOrFile name codec = case _ of
  InputFromArg value → pure value
  InputFromFile filePath → readJson name codec filePath

-- | Read and decode config JSON if exists, return Nothing otherwise
readConfigJson ∷ String → Effect (Maybe Config)
readConfigJson filePath = do
  hasConfig ← exists filePath
  if hasConfig then do
    Just <$> readJson "config" configCodec filePath
  else
    pure Nothing

-- | Read and decode a JSON file with a given codec
readJson ∷ ∀ (a ∷ Type). String → CA.JsonCodec a → String → Effect a
readJson name codec filePath = do
  fileInput ← readTextFile ASCII filePath
  case jsonParser fileInput of
    Left errMsg → Exception.throw
      $ "Failed JSON parsing for "
      <> name
      <> ": "
      <> errMsg
    Right json → case CA.decode codec json of
      Left err → Exception.throw
        $ "Failed decoding JSON "
        <> name
        <> ": "
        <> CA.printJsonDecodeError err
      Right decoded → pure decoded<|MERGE_RESOLUTION|>--- conflicted
+++ resolved
@@ -32,14 +32,7 @@
   ( Config
   , InputArgOrFile(InputFromArg, InputFromFile)
   )
-<<<<<<< HEAD
-import TrustlessSidechain.Utils.Crypto (SidechainPublicKey)
-=======
-import TrustlessSidechain.Utils.Crypto
-  ( EcdsaSecp256k1PubKey
-  , EcdsaSecp256k1Signature
-  )
->>>>>>> 5141def8
+import TrustlessSidechain.Utils.Crypto (EcdsaSecp256k1PubKey)
 
 optExample ∷ Config
 optExample =
@@ -70,13 +63,8 @@
 
 --- | `getCommitteeSignatures` grabs the committee signatures from CLI argument or a JSON file
 getCommitteeSignatures ∷
-<<<<<<< HEAD
   InputArgOrFile (List (ByteArray /\ Maybe ByteArray)) →
   Effect (List (ByteArray /\ Maybe ByteArray))
-=======
-  InputArgOrFile (List (EcdsaSecp256k1PubKey /\ Maybe EcdsaSecp256k1Signature)) →
-  Effect (List (EcdsaSecp256k1PubKey /\ Maybe EcdsaSecp256k1Signature))
->>>>>>> 5141def8
 getCommitteeSignatures =
   getInputArgOrFile "committee signatures" committeeSignaturesCodec
 

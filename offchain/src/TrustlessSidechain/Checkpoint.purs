module TrustlessSidechain.Checkpoint
  ( module ExportTypes
  , module ExportUtils
  , saveCheckpoint
  , getCheckpointPolicy
  ) where

import Contract.Prelude

import Contract.Monad (Contract, liftContractM, throwContractError)
import Contract.PlutusData (Datum(Datum), Redeemer(Redeemer), fromData, toData)
import Contract.ScriptLookups as Lookups
import Contract.Scripts (MintingPolicy)
import Contract.Scripts as Scripts
import Contract.Transaction
  ( TransactionHash
  , TransactionOutput(TransactionOutput)
  , TransactionOutputWithRefScript(TransactionOutputWithRefScript)
  , outputDatumDatum
  )
import Contract.TxConstraints (DatumPresence(DatumInline))
import Contract.TxConstraints as TxConstraints
import Contract.Value (CurrencySymbol, TokenName)
import Contract.Value as Value
import Data.Map as Map
import TrustlessSidechain.Checkpoint.Types
  ( CheckpointDatum(CheckpointDatum)
  , CheckpointEndpointParam(CheckpointEndpointParam)
  , CheckpointMessage(CheckpointMessage)
  , CheckpointParameter(CheckpointParameter)
  , CheckpointRedeemer(CheckpointRedeemer)
  , InitCheckpointMint(InitCheckpointMint)
  )
import TrustlessSidechain.Checkpoint.Types
  ( CheckpointDatum(CheckpointDatum)
  , CheckpointEndpointParam(CheckpointEndpointParam)
  , CheckpointMessage(CheckpointMessage)
  , InitCheckpointMint(InitCheckpointMint)
  ) as ExportTypes
import TrustlessSidechain.Checkpoint.Utils
  ( checkpointPolicy
  , checkpointValidator
  , findCheckpointUtxo
  , initCheckpointMintTn
  , normalizeSignatures
  , serialiseCheckpointMessage
  )
import TrustlessSidechain.Checkpoint.Utils
  ( checkpointPolicy
  , checkpointValidator
  , initCheckpointMintTn
  , serialiseCheckpointMessage
  ) as ExportUtils
import TrustlessSidechain.MerkleRoot.Types
  ( SignedMerkleRootMint(SignedMerkleRootMint)
  )
import TrustlessSidechain.MerkleRoot.Utils as MerkleRoot.Utils
import TrustlessSidechain.SidechainParams (SidechainParams(SidechainParams))
import TrustlessSidechain.Types (assetClass, assetClassValue)
import TrustlessSidechain.UpdateCommitteeHash (getCommitteeHashPolicy)
import TrustlessSidechain.UpdateCommitteeHash.Types
  ( UpdateCommitteeDatum(UpdateCommitteeDatum)
  , UpdateCommitteeHash(UpdateCommitteeHash)
  )
import TrustlessSidechain.UpdateCommitteeHash.Utils
  ( findUpdateCommitteeHashUtxo
  )
import TrustlessSidechain.Utils.Crypto as Utils.Crypto
import TrustlessSidechain.Utils.Logging
  ( InternalError(InvalidScript, InvalidData, NotFoundUtxo)
  , OffchainError(InvalidInputError, InternalError)
  )
import TrustlessSidechain.Utils.Transaction (balanceSignAndSubmit)

saveCheckpoint ∷ CheckpointEndpointParam → Contract TransactionHash
saveCheckpoint = runSaveCheckpoint <<< normalizeSignatures

runSaveCheckpoint ∷ CheckpointEndpointParam → Contract TransactionHash
runSaveCheckpoint
  ( CheckpointEndpointParam
      { sidechainParams
      , committeeSignatures
      , newCheckpointBlockHash
      , newCheckpointBlockNumber
      , sidechainEpoch
      }
  ) = do

  -- Getting the minting policy / currency symbol / token name for checkpointing
  -------------------------------------------------------------
  { checkpointCurrencySymbol, checkpointTokenName } ← getCheckpointPolicy
    sidechainParams

  { committeeHashCurrencySymbol, committeeHashTokenName } ←
    getCommitteeHashPolicy sidechainParams

  when (null committeeSignatures)
    (throwContractError $ show (InvalidInputError "No signatures provided"))

  let
    curCommitteePubKeys /\ allCurCommitteeSignatures =
      Utils.Crypto.unzipCommitteePubKeysAndSignatures
        committeeSignatures
    _ /\ curCommitteeSignatures = Utils.Crypto.takeExactlyEnoughSignatures
      (unwrap sidechainParams).thresholdNumerator
      (unwrap sidechainParams).thresholdDenominator
      (curCommitteePubKeys /\ allCurCommitteeSignatures)

  checkpointMessage ←
    liftContractM
      (show (InternalError (InvalidData "CheckpointMessage")))
      $ serialiseCheckpointMessage
      $ CheckpointMessage
          { sidechainParams
          , checkpointBlockHash: newCheckpointBlockHash
          , checkpointBlockNumber: newCheckpointBlockNumber
          , sidechainEpoch
          }

  unless
    ( Utils.Crypto.verifyMultiSignature
        ((unwrap sidechainParams).thresholdNumerator)
        ((unwrap sidechainParams).thresholdDenominator)
        curCommitteePubKeys
        checkpointMessage
        curCommitteeSignatures
    )
    ( throwContractError
        (InvalidInputError "Invalid committee signatures for CheckpointMessage")
    )

  -- Getting checkpoint validator
  let
    checkpointParam = CheckpointParameter
      { sidechainParams
      , checkpointAssetClass: assetClass checkpointCurrencySymbol
          checkpointTokenName
      , committeeHashAssetClass: assetClass committeeHashCurrencySymbol
          committeeHashTokenName
      }
  validator ← checkpointValidator checkpointParam
  let checkpointValidatorHash = Scripts.validatorHash validator

  -- Getting the checkpoint utxo
  checkpointUtxoLookup ← findCheckpointUtxo checkpointParam
  { index: checkpointOref
  , value: checkpointTxOut
  } ←
    liftContractM (show (InternalError (NotFoundUtxo "Checkpoint UTxO")))
      checkpointUtxoLookup

  -- Getting the validator / minting policy for the merkle root token.
  -- This is needed to get the committee hash utxo.
  merkleRootTokenValidator ← MerkleRoot.Utils.merkleRootTokenValidator
    sidechainParams

  let
    smrm = SignedMerkleRootMint
      { sidechainParams
      , updateCommitteeHashCurrencySymbol: committeeHashCurrencySymbol
      , merkleRootValidatorHash: Scripts.validatorHash merkleRootTokenValidator
      }
  merkleRootTokenMintingPolicy ← MerkleRoot.Utils.merkleRootTokenMintingPolicy
    smrm
  merkleRootTokenCurrencySymbol ←
    liftContractM
      (show (InternalError (InvalidScript "MerkleRootTokenCurrencySymbol")))
      $ Value.scriptCurrencySymbol merkleRootTokenMintingPolicy

  let
    curCommitteeHash = Utils.Crypto.aggregateKeys curCommitteePubKeys
    uch = UpdateCommitteeHash
      { sidechainParams
      , uchAssetClass: assetClass committeeHashCurrencySymbol
          committeeHashTokenName
      , merkleRootTokenCurrencySymbol
      }

  -- Grabbing the current committee
  lkup ← findUpdateCommitteeHashUtxo uch
  { index: committeeOref
  , value:
      committeeHashTxOut@
        (TransactionOutputWithRefScript { output: TransactionOutput tOut })
  } ←
    liftContractM (show (InternalError (NotFoundUtxo "Committee Hash UTxO")))
      lkup

  comitteeHashDatum ←
    liftContractM
      ( show
          ( InternalError
              (InvalidData "Committee Hash UTxO is missing inline datum")
          )
      )
      $ outputDatumDatum tOut.datum
<<<<<<< HEAD
  UpdateCommitteeDatum datum ← liftContractM
    (mkErr "Datum at update committee hash UTxO fromData failed")
=======
  UpdateCommitteeHashDatum datum ← liftContractM
    ( show
        ( InternalError
            (InvalidData "Decoding datum at Committee Hash UTxO failed")
        )
    )
>>>>>>> 1cb24f83
    (fromData $ unwrap comitteeHashDatum)
  when (datum.committeeHash /= curCommitteeHash)
    (throwContractError (InvalidInputError "Incorrect committee provided"))

  -- Building / submitting the transaction.
  let
    newCheckpointDatum = Datum $ toData
      ( CheckpointDatum
          { blockHash: newCheckpointBlockHash
          , blockNumber: newCheckpointBlockNumber
          }
      )
    value = assetClassValue (unwrap checkpointParam).checkpointAssetClass one
    redeemer = Redeemer $ toData
      ( CheckpointRedeemer
          { committeeSignatures: curCommitteeSignatures
          , committeePubKeys: curCommitteePubKeys
          , newCheckpointBlockHash
          , newCheckpointBlockNumber
          }
      )

    lookups ∷ Lookups.ScriptLookups Void
    lookups =
      Lookups.unspentOutputs (Map.singleton checkpointOref checkpointTxOut)
        <> Lookups.unspentOutputs (Map.singleton committeeOref committeeHashTxOut)
        <> Lookups.validator validator

    constraints = TxConstraints.mustSpendScriptOutput checkpointOref redeemer
      <> TxConstraints.mustPayToScript checkpointValidatorHash newCheckpointDatum
        DatumInline
        value
      <> TxConstraints.mustReferenceOutput committeeOref

  balanceSignAndSubmit "Save Checkpoint" lookups constraints

-- | `getCheckpointPolicy` grabs the checkpoint hash policy, currency symbol and token name
-- | (potentially throwing an error in the case that it is not possible).
getCheckpointPolicy ∷
  SidechainParams →
  Contract
    { checkpointPolicy ∷ MintingPolicy
    , checkpointCurrencySymbol ∷ CurrencySymbol
    , checkpointTokenName ∷ TokenName
    }
getCheckpointPolicy (SidechainParams sp) = do
  checkpointPolicy ← checkpointPolicy $
    InitCheckpointMint { icTxOutRef: sp.genesisUtxo }
  checkpointCurrencySymbol ← liftContractM
    ( show
        (InternalError (InvalidScript "Failed to get checkpoint CurrencySymbol"))
    )
    (Value.scriptCurrencySymbol checkpointPolicy)
  let checkpointTokenName = initCheckpointMintTn
  pure
    { checkpointPolicy, checkpointCurrencySymbol, checkpointTokenName }<|MERGE_RESOLUTION|>--- conflicted
+++ resolved
@@ -194,17 +194,12 @@
           )
       )
       $ outputDatumDatum tOut.datum
-<<<<<<< HEAD
   UpdateCommitteeDatum datum ← liftContractM
-    (mkErr "Datum at update committee hash UTxO fromData failed")
-=======
-  UpdateCommitteeHashDatum datum ← liftContractM
     ( show
         ( InternalError
             (InvalidData "Decoding datum at Committee Hash UTxO failed")
         )
     )
->>>>>>> 1cb24f83
     (fromData $ unwrap comitteeHashDatum)
   when (datum.committeeHash /= curCommitteeHash)
     (throwContractError (InvalidInputError "Incorrect committee provided"))

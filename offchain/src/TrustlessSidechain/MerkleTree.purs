--- conflicted
+++ resolved
@@ -91,22 +91,10 @@
 instance FromData Side where
   fromData plutusData = case plutusData of
     Integer n
-      | n == BigInt.fromInt 0 → Just L
-      | n == BigInt.fromInt 1 → Just R
+      | n == zero → Just L
+      | n == one → Just R
     _ → Nothing
 
-<<<<<<< HEAD
-instance ToData Up where
-  toData (Up record) = Constr (BigNum.fromInt 0)
-    [ toData record.siblingSide, toData record.sibling ]
-
-instance FromData Up where
-  fromData plutusData = case plutusData of
-    Constr n [ a, b ]
-      | n == BigNum.fromInt 0 →
-          Up <$> (({ siblingSide: _, sibling: _ }) <$> fromData a <*> fromData b)
-    _ → Nothing
-=======
 -- | See `src/TrustlessSidechain/MerkleTree.hs`
 data MerkleTree
   = Bin RootHash MerkleTree MerkleTree
@@ -115,7 +103,6 @@
 instance Show MerkleTree where
   show (Bin h l r) = String.joinWith " " [ "Bin", show h, show l, show r ]
   show (Tip h) = String.joinWith " " [ "Tip", show h ]
->>>>>>> e8e996c9
 
 instance Eq MerkleTree where
   eq (Bin rh0 l0 r0) (Bin rh1 l1 r1) =
@@ -132,11 +119,11 @@
 instance FromData MerkleTree where
   fromData plutusData = case plutusData of
     Constr n args
-      | n == BigNum.fromInt 0 → case args of
+      | n == (BigNum.fromInt 0) → case args of
           [ roothash, l, r ] → Bin <$> fromData roothash <*> fromData l <*>
             fromData r
           _ → Nothing
-      | n == BigNum.fromInt 1 → case args of
+      | n == (BigNum.fromInt 1) → case args of
           [ roothash ] → Tip <$> fromData roothash
           _ → Nothing
     _ → Nothing
@@ -154,13 +141,13 @@
   show = genericShow
 
 instance ToData Up where
-  toData (Up record) = Constr zero
+  toData (Up record) = Constr (BigNum.fromInt 0)
     [ toData record.siblingSide, toData record.sibling ]
 
 instance FromData Up where
   fromData plutusData = case plutusData of
     Constr n [ a, b ]
-      | n == zero →
+      | n == BigNum.fromInt 0 →
           Up <$> (({ siblingSide: _, sibling: _ }) <$> fromData a <*> fromData b)
     _ → Nothing
 

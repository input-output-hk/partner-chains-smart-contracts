-- | This module implements the required offchain functionality of the
-- | distributed set.
module TrustlessSidechain.DistributedSet
  ( Ds(Ds)
  , dsConf
  , DsDatum(DsDatum)
  , dsNext
  , DsConfDatum(DsConfDatum)
  , dscmTxOutRef
  , DsConfMint(DsConfMint)
  , DsKeyMint(DsKeyMint)
  , Node(Node)
  , Ib(Ib)
  , rootNode
  , mkNode
  , nodeToDatum
  , dsConfTokenName
  , insertValidator
  , dsConfValidator
  , dsConfPolicy
  , dsKeyPolicy
  , getDs
  , getDsKeyPolicy
  , findDsConfOutput
  , slowFindDsOutput
  , findDsOutput
  ) where

import Contract.Prelude

import Contract.Address (Address, NetworkId, getNetworkId)
import Contract.Address as Address
import Contract.AssocMap as AssocMap
import Contract.Log as Log
import Contract.Monad (Contract, liftContractM)
import Contract.Monad as Monad
import Contract.Numeric.BigNum as BigNum
import Contract.PlutusData
  ( class FromData
  , class ToData
  , PlutusData(Constr)
  , fromData
  , toData
  )
import Contract.Prim.ByteArray (ByteArray)
import Contract.Prim.ByteArray as ByteArray
import Contract.Scripts
  ( MintingPolicy
  , Validator
  , ValidatorHash
  )
import Contract.Scripts as Scripts
import Contract.Transaction
  ( TransactionInput
  , TransactionOutputWithRefScript(TransactionOutputWithRefScript)
  , outputDatumDatum
  )
import Contract.Utxos as Utxos
import Contract.Value (CurrencySymbol, TokenName, getTokenName, getValue)
import Contract.Value as Value
import Control.Monad.Maybe.Trans (MaybeT(MaybeT), lift, runMaybeT)
import Data.Array as Array
import Data.Map as Map
import Data.Maybe as Maybe
import Partial.Unsafe as Unsafe
import TrustlessSidechain.RawScripts as RawScripts
import TrustlessSidechain.Utils.Logging as Logging
import TrustlessSidechain.Utils.Scripts
  ( mkMintingPolicyWithParams
  , mkValidatorWithParams
  )

-- * Types
-- For more information, see the on-chain Haskell file.

-- | `Ds` is the type which parameterizes the validator script for insertion in
-- | the distributed set.
newtype Ds = Ds CurrencySymbol

derive instance Generic Ds _

derive instance Newtype Ds _

derive newtype instance ToData Ds

derive newtype instance FromData Ds

-- | `dsConf` accesses the underlying `ByteArray` of `Ds`
dsConf ∷ Ds → CurrencySymbol
dsConf (Ds currencySymbol) = currencySymbol

-- | `DsDatum` is the datum for the validator script for insertion in the
-- | distributed set.
newtype DsDatum = DsDatum ByteArray

derive instance Generic DsDatum _

derive instance Newtype DsDatum _

derive newtype instance ToData DsDatum

derive newtype instance FromData DsDatum

-- | `dsNext` accesses the underlying `ByteArray` of `DsDatum`
dsNext ∷ DsDatum → ByteArray
dsNext (DsDatum byteArray) = byteArray

-- | `DsConfDatum` is the datum for the validator script which holds the
-- | configuration of the distributed set on chain i.e., this datum holds the
-- | necessary `CurrencySymbol`s for the functionality of the distributed set.
newtype DsConfDatum = DsConfDatum
  { dscKeyPolicy ∷ CurrencySymbol
  , dscFUELPolicy ∷ CurrencySymbol
  }

derive instance Generic DsConfDatum _

derive instance Newtype DsConfDatum _

instance FromData DsConfDatum where
  fromData (Constr n [ a, b ]) | n == zero =
    DsConfDatum <$>
      ({ dscKeyPolicy: _, dscFUELPolicy: _ } <$> fromData a <*> fromData b)
  fromData _ = Nothing

instance ToData DsConfDatum where
  toData (DsConfDatum { dscKeyPolicy, dscFUELPolicy }) = Constr zero
    [ toData dscKeyPolicy, toData dscFUELPolicy ]

-- | `DsConfMint` is the type which paramaterizes the minting policy of the NFT
-- | which initializes the distributed set (i.e., the parameter for the
-- | minting policy that is the configuration of the distributed set).
newtype DsConfMint = DsConfMint TransactionInput

derive instance Generic DsConfMint _

derive instance Newtype DsConfMint _

derive newtype instance ToData DsConfMint

derive newtype instance FromData DsConfMint

-- | `dscmTxOutRef` accesses the underlying `TransactionInput` of `DsConfMint`
dscmTxOutRef ∷ DsConfMint → TransactionInput
dscmTxOutRef (DsConfMint transactionInput) = transactionInput

-- | `DsKeyMint` is the type which paramterizes the minting policy of the
-- | tokens which are keys in the distributed set.
newtype DsKeyMint = DsKeyMint
  { dskmValidatorHash ∷ ValidatorHash
  , dskmConfCurrencySymbol ∷ CurrencySymbol
  }

derive instance Generic DsKeyMint _

derive instance Newtype DsKeyMint _

instance FromData DsKeyMint where
  fromData (Constr n [ a, b ])
    | n == zero = DsKeyMint <$>
        ( { dskmValidatorHash: _, dskmConfCurrencySymbol: _ } <$> fromData a <*>
            fromData b
        )
  fromData _ = Nothing

instance ToData DsKeyMint where
  toData (DsKeyMint { dskmValidatorHash, dskmConfCurrencySymbol }) = Constr zero
    [ toData dskmValidatorHash, toData dskmConfCurrencySymbol ]

-- | `Node` is an internal type to represent the nodes in the distributed set.
newtype Node = Node
  { nKey ∷ ByteArray
  , nNext ∷ ByteArray
  }

derive instance Generic Node _

derive instance Newtype Node _

-- | `mkNode` is a wrapper to create a Node from a string (a key) and the
-- | datum.
{-# INLINEABLE mkNode #-}
mkNode ∷ ByteArray → DsDatum → Node
mkNode str d =
  Node
    { nKey: str
    , nNext: dsNext d
    }

-- | Converts a `Node` to the correpsonding `DsDatum`
nodeToDatum ∷ Node → DsDatum
nodeToDatum (Node node) =
  DsDatum node.nNext

-- | `Ib` is the insertion buffer (abbr. Ib) is a fixed length array of how
-- | many new nodes (this is always 2, see `lengthIb`) are generated after
-- | inserting into a node.
newtype Ib a = Ib { unIb ∷ Tuple a a }

-- | `rootNode` is the initial node used when initializing the distributed set.
-- | It contains a min bound / max bound of the strings contained in the
-- | distributed set.
rootNode ∷ Node
rootNode = Node
  { nKey: ByteArray.byteArrayFromIntArrayUnsafe []
  , nNext: ByteArray.byteArrayFromIntArrayUnsafe (Array.replicate 33 255)
  -- Recall that blake2b_256 hashes are `256 bits = 32 bytes` long (8bits / byte),
  -- so an upper bound (ordering lexicographically -- the natural choice)
  -- is a list of just value 255 of length 33.
  -- TODO: actually, funny enough, we could choose the string
  -- ```
  -- [255, ... 255] ++ [0]
  -- ```
  -- where the `[255, ... 255]` is of length 32.
  -- This might be a bit more clean actually, since this really is
  -- supremum of the hashes as opposed to just an upper bound...
  -- BIG TODO: MAYBE WE CHANGE THIS LATER, AS IN I WOULD REALLY LIKE TO
  -- DO THIS CHANGE :^) but this would change the on chain code.

  -- And similarly, I suppose we could choose the infimum for the lower
  -- bound (this would be a minor essentially neglible performance
  -- penalty though) i.e, use the string
  -- ```
  -- [0,..,0]
  -- ```
  -- where `[0,..,0]` is of length 31.
  }

-- | `dsConfTokenName` is the `TokenName` for the token of the configuration.
-- | This doesn't matter, so we set it to be the empty string.
-- | Note: this corresponds to the Haskell function.
dsConfTokenName ∷ TokenName
dsConfTokenName = Unsafe.unsafePartial $ Maybe.fromJust $ Value.mkTokenName
  mempty

-- Note: this really *should* be safe to use the partial function here since the
-- empty TokenName is clearly a valid token. Clearly!

-- * Validator / minting policies

-- | `insertValidator` gets corresponding `insertValidator` from the serialized
-- | on chain code.
insertValidator ∷ Ds → Contract Validator
insertValidator ds = mkValidatorWithParams RawScripts.rawInsertValidator $ map
  toData
  [ ds ]

-- | `dsConfValidator` gets corresponding `dsConfValidator` from the serialized
-- | on chain code.
dsConfValidator ∷ Ds → Contract Validator
dsConfValidator ds = mkValidatorWithParams RawScripts.rawDsConfValidator $ map
  toData
  [ ds ]

-- | `dsConfPolicy` gets corresponding `dsConfPolicy` from the serialized
-- | on chain code.
dsConfPolicy ∷ DsConfMint → Contract MintingPolicy
dsConfPolicy dsm = mkMintingPolicyWithParams RawScripts.rawDsConfPolicy $ map
  toData
  [ dsm ]

-- | `dsKeyPolicy` gets corresponding `dsKeyPolicy` from the serialized
-- | on chain code.
dsKeyPolicy ∷ DsKeyMint → Contract MintingPolicy
dsKeyPolicy dskm = mkMintingPolicyWithParams RawScripts.rawDsKeyPolicy $ map
  toData
  [ dskm ]

-- | The address for the insert validator of the distributed set.
insertAddress ∷ NetworkId → Ds → Contract Address
insertAddress netId ds = do
  v ← insertValidator ds
  liftContractM "Couldn't derive distributed set insert validator address"
    $ Address.validatorHashEnterpriseAddress netId (Scripts.validatorHash v)

-- * ToData / FromData instances.
-- These should correspond to the on-chain Haskell types.

<<<<<<< HEAD
derive newtype instance ToData Ds
derive newtype instance FromData Ds

derive newtype instance ToData DsDatum
derive newtype instance FromData DsDatum

instance FromData DsKeyMint where
  fromData (Constr n [ a, b ])
    | n == (BigNum.fromInt 0) = DsKeyMint <$>
        ( { dskmValidatorHash: _, dskmConfCurrencySymbol: _ } <$> fromData a <*>
            fromData b
        )
  fromData _ = Nothing

instance ToData DsKeyMint where
  toData (DsKeyMint { dskmValidatorHash, dskmConfCurrencySymbol }) = Constr
    (BigNum.fromInt 0)
    [ toData dskmValidatorHash, toData dskmConfCurrencySymbol ]

instance FromData DsConfDatum where
  fromData (Constr n [ a, b ]) | n == (BigNum.fromInt 0) =
    DsConfDatum <$>
      ({ dscKeyPolicy: _, dscFUELPolicy: _ } <$> fromData a <*> fromData b)
  fromData _ = Nothing

instance ToData DsConfDatum where
  toData (DsConfDatum { dscKeyPolicy, dscFUELPolicy }) = Constr
    (BigNum.fromInt 0)
    [ toData dscKeyPolicy, toData dscFUELPolicy ]

derive newtype instance ToData DsConfMint
derive newtype instance FromData DsConfMint

dsToDsKeyMint ∷ Ds → Contract DsKeyMint
=======
dsToDsKeyMint ∷ Ds → Contract () DsKeyMint
>>>>>>> e8e996c9
dsToDsKeyMint ds = do
  insertValidator' ← insertValidator ds

  let insertValidatorHash = Scripts.validatorHash insertValidator'

  pure $ DsKeyMint
    { dskmValidatorHash: insertValidatorHash
    , dskmConfCurrencySymbol: dsConf ds
    }

-- | `insertNode str node` inserts returns the new nodes which should be
-- | created (in place of the old `node`) provided that `str` can actually be
-- | inserted here (i.e., `str` must be strictly between `nKey` and `nNext` of `node`).
-- |
-- | Note: the first projection of `Ib` will always be the node which should
-- | replace `node`, which also should be the node which is strictly less than
-- | `str`.
-- | Note: this copies the onchain Haskell function.
{-# INLINEABLE insertNode #-}
insertNode ∷ ByteArray → Node → Maybe (Ib Node)
insertNode str (Node node)
  | node.nKey < str && str < node.nNext =
      Just $
        Ib
          { unIb:
              ( Node (node { nNext = str }) /\ Node
                  { nKey: str, nNext: node.nNext }
              )
          }
  | otherwise = Nothing

-- | `getDs` grabs the `Ds` type given `TransactionInput`. Often, the
-- | `TransactionInput` should be the `genesisUtxo` of a given `SidechainParams`
getDs ∷ TransactionInput → Contract Ds
getDs txInput = do
  let
    msg = Logging.mkReport
      { mod: "DistributedSet", fun: "getDs" }

  dsConfPolicy' ← dsConfPolicy $ DsConfMint txInput
  dsConfPolicyCurrencySymbol ←
    Monad.liftContractM
      (msg "Failed to get dsConfPolicy CurrencySymbol")
      $ Value.scriptCurrencySymbol dsConfPolicy'
  pure $ Ds dsConfPolicyCurrencySymbol

-- | `getDsKeyPolicy` grabs the key policy and currency symbol from the given
-- | `TransactionInput` (potentially throwing an error in the case that it is
-- | not possible). Often, the `TransactionInput` should be the `genesisUtxo`
-- | of a given `SidechainParams`.
getDsKeyPolicy ∷
  Ds →
  Contract
    { dsKeyPolicy ∷ MintingPolicy, dsKeyPolicyCurrencySymbol ∷ CurrencySymbol }
getDsKeyPolicy ds = do
  let
    msg = Logging.mkReport
      { mod: "DistributedSet", fun: "getDsKeyPolicy" }

  insertValidator' ← insertValidator ds

  let
    insertValidatorHash = Scripts.validatorHash insertValidator'
    dskm = DsKeyMint
      { dskmValidatorHash: insertValidatorHash
      , dskmConfCurrencySymbol: dsConf ds
      }
  policy ← dsKeyPolicy dskm

  currencySymbol ←
    liftContractM
      (msg "Failed to get dsKeyPolicy CurrencySymbol")
      $ Value.scriptCurrencySymbol policy

  pure { dsKeyPolicy: policy, dsKeyPolicyCurrencySymbol: currencySymbol }

-- | `findDsConfOutput` finds the (unique) utxo (as identified by an NFT) which
-- | holds the configuration of the distributed set.
findDsConfOutput ∷
  Ds →
  Contract
    { confRef ∷ TransactionInput
    , confO ∷ TransactionOutputWithRefScript
    , confDat ∷ DsConfDatum
    }
findDsConfOutput ds = do
  let msg = Logging.mkReport { mod: "DistributedSet", fun: "findDsConfOutput" }

  netId ← getNetworkId
  v ← dsConfValidator ds
  scriptAddr ←
    liftContractM
      "Couldn't derive distributed set configuration validator address"
      $ Address.validatorHashEnterpriseAddress netId (Scripts.validatorHash v)

  utxos ← Utxos.utxosAt scriptAddr

  out ←
    liftContractM
      (msg "Distributed Set config utxo does not contain oneshot token")
      $ Array.find
          ( \(_ /\ TransactionOutputWithRefScript o) → not $ null
              $ AssocMap.lookup (dsConf ds)
              $ getValue
                  (unwrap o.output).amount
          )
      $ Map.toUnfoldable utxos

  confDat ←
    liftContractM (msg "Couldn't find Distributed Set configuration datum")
      $ outputDatumDatum (unwrap (unwrap (snd out)).output).datum
      >>= (fromData <<< unwrap)
  pure
    { confRef: fst out
    , confO: snd out
    , confDat
    }

-- | `findDsOutput` finds the transaction which we must insert to
-- | (if it exists) for the distributed set from the given `TransactionInput`. It
-- | returns:
-- |
-- |    - the `TransactionInput` of the output to spend (i.e., the provided
-- |    input);
-- |    - the transaction output information;
-- |    - the datum at that utxo to spend;
-- |    - the `TokenName` of the key of the utxo we want to spend; and
-- |    - the new nodes to insert (after replacing the given node)
-- |
-- | See `slowFindDsOutput` for an alternative lookup function which is much
-- | slower!
findDsOutput ∷
  Ds →
  TokenName →
  TransactionInput →
  Contract
    { inUtxo ∷
        { nodeRef ∷ TransactionInput
        , oNode ∷ TransactionOutputWithRefScript
        , datNode ∷ DsDatum
        , tnNode ∷ TokenName
        }
    , nodes ∷ Ib Node
    }
findDsOutput ds tn txInput = do
  let msg = Logging.mkReport { mod: "DistributedSet", fun: "findDsOutput" }

  txOut ← Monad.liftedM (msg "failed to find provided distributed set UTxO") $
    Utxos.getUtxo txInput

  { dsKeyPolicyCurrencySymbol } ← getDsKeyPolicy ds

  --  Grab the datum
  dat ← liftContractM (msg "datum not a distributed set node")
    $ outputDatumDatum (unwrap txOut).datum
    >>= (fromData <<< unwrap)

  --  Validate that this is a distributed set node / grab the necessary
  -- information about it
  -- `tn'` is the distributed set node onchain.
  tn' ← do
    netId ← getNetworkId
    scriptAddr ← insertAddress netId ds

    unless
      (scriptAddr == (unwrap txOut).address)
      $ Monad.throwContractError
      $ msg "provided transaction is not at distributed set node address"

    keyNodeTn ← liftContractM
      (msg "missing token name in distributed set node")
      do
        tns ← AssocMap.lookup dsKeyPolicyCurrencySymbol $ getValue
          (unwrap txOut).amount
        Array.head $ AssocMap.keys tns

    pure keyNodeTn

  nodes ←
    Monad.liftContractM
      ( msg
          "invalid distributed set node provided \
          \(the provided node must satisfy `providedNode` < `newNode` < `next`) \
          \but got `providedNode` "
          <> show (getTokenName tn')
          <> ", `newNode` "
          <> show (getTokenName tn)
          <> ", and `next` "
          <> show (unwrap dat)
      ) $ insertNode (getTokenName tn) $ mkNode
      (getTokenName tn')
      dat

  pure
    { inUtxo:
        { nodeRef: txInput
        , oNode:
            TransactionOutputWithRefScript
              { output: txOut
              , scriptRef: Nothing
              -- There shouldn't be a script ref for this...
              }
        , datNode: dat
        , tnNode: tn'
        }
    , nodes
    }

-- | `slowFindDsOutput` finds the transaction which we must insert to
-- | (if it exists) for the distributed set. It returns:
-- |
-- |    - the `TransactionInput` of the output to spend;
-- |    - the transaction output information;
-- |    - the datum at that utxo to spend;
-- |    - the `TokenName` of the key of the utxo we want to spend; and
-- |    - the new nodes to insert (after replacing the given node)
-- |
-- | Note: this is linear in the size of the distributed set... one should maintain
-- | an efficient offchain index of the utxos, and set up the appropriate actions
-- | when the list gets updated by someone else.
slowFindDsOutput ∷
  Ds →
  TokenName →
  Contract
    ( Maybe
        { inUtxo ∷
            { nodeRef ∷ TransactionInput
            , oNode ∷ TransactionOutputWithRefScript
            , datNode ∷ DsDatum
            , tnNode ∷ TokenName
            }
        , nodes ∷ Ib Node
        }
    )
slowFindDsOutput ds tn = do
  Log.logWarn'
    "Finding the required distributed set node (this may take a while)..."

  netId ← getNetworkId
  scriptAddr ← insertAddress netId ds
  utxos ← Utxos.utxosAt scriptAddr
  go $ Map.toUnfoldable utxos

  where

  go utxos' =
    case Array.uncons utxos' of
      Nothing → pure Nothing
      Just { head: ref /\ TransactionOutputWithRefScript o, tail } →
        let
          c = runMaybeT do
            dskm ← lift $ dsToDsKeyMint ds
            policy ← lift $ dsKeyPolicy dskm

            currencySymbol ← hoistMaybe $ Value.scriptCurrencySymbol policy

            dat ← hoistMaybe $ outputDatumDatum (unwrap o.output).datum >>=
              (fromData <<< unwrap)

            tns ←
              hoistMaybe $ AssocMap.lookup currencySymbol
                $ getValue (unwrap o.output).amount

            tn' ← hoistMaybe $ Array.head $ AssocMap.keys tns

            nodes ← hoistMaybe $ insertNode (getTokenName tn) $ mkNode
              (getTokenName tn')
              dat

            pure $
              Just
                { inUtxo:
                    { nodeRef: ref, oNode: wrap o, datNode: dat, tnNode: tn' }
                , nodes
                }
        in
          c >>= case _ of
            Nothing → go tail
            Just r → pure $ r

hoistMaybe ∷
  ∀ (m ∷ Type → Type) (b ∷ Type).
  Applicative m ⇒
  Maybe b →
  MaybeT m b
hoistMaybe = MaybeT <<< pure<|MERGE_RESOLUTION|>--- conflicted
+++ resolved
@@ -118,14 +118,14 @@
 derive instance Newtype DsConfDatum _
 
 instance FromData DsConfDatum where
-  fromData (Constr n [ a, b ]) | n == zero =
+  fromData (Constr n [ a, b ]) | n == BigNum.fromInt 0 =
     DsConfDatum <$>
       ({ dscKeyPolicy: _, dscFUELPolicy: _ } <$> fromData a <*> fromData b)
   fromData _ = Nothing
 
 instance ToData DsConfDatum where
-  toData (DsConfDatum { dscKeyPolicy, dscFUELPolicy }) = Constr zero
-    [ toData dscKeyPolicy, toData dscFUELPolicy ]
+  toData (DsConfDatum { dscKeyPolicy, dscFUELPolicy }) =
+    Constr (BigNum.fromInt 0) [ toData dscKeyPolicy, toData dscFUELPolicy ]
 
 -- | `DsConfMint` is the type which paramaterizes the minting policy of the NFT
 -- | which initializes the distributed set (i.e., the parameter for the
@@ -157,15 +157,16 @@
 
 instance FromData DsKeyMint where
   fromData (Constr n [ a, b ])
-    | n == zero = DsKeyMint <$>
+    | n == BigNum.fromInt 0 = DsKeyMint <$>
         ( { dskmValidatorHash: _, dskmConfCurrencySymbol: _ } <$> fromData a <*>
             fromData b
         )
   fromData _ = Nothing
 
 instance ToData DsKeyMint where
-  toData (DsKeyMint { dskmValidatorHash, dskmConfCurrencySymbol }) = Constr zero
-    [ toData dskmValidatorHash, toData dskmConfCurrencySymbol ]
+  toData (DsKeyMint { dskmValidatorHash, dskmConfCurrencySymbol }) =
+    Constr (BigNum.fromInt 0)
+      [ toData dskmValidatorHash, toData dskmConfCurrencySymbol ]
 
 -- | `Node` is an internal type to represent the nodes in the distributed set.
 newtype Node = Node
@@ -276,44 +277,7 @@
 -- * ToData / FromData instances.
 -- These should correspond to the on-chain Haskell types.
 
-<<<<<<< HEAD
-derive newtype instance ToData Ds
-derive newtype instance FromData Ds
-
-derive newtype instance ToData DsDatum
-derive newtype instance FromData DsDatum
-
-instance FromData DsKeyMint where
-  fromData (Constr n [ a, b ])
-    | n == (BigNum.fromInt 0) = DsKeyMint <$>
-        ( { dskmValidatorHash: _, dskmConfCurrencySymbol: _ } <$> fromData a <*>
-            fromData b
-        )
-  fromData _ = Nothing
-
-instance ToData DsKeyMint where
-  toData (DsKeyMint { dskmValidatorHash, dskmConfCurrencySymbol }) = Constr
-    (BigNum.fromInt 0)
-    [ toData dskmValidatorHash, toData dskmConfCurrencySymbol ]
-
-instance FromData DsConfDatum where
-  fromData (Constr n [ a, b ]) | n == (BigNum.fromInt 0) =
-    DsConfDatum <$>
-      ({ dscKeyPolicy: _, dscFUELPolicy: _ } <$> fromData a <*> fromData b)
-  fromData _ = Nothing
-
-instance ToData DsConfDatum where
-  toData (DsConfDatum { dscKeyPolicy, dscFUELPolicy }) = Constr
-    (BigNum.fromInt 0)
-    [ toData dscKeyPolicy, toData dscFUELPolicy ]
-
-derive newtype instance ToData DsConfMint
-derive newtype instance FromData DsConfMint
-
 dsToDsKeyMint ∷ Ds → Contract DsKeyMint
-=======
-dsToDsKeyMint ∷ Ds → Contract () DsKeyMint
->>>>>>> e8e996c9
 dsToDsKeyMint ds = do
   insertValidator' ← insertValidator ds
 

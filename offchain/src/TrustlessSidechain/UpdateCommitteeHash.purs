module TrustlessSidechain.UpdateCommitteeHash
  ( module ExportTypes
  , module ExportUtils
  , updateCommitteeHash
  , UpdateCommitteeHashParams(UpdateCommitteeHashParams)
  ) where

import Contract.Prelude

<<<<<<< HEAD
import Contract.Address (Address)
import Contract.Address as Address
import Contract.Log (logInfo')
=======
>>>>>>> a944ca11
import Contract.Monad
  ( Contract
  , liftContractM
  )
import Contract.PlutusData
  ( class ToData
  , Datum(..)
  , PlutusData
  , Redeemer(..)
  , toData
  )
import Contract.ScriptLookups (ScriptLookups)
import Contract.ScriptLookups as Lookups
import Contract.Scripts as Scripts
import Contract.Transaction
  ( TransactionHash
  , TransactionInput
  , TransactionOutputWithRefScript
  )
import Contract.TxConstraints (DatumPresence(..), TxConstraints)
import Contract.TxConstraints as TxConstraints
import Contract.Value (CurrencySymbol)
import Contract.Value as Value
import Data.BigInt (BigInt)
import Data.Map as Map
import TrustlessSidechain.CommitteeATMSSchemes as CommitteeATMSSchemes
import TrustlessSidechain.CommitteeATMSSchemes.Types
  ( ATMSAggregateSignatures
  , CommitteeATMSParams(CommitteeATMSParams)
  , CommitteeCertificateMint(CommitteeCertificateMint)
  )
import TrustlessSidechain.CommitteeOraclePolicy as CommitteeOraclePolicy
import TrustlessSidechain.MerkleRoot.Types
  ( SignedMerkleRootMint(SignedMerkleRootMint)
  )
import TrustlessSidechain.MerkleRoot.Utils as MerkleRoot.Utils
import TrustlessSidechain.MerkleTree (RootHash)
import TrustlessSidechain.SidechainParams (SidechainParams)
import TrustlessSidechain.UpdateCommitteeHash.Types
  ( UpdateCommitteeDatum(UpdateCommitteeDatum)
  , UpdateCommitteeHash(UpdateCommitteeHash)
  , UpdateCommitteeHashMessage(UpdateCommitteeHashMessage)
  , UpdateCommitteeHashRedeemer(UpdateCommitteeHashRedeemer)
  )
import TrustlessSidechain.UpdateCommitteeHash.Types
  ( UpdateCommitteeDatum(UpdateCommitteeDatum)
  , UpdateCommitteeHash(UpdateCommitteeHash)
  , UpdateCommitteeHashMessage(UpdateCommitteeHashMessage)
  , UpdateCommitteeHashRedeemer(UpdateCommitteeHashRedeemer)
  ) as ExportTypes
import TrustlessSidechain.UpdateCommitteeHash.Utils
  ( findUpdateCommitteeHashUtxo
  , getUpdateCommitteeHashValidator
  , serialiseUchmHash
  )
import TrustlessSidechain.UpdateCommitteeHash.Utils
  ( findUpdateCommitteeHashUtxo
  , getUpdateCommitteeHashValidator
  , serialiseUchmHash
  , updateCommitteeHashValidator
  ) as ExportUtils
import TrustlessSidechain.Utils.Crypto as Utils.Crypto
import TrustlessSidechain.Utils.Logging
  ( InternalError(ConversionError, InvalidScript, NotFoundUtxo)
  , OffchainError(InternalError)
  )
import TrustlessSidechain.Utils.Transaction (balanceSignAndSubmit)

-- | `UpdateCommitteeHashParams` is the offchain parameter for the update
-- | committee hash endpoint.
newtype UpdateCommitteeHashParams newAggregatePubKeys =
  UpdateCommitteeHashParams
    { sidechainParams ∷ SidechainParams
    , newAggregatePubKeys ∷ newAggregatePubKeys
    , aggregateSignature ∷ ATMSAggregateSignatures
    , previousMerkleRoot ∷ Maybe RootHash
    , sidechainEpoch ∷ BigInt -- sidechain epoch of the new committee
    , mNewCommitteeAddress ∷ Maybe Address
    -- the address of the new committee (if it isn't provided, it will
    -- reuse the current committee address)
    }

derive instance Newtype (UpdateCommitteeHashParams newAggregatePubKeys) _

-- | `updateCommitteeHash` is the endpoint to submit the transaction to update
-- | the committee hash.
updateCommitteeHash ∷
  ∀ newAggregatePubKeys.
  ToData newAggregatePubKeys ⇒
  UpdateCommitteeHashParams newAggregatePubKeys →
  Contract TransactionHash
updateCommitteeHash
  ( UpdateCommitteeHashParams
      { sidechainParams
      , previousMerkleRoot
      , sidechainEpoch
      , newAggregatePubKeys
      , aggregateSignature
      , mNewCommitteeAddress
      }
  ) = do
  -- Set up for the committee ATMS schemes
  ------------------------------------
  { committeeOracleCurrencySymbol } ←
    CommitteeOraclePolicy.getCommitteeOraclePolicy sidechainParams
  let
    committeeCertificateMint =
      CommitteeCertificateMint
        { thresholdNumerator:
            (unwrap sidechainParams).thresholdNumerator
        , thresholdDenominator:
            (unwrap sidechainParams).thresholdDenominator
        , committeeOraclePolicy: committeeOracleCurrencySymbol
        }
  { committeeCertificateVerificationCurrencySymbol } ←
    CommitteeATMSSchemes.atmsCommitteeCertificateVerificationMintingPolicy
      committeeCertificateMint
      aggregateSignature

  -- Update comittee lookups and constraints
  ------------------------------------
  { lookupsAndConstraints
  , currentCommitteeUtxo
  , updateCommitteeHashMessage
  } ← updateCommitteeHashLookupsAndConstraints
    { sidechainParams
    , previousMerkleRoot
    , sidechainEpoch
    , newAggregatePubKeys
    , committeeCertificateVerificationCurrencySymbol
    , mNewCommitteeAddress
    }

  -- Committee ATMS scheme lookups and constraints
  ------------------------------------

  scMsg ←
    liftContractM
      ( show $ InternalError $ ConversionError
          "bad UpdateCommitteeHashMessage serialization"
      )
      $ serialiseUchmHash
      $
        updateCommitteeHashMessage
  committeeATMSLookupsAndConstraints ←
    CommitteeATMSSchemes.atmsSchemeLookupsAndConstraints $ CommitteeATMSParams
      { currentCommitteeUtxo
      , committeeCertificateMint
      , aggregateSignature
      , message: Utils.Crypto.sidechainMessageToTokenName scMsg
      }

  let
    { lookups, constraints } = lookupsAndConstraints
      <> committeeATMSLookupsAndConstraints

  balanceSignAndSubmit "Update CommiteeHash" lookups constraints

-- | `updateCommitteeHashLookupsAndConstraints` grabs the lookups and
-- | constraints for updating the committee hash, and returns the current
-- | committee UTxO.
-- | In particular, it creates lookups for:
-- |    - the current committee UTxO
-- |    - the update committee hash validator
-- |    - the UTxO with the previous merkle root (if it exists)
-- | and creates constraints for:
-- |    - spending the current committee UTxO
-- |    - paying the committee oracle NFT (committee hash policy) to the same
-- |    committee hash validator
-- |    - referencing the merkle root UTxO (if it exists)
updateCommitteeHashLookupsAndConstraints ∷
  ∀ newAggregatePubKeys.
  ToData newAggregatePubKeys ⇒
  { sidechainParams ∷ SidechainParams
  , previousMerkleRoot ∷ Maybe RootHash
  , sidechainEpoch ∷ BigInt
  , newAggregatePubKeys ∷ newAggregatePubKeys
  , committeeCertificateVerificationCurrencySymbol ∷ CurrencySymbol
  , mNewCommitteeAddress ∷ Maybe Address
  } →
  Contract
    { lookupsAndConstraints ∷
        { constraints ∷ TxConstraints Void Void
        , lookups ∷ ScriptLookups Void
        }
    , currentCommitteeUtxo ∷
        { index ∷ TransactionInput
        , value ∷ TransactionOutputWithRefScript
        }
    , updateCommitteeHashMessage ∷ UpdateCommitteeHashMessage PlutusData
    }
updateCommitteeHashLookupsAndConstraints
  { sidechainParams
  , newAggregatePubKeys
  , previousMerkleRoot
  , sidechainEpoch
  , committeeCertificateVerificationCurrencySymbol
  , mNewCommitteeAddress
  } = do
  -- Getting the minting policy / currency symbol / token name for update
  -- committee hash
  -------------------------------------------------------------
  { committeeOracleCurrencySymbol
  } ← CommitteeOraclePolicy.getCommitteeOraclePolicy sidechainParams

  -- Getting the validator / minting policy for the merkle root token
  -------------------------------------------------------------
  merkleRootTokenValidator ← MerkleRoot.Utils.merkleRootTokenValidator
    sidechainParams

  let
    smrm = SignedMerkleRootMint
      { sidechainParams: sidechainParams
      , committeeCertificateVerificationCurrencySymbol
      , merkleRootValidatorHash: Scripts.validatorHash merkleRootTokenValidator
      }
  merkleRootTokenMintingPolicy ← MerkleRoot.Utils.merkleRootTokenMintingPolicy
    smrm
  merkleRootTokenCurrencySymbol ←
    liftContractM
      (show (InternalError (InvalidScript "MerkleRootTokenCurrencySymbol")))
      $ Value.scriptCurrencySymbol merkleRootTokenMintingPolicy

  -- Getting the validator / building the validator hash
  -------------------------------------------------------------
  let
    uch = UpdateCommitteeHash
      { sidechainParams
      , committeeOracleCurrencySymbol: committeeOracleCurrencySymbol
      , committeeCertificateVerificationCurrencySymbol
      , merkleRootTokenCurrencySymbol
      }

  { validator: updateValidator
  , validatorHash: _valHash
  , address: updateValidatorAddress
  } ← getUpdateCommitteeHashValidator uch

  -- if we have provided a new validator address to upgrade to, then move
  -- the NFT to the new validator address -- otherwise; assume that we are paying
  -- back to the original validator address.
  { newValidatorHash, newValidatorAddress } ← do
    let
      newValidatorAddress = case mNewCommitteeAddress of
        Nothing → updateValidatorAddress
        Just x → x
    newValidatorHash ←
      liftContractM
        (mkErr "Failed to get validator hash from provided new address")
        $ Address.addressPaymentValidatorHash newValidatorAddress
    pure
      { newValidatorAddress
      , newValidatorHash
      }

  -- Get the UTxO with the current committee
  ------------------------------------------------------
  lkup ← findUpdateCommitteeHashUtxo uch
  currentCommitteeUtxo@
    { index: oref
    , value:
        committeeOracleTxOut
    } ←
    liftContractM
      (show $ InternalError $ NotFoundUtxo "Failed to find committee UTxO") $ lkup

  -- Grabbing the last merkle root reference
  -------------------------------------------------------------
  maybePreviousMerkleRoot ← MerkleRoot.Utils.findPreviousMerkleRootTokenUtxo
    previousMerkleRoot
    smrm

  -- Building the transaction.
  -------------------------------------------------------------
  let
    newDatum = Datum $ toData
      ( UpdateCommitteeDatum
          { aggregatePubKeys: toData newAggregatePubKeys, sidechainEpoch }
      )
    value =
      Value.singleton
        (unwrap uch).committeeOracleCurrencySymbol
        CommitteeOraclePolicy.committeeOracleTn
        one
    uchm = UpdateCommitteeHashMessage
      { sidechainParams
      , newAggregatePubKeys: toData newAggregatePubKeys
      , previousMerkleRoot
      , sidechainEpoch
      , validatorAddress: newValidatorAddress
      }

    redeemer = Redeemer $ toData $ UpdateCommitteeHashRedeemer
      { previousMerkleRoot }

    lookups ∷ Lookups.ScriptLookups Void
    lookups =
      Lookups.unspentOutputs (Map.singleton oref committeeOracleTxOut)
        <> Lookups.validator updateValidator
        <> case maybePreviousMerkleRoot of
          Nothing → mempty
          Just { index: txORef, value: txOut } → Lookups.unspentOutputs
            (Map.singleton txORef txOut)
    constraints = TxConstraints.mustSpendScriptOutput oref redeemer
      <> TxConstraints.mustPayToScript newValidatorHash newDatum DatumInline value
      <> case maybePreviousMerkleRoot of
        Nothing → mempty
        Just { index: previousMerkleRootORef } → TxConstraints.mustReferenceOutput
          previousMerkleRootORef

  pure
    { lookupsAndConstraints: { lookups, constraints }
    , currentCommitteeUtxo
    , updateCommitteeHashMessage: uchm
    }<|MERGE_RESOLUTION|>--- conflicted
+++ resolved
@@ -7,12 +7,8 @@
 
 import Contract.Prelude
 
-<<<<<<< HEAD
 import Contract.Address (Address)
 import Contract.Address as Address
-import Contract.Log (logInfo')
-=======
->>>>>>> a944ca11
 import Contract.Monad
   ( Contract
   , liftContractM
@@ -261,7 +257,11 @@
         Just x → x
     newValidatorHash ←
       liftContractM
-        (mkErr "Failed to get validator hash from provided new address")
+        ( show
+            $ InternalError
+            $ InvalidScript
+                "Failed to get validator hash from provided new address"
+        )
         $ Address.addressPaymentValidatorHash newValidatorAddress
     pure
       { newValidatorAddress

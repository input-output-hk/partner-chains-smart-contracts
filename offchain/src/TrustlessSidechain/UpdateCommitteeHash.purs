module TrustlessSidechain.UpdateCommitteeHash
  ( module ExportTypes
  , module ExportUtils
  , updateCommitteeHash
  , UpdateCommitteeHashParams(UpdateCommitteeHashParams)
  ) where

import Contract.Prelude

<<<<<<< HEAD
import Contract.Log (logInfo')
import Contract.Monad
  ( Contract
  , liftContractM
  , liftedE
  )
import Contract.PlutusData
  ( class ToData
  , Datum(..)
  , PlutusData
  , Redeemer(..)
  , toData
  )
import Contract.ScriptLookups (ScriptLookups)
=======
import Contract.Monad (Contract, liftContractM, liftedM, throwContractError)
import Contract.PlutusData (Datum(..), Redeemer(..), fromData, toData)
>>>>>>> 394171b5
import Contract.ScriptLookups as Lookups
import Contract.Scripts as Scripts
import Contract.Transaction
  ( TransactionHash
  , TransactionInput
<<<<<<< HEAD
  , TransactionOutputWithRefScript
  , awaitTxConfirmed
  , balanceTx
  , signTransaction
  , submit
=======
  , TransactionOutput(..)
  , TransactionOutputWithRefScript(..)
  , outputDatumDatum
>>>>>>> 394171b5
  )
import Contract.TxConstraints (DatumPresence(..), TxConstraints)
import Contract.TxConstraints as TxConstraints
import Contract.Value (CurrencySymbol)
import Contract.Value as Value
<<<<<<< HEAD
import Data.Bifunctor (lmap)
import Data.BigInt (BigInt)
=======
>>>>>>> 394171b5
import Data.Map as Map
import TrustlessSidechain.CommitteeATMSSchemes as CommitteeATMSSchemes
import TrustlessSidechain.CommitteeATMSSchemes.Types
  ( ATMSAggregateSignatures
  , CommitteeATMSParams(CommitteeATMSParams)
  , CommitteeCertificateMint(CommitteeCertificateMint)
  )
import TrustlessSidechain.CommitteeOraclePolicy as CommitteeOraclePolicy
import TrustlessSidechain.MerkleRoot.Types
  ( SignedMerkleRootMint(SignedMerkleRootMint)
  )
import TrustlessSidechain.MerkleRoot.Utils as MerkleRoot.Utils
import TrustlessSidechain.MerkleTree (RootHash)
import TrustlessSidechain.SidechainParams (SidechainParams)
import TrustlessSidechain.UpdateCommitteeHash.Types
  ( UpdateCommitteeDatum(UpdateCommitteeDatum)
  , UpdateCommitteeHash(UpdateCommitteeHash)
  , UpdateCommitteeHashMessage(UpdateCommitteeHashMessage)
  , UpdateCommitteeHashRedeemer(UpdateCommitteeHashRedeemer)
  )
import TrustlessSidechain.UpdateCommitteeHash.Types
  ( UpdateCommitteeDatum(UpdateCommitteeDatum)
  , UpdateCommitteeHash(UpdateCommitteeHash)
  , UpdateCommitteeHashMessage(UpdateCommitteeHashMessage)
  , UpdateCommitteeHashRedeemer(UpdateCommitteeHashRedeemer)
  ) as ExportTypes
import TrustlessSidechain.UpdateCommitteeHash.Utils
  ( findUpdateCommitteeHashUtxo
  , getUpdateCommitteeHashValidator
  , serialiseUchmHash
  )
import TrustlessSidechain.UpdateCommitteeHash.Utils
  ( findUpdateCommitteeHashUtxo
  , getUpdateCommitteeHashValidator
  , serialiseUchmHash
  , updateCommitteeHashValidator
  ) as ExportUtils
import TrustlessSidechain.Utils.Crypto as Utils.Crypto
import TrustlessSidechain.Utils.Logging
  ( InternalError(ConversionError, InvalidScript, NotFoundUtxo)
  , OffchainError(InternalError, InvalidInputError)
  )
import TrustlessSidechain.Utils.Transaction (balanceSignAndSubmit)

-- | `UpdateCommitteeHashParams` is the offchain parameter for the update
-- | committee hash endpoint.
newtype UpdateCommitteeHashParams newAggregatePubKeys =
  UpdateCommitteeHashParams
    { sidechainParams ∷ SidechainParams
    , newAggregatePubKeys ∷ newAggregatePubKeys
    , aggregateSignature ∷ ATMSAggregateSignatures
    , previousMerkleRoot ∷ Maybe RootHash
    , sidechainEpoch ∷ BigInt -- sidechain epoch of the new committee
    }

derive instance Newtype (UpdateCommitteeHashParams newAggregatePubKeys) _

-- | `updateCommitteeHash` is the endpoint to submit the transaction to update
-- | the committee hash.
updateCommitteeHash ∷
  ∀ newAggregatePubKeys.
  ToData newAggregatePubKeys ⇒
  UpdateCommitteeHashParams newAggregatePubKeys →
  Contract TransactionHash
updateCommitteeHash
  ( UpdateCommitteeHashParams
      { sidechainParams
      , previousMerkleRoot
      , sidechainEpoch
      , newAggregatePubKeys
      , aggregateSignature
      }
  ) = do
<<<<<<< HEAD
  let -- `mkErr` is used to help generate log messages
    mkErr = report "updateCommitteeHash"

  -- Set up for the committee ATMS schemes
  ------------------------------------
  { committeeOracleCurrencySymbol } ←
    CommitteeOraclePolicy.getCommitteeOraclePolicy sidechainParams
  let
    committeeCertificateMint =
      CommitteeCertificateMint
        { thresholdNumerator:
            (unwrap sidechainParams).thresholdNumerator
        , thresholdDenominator:
            (unwrap sidechainParams).thresholdDenominator
        , committeeOraclePolicy: committeeOracleCurrencySymbol
        }
  { committeeCertificateVerificationCurrencySymbol } ←
    CommitteeATMSSchemes.atmsCommitteeCertificateVerificationMintingPolicy
      committeeCertificateMint
      aggregateSignature

  -- Update comittee lookups and constraints
  ------------------------------------
  { lookupsAndConstraints
  , currentCommitteeUtxo
  , updateCommitteeHashMessage
  } ← updateCommitteeHashLookupsAndConstraints
    { sidechainParams
    , previousMerkleRoot
    , sidechainEpoch
    , newAggregatePubKeys
    , committeeCertificateVerificationCurrencySymbol
    }

  -- Committee ATMS scheme lookups and constraints
  ------------------------------------

  scMsg ← liftContractM (mkErr "bad UpdateCommitteeHashMessage serialization")
    $ serialiseUchmHash
    $
      updateCommitteeHashMessage
  committeeATMSLookupsAndConstraints ←
    CommitteeATMSSchemes.atmsSchemeLookupsAndConstraints $ CommitteeATMSParams
      { currentCommitteeUtxo
      , committeeCertificateMint
      , aggregateSignature
      , message: Utils.Crypto.sidechainMessageToTokenName scMsg
      }

  let
    { lookups, constraints } = lookupsAndConstraints
      <> committeeATMSLookupsAndConstraints
  ubTx ← liftedE
    (lmap (show >>> mkErr) <$> Lookups.mkUnbalancedTx lookups constraints)
  bsTx ← liftedE (lmap (show >>> mkErr) <$> balanceTx ubTx)
  signedTx ← signTransaction bsTx
  txId ← submit signedTx
  logInfo' (mkErr "Submitted update committee hash transaction: " <> show txId)
  awaitTxConfirmed txId
  logInfo' (mkErr "Update committee hash transaction submitted successfully")

  pure txId

-- | `updateCommitteeHashLookupsAndConstraints` grabs the lookups and
-- | constraints for updating the committee hash, and returns the current
-- | committee UTxO.
-- | In particular, it creates lookups for:
-- |    - the current committee UTxO
-- |    - the update committee hash validator
-- |    - the UTxO with the previous merkle root (if it exists)
-- | and creates constraints for:
-- |    - spending the current committee UTxO
-- |    - paying the committee oracle NFT (committee hash policy) to the same
-- |    committee hash validator
-- |    - referencing the merkle root UTxO (if it exists)
updateCommitteeHashLookupsAndConstraints ∷
  ∀ newAggregatePubKeys.
  ToData newAggregatePubKeys ⇒
  { sidechainParams ∷ SidechainParams
  , previousMerkleRoot ∷ Maybe RootHash
  , sidechainEpoch ∷ BigInt
  , newAggregatePubKeys ∷ newAggregatePubKeys
  , committeeCertificateVerificationCurrencySymbol ∷ CurrencySymbol
  } →
  Contract
    { lookupsAndConstraints ∷
        { constraints ∷ TxConstraints Void Void
        , lookups ∷ ScriptLookups Void
        }
    , currentCommitteeUtxo ∷
        { index ∷ TransactionInput
        , value ∷ TransactionOutputWithRefScript
        }
    , updateCommitteeHashMessage ∷ UpdateCommitteeHashMessage PlutusData
    }
updateCommitteeHashLookupsAndConstraints
  { sidechainParams
  , newAggregatePubKeys
  , previousMerkleRoot
  , sidechainEpoch
  , committeeCertificateVerificationCurrencySymbol
  } = do
  let -- `mkErr` is used to help generate log messages
    mkErr = report "updateCommitteeHashLookupsAndConstraints"

=======
>>>>>>> 394171b5
  -- Getting the minting policy / currency symbol / token name for update
  -- committee hash
  -------------------------------------------------------------
  { committeeOracleCurrencySymbol
  } ← CommitteeOraclePolicy.getCommitteeOraclePolicy sidechainParams

  -- Getting the validator / minting policy for the merkle root token
  -------------------------------------------------------------
  merkleRootTokenValidator ← MerkleRoot.Utils.merkleRootTokenValidator
    sidechainParams

  let
    smrm = SignedMerkleRootMint
      { sidechainParams: sidechainParams
      , updateCommitteeHashCurrencySymbol: committeeOracleCurrencySymbol
      , merkleRootValidatorHash: Scripts.validatorHash merkleRootTokenValidator
      }
  merkleRootTokenMintingPolicy ← MerkleRoot.Utils.merkleRootTokenMintingPolicy
    smrm
  merkleRootTokenCurrencySymbol ←
    liftContractM
      (show (InternalError (InvalidScript "MerkleRootTokenCurrencySymbol")))
      $ Value.scriptCurrencySymbol merkleRootTokenMintingPolicy

<<<<<<< HEAD
=======
  -- Building the new committee hash / verifying that the new committee was
  -- signed (doing this offchain makes error messages better)...
  -------------------------------------------------------------
  when (null committeeSignatures)
    (throwContractError $ InvalidInputError "Empty Committee")

  let
    newCommitteeHash = Utils.Crypto.aggregateKeys newCommitteePubKeys

    curCommitteePubKeys /\ allCurCommitteeSignatures =
      Utils.Crypto.unzipCommitteePubKeysAndSignatures committeeSignatures
    _ /\ curCommitteeSignatures = Utils.Crypto.takeExactlyEnoughSignatures
      (unwrap sidechainParams).thresholdNumerator
      (unwrap sidechainParams).thresholdDenominator
      (curCommitteePubKeys /\ allCurCommitteeSignatures)
    curCommitteeHash = Utils.Crypto.aggregateKeys curCommitteePubKeys

  uchmsg ←
    liftContractM
      ( show
          ( InternalError
              (ConversionError "Failed to get update committee hash message")
          )
      )
      $ serialiseUchmHash
      $ UpdateCommitteeHashMessage
          { sidechainParams: sidechainParams
          , newCommitteePubKeys: newCommitteePubKeys
          , previousMerkleRoot: previousMerkleRoot
          , sidechainEpoch: sidechainEpoch
          }

  unless
    ( Utils.Crypto.verifyMultiSignature
        ((unwrap sidechainParams).thresholdNumerator)
        ((unwrap sidechainParams).thresholdDenominator)
        curCommitteePubKeys
        uchmsg
        curCommitteeSignatures
    )
    ( throwContractError $
        InvalidInputError
          "Invalid committee signatures for UpdateCommitteeHashMessage"

    )

>>>>>>> 394171b5
  -- Getting the validator / building the validator hash
  -------------------------------------------------------------
  let
    uch = UpdateCommitteeHash
      { sidechainParams
      , committeeOracleCurrencySymbol: committeeOracleCurrencySymbol
      , committeeCertificateVerificationCurrencySymbol
      , merkleRootTokenCurrencySymbol
      }

<<<<<<< HEAD
  { validator: updateValidator
  , validatorHash: valHash
  , address: updateValidatorAddress
  } ← getUpdateCommitteeHashValidator uch

  -- Get the UTxO with the current committee
  ------------------------------------------------------
  lkup ← findUpdateCommitteeHashUtxo uch
  currentCommitteeUtxo@
    { index: oref
    , value:
        committeeOracleTxOut
    } ←
    liftContractM (mkErr "Failed to find committee UTxO") $ lkup
=======
  -- Grabbing the old committee / verifying that it really is the old committee
  -------------------------------------------------------------
  lkup ← findUpdateCommitteeHashUtxo uch
  { index: oref
  , value:
      committeeHashTxOut@
        (TransactionOutputWithRefScript { output: TransactionOutput tOut })
  } ←
    liftContractM
      ( show
          ( InternalError
              (NotFoundUtxo "Failed to find update committee hash UTxO")
          )
      ) $ lkup

  rawDatum ←
    liftContractM
      ( show
          $ InternalError
          $ NotFoundUtxo "Committee hash UTxO is missing inline datum"
      )
      $ outputDatumDatum tOut.datum
  UpdateCommitteeDatum datum ← liftContractM
    ( show
        $ InternalError
        $ ConversionError "Decoding datum at committee hash UTxO failed"

    )
    (fromData $ unwrap rawDatum)
  when (datum.committeeHash /= curCommitteeHash)
    (throwContractError (InvalidInputError "Incorrect committee provided"))
>>>>>>> 394171b5

  -- Grabbing the last merkle root reference
  -------------------------------------------------------------
  maybePreviousMerkleRoot ← MerkleRoot.Utils.findPreviousMerkleRootTokenUtxo
    previousMerkleRoot
    smrm

  -- Building the transaction.
  -------------------------------------------------------------
  let
    newDatum = Datum $ toData
      ( UpdateCommitteeDatum
          { aggregatePubKeys: toData newAggregatePubKeys, sidechainEpoch }
      )
    value =
      Value.singleton
        (unwrap uch).committeeOracleCurrencySymbol
        CommitteeOraclePolicy.committeeOracleTn
        one
    uchm = UpdateCommitteeHashMessage
      { sidechainParams
      , newAggregatePubKeys: toData newAggregatePubKeys
      , previousMerkleRoot
      , sidechainEpoch
      , validatorAddress: updateValidatorAddress
      }

    redeemer = Redeemer $ toData $ UpdateCommitteeHashRedeemer
      { previousMerkleRoot }

    lookups ∷ Lookups.ScriptLookups Void
    lookups =
      Lookups.unspentOutputs (Map.singleton oref committeeOracleTxOut)
        <> Lookups.validator updateValidator
        <> case maybePreviousMerkleRoot of
          Nothing → mempty
          Just { index: txORef, value: txOut } → Lookups.unspentOutputs
            (Map.singleton txORef txOut)
    constraints = TxConstraints.mustSpendScriptOutput oref redeemer
      <> TxConstraints.mustPayToScript valHash newDatum DatumInline value
      <> case maybePreviousMerkleRoot of
        Nothing → mempty
        Just { index: previousMerkleRootORef } → TxConstraints.mustReferenceOutput
          previousMerkleRootORef
<<<<<<< HEAD

  pure
    { lookupsAndConstraints: { lookups, constraints }
    , currentCommitteeUtxo
    , updateCommitteeHashMessage: uchm
    }

-- | `report` is an internal function used for helping writing log messages.
report ∷ String → String → String
report = Logging.mkReport "UpdateCommitteeHash"
=======
  balanceSignAndSubmit "Update CommiteeHash" lookups constraints

-- | `findUpdateCommitteeHashUtxoFromSidechainParams` is similar to
-- | `findUpdateCommitteeHashUtxo` (and is indeed a small wrapper over it), but
-- | does the tricky work of grabbing the required currency symbols for you.
findUpdateCommitteeHashUtxoFromSidechainParams ∷
  SidechainParams →
  Contract { index ∷ TransactionInput, value ∷ TransactionOutputWithRefScript }
findUpdateCommitteeHashUtxoFromSidechainParams sidechainParams = do
  -- Getting the minting policy / currency symbol / token name for update
  -- committee hash
  -------------------------------------------------------------
  { committeeHashCurrencySymbol
  , committeeHashTokenName
  } ← getCommitteeHashPolicy sidechainParams

  -- Getting the validator / minting policy for the merkle root token
  -------------------------------------------------------------
  merkleRootTokenValidator ← MerkleRoot.Utils.merkleRootTokenValidator
    sidechainParams

  let
    smrm = SignedMerkleRootMint
      { sidechainParams: sidechainParams
      , updateCommitteeHashCurrencySymbol: committeeHashCurrencySymbol
      , merkleRootValidatorHash: Scripts.validatorHash merkleRootTokenValidator
      }
  merkleRootTokenMintingPolicy ← MerkleRoot.Utils.merkleRootTokenMintingPolicy
    smrm
  merkleRootTokenCurrencySymbol ←
    liftContractM
      ( show $ InternalError $ InvalidScript
          "Failed to get merkleRootTokenCurrencySymbol"
      )
      $ Value.scriptCurrencySymbol merkleRootTokenMintingPolicy

  -- Build the UpdateCommitteeHash parameter
  -------------------------------------------------------------
  let
    uch = UpdateCommitteeHash
      { sidechainParams
      , uchAssetClass: assetClass committeeHashCurrencySymbol
          committeeHashTokenName
      , merkleRootTokenCurrencySymbol
      }

  -- Finding the current committee
  -------------------------------------------------------------
  lkup ←
    liftedM (show $ InternalError $ NotFoundUtxo "current committee not found") $
      findUpdateCommitteeHashUtxo uch
  pure lkup

-- | `getCommitteeHashPolicy` grabs the committee hash policy, currency symbol and token name
-- | (potentially throwing an error in the case that it is not possible).
getCommitteeHashPolicy ∷
  SidechainParams →
  Contract
    { committeeHashPolicy ∷ MintingPolicy
    , committeeHashCurrencySymbol ∷ CurrencySymbol
    , committeeHashTokenName ∷ TokenName
    }
getCommitteeHashPolicy (SidechainParams sp) = do
  committeeHashPolicy ← committeeHashPolicy $
    InitCommitteeHashMint { icTxOutRef: sp.genesisUtxo }
  committeeHashCurrencySymbol ← liftContractM
    (show (InternalError (InvalidScript "CommitteeHashPolicy")))
    (Value.scriptCurrencySymbol committeeHashPolicy)
  let committeeHashTokenName = initCommitteeHashMintTn
  pure
    { committeeHashPolicy, committeeHashCurrencySymbol, committeeHashTokenName }
>>>>>>> 394171b5
<|MERGE_RESOLUTION|>--- conflicted
+++ resolved
@@ -7,12 +7,9 @@
 
 import Contract.Prelude
 
-<<<<<<< HEAD
-import Contract.Log (logInfo')
 import Contract.Monad
   ( Contract
   , liftContractM
-  , liftedE
   )
 import Contract.PlutusData
   ( class ToData
@@ -22,36 +19,18 @@
   , toData
   )
 import Contract.ScriptLookups (ScriptLookups)
-=======
-import Contract.Monad (Contract, liftContractM, liftedM, throwContractError)
-import Contract.PlutusData (Datum(..), Redeemer(..), fromData, toData)
->>>>>>> 394171b5
 import Contract.ScriptLookups as Lookups
 import Contract.Scripts as Scripts
 import Contract.Transaction
   ( TransactionHash
   , TransactionInput
-<<<<<<< HEAD
   , TransactionOutputWithRefScript
-  , awaitTxConfirmed
-  , balanceTx
-  , signTransaction
-  , submit
-=======
-  , TransactionOutput(..)
-  , TransactionOutputWithRefScript(..)
-  , outputDatumDatum
->>>>>>> 394171b5
   )
 import Contract.TxConstraints (DatumPresence(..), TxConstraints)
 import Contract.TxConstraints as TxConstraints
 import Contract.Value (CurrencySymbol)
 import Contract.Value as Value
-<<<<<<< HEAD
-import Data.Bifunctor (lmap)
 import Data.BigInt (BigInt)
-=======
->>>>>>> 394171b5
 import Data.Map as Map
 import TrustlessSidechain.CommitteeATMSSchemes as CommitteeATMSSchemes
 import TrustlessSidechain.CommitteeATMSSchemes.Types
@@ -92,7 +71,7 @@
 import TrustlessSidechain.Utils.Crypto as Utils.Crypto
 import TrustlessSidechain.Utils.Logging
   ( InternalError(ConversionError, InvalidScript, NotFoundUtxo)
-  , OffchainError(InternalError, InvalidInputError)
+  , OffchainError(InternalError)
   )
 import TrustlessSidechain.Utils.Transaction (balanceSignAndSubmit)
 
@@ -125,10 +104,6 @@
       , aggregateSignature
       }
   ) = do
-<<<<<<< HEAD
-  let -- `mkErr` is used to help generate log messages
-    mkErr = report "updateCommitteeHash"
-
   -- Set up for the committee ATMS schemes
   ------------------------------------
   { committeeOracleCurrencySymbol } ←
@@ -163,10 +138,14 @@
   -- Committee ATMS scheme lookups and constraints
   ------------------------------------
 
-  scMsg ← liftContractM (mkErr "bad UpdateCommitteeHashMessage serialization")
-    $ serialiseUchmHash
-    $
-      updateCommitteeHashMessage
+  scMsg ←
+    liftContractM
+      ( show $ InternalError $ ConversionError
+          "bad UpdateCommitteeHashMessage serialization"
+      )
+      $ serialiseUchmHash
+      $
+        updateCommitteeHashMessage
   committeeATMSLookupsAndConstraints ←
     CommitteeATMSSchemes.atmsSchemeLookupsAndConstraints $ CommitteeATMSParams
       { currentCommitteeUtxo
@@ -178,16 +157,8 @@
   let
     { lookups, constraints } = lookupsAndConstraints
       <> committeeATMSLookupsAndConstraints
-  ubTx ← liftedE
-    (lmap (show >>> mkErr) <$> Lookups.mkUnbalancedTx lookups constraints)
-  bsTx ← liftedE (lmap (show >>> mkErr) <$> balanceTx ubTx)
-  signedTx ← signTransaction bsTx
-  txId ← submit signedTx
-  logInfo' (mkErr "Submitted update committee hash transaction: " <> show txId)
-  awaitTxConfirmed txId
-  logInfo' (mkErr "Update committee hash transaction submitted successfully")
-
-  pure txId
+
+  balanceSignAndSubmit "Update CommiteeHash" lookups constraints
 
 -- | `updateCommitteeHashLookupsAndConstraints` grabs the lookups and
 -- | constraints for updating the committee hash, and returns the current
@@ -228,11 +199,6 @@
   , sidechainEpoch
   , committeeCertificateVerificationCurrencySymbol
   } = do
-  let -- `mkErr` is used to help generate log messages
-    mkErr = report "updateCommitteeHashLookupsAndConstraints"
-
-=======
->>>>>>> 394171b5
   -- Getting the minting policy / currency symbol / token name for update
   -- committee hash
   -------------------------------------------------------------
@@ -257,55 +223,6 @@
       (show (InternalError (InvalidScript "MerkleRootTokenCurrencySymbol")))
       $ Value.scriptCurrencySymbol merkleRootTokenMintingPolicy
 
-<<<<<<< HEAD
-=======
-  -- Building the new committee hash / verifying that the new committee was
-  -- signed (doing this offchain makes error messages better)...
-  -------------------------------------------------------------
-  when (null committeeSignatures)
-    (throwContractError $ InvalidInputError "Empty Committee")
-
-  let
-    newCommitteeHash = Utils.Crypto.aggregateKeys newCommitteePubKeys
-
-    curCommitteePubKeys /\ allCurCommitteeSignatures =
-      Utils.Crypto.unzipCommitteePubKeysAndSignatures committeeSignatures
-    _ /\ curCommitteeSignatures = Utils.Crypto.takeExactlyEnoughSignatures
-      (unwrap sidechainParams).thresholdNumerator
-      (unwrap sidechainParams).thresholdDenominator
-      (curCommitteePubKeys /\ allCurCommitteeSignatures)
-    curCommitteeHash = Utils.Crypto.aggregateKeys curCommitteePubKeys
-
-  uchmsg ←
-    liftContractM
-      ( show
-          ( InternalError
-              (ConversionError "Failed to get update committee hash message")
-          )
-      )
-      $ serialiseUchmHash
-      $ UpdateCommitteeHashMessage
-          { sidechainParams: sidechainParams
-          , newCommitteePubKeys: newCommitteePubKeys
-          , previousMerkleRoot: previousMerkleRoot
-          , sidechainEpoch: sidechainEpoch
-          }
-
-  unless
-    ( Utils.Crypto.verifyMultiSignature
-        ((unwrap sidechainParams).thresholdNumerator)
-        ((unwrap sidechainParams).thresholdDenominator)
-        curCommitteePubKeys
-        uchmsg
-        curCommitteeSignatures
-    )
-    ( throwContractError $
-        InvalidInputError
-          "Invalid committee signatures for UpdateCommitteeHashMessage"
-
-    )
-
->>>>>>> 394171b5
   -- Getting the validator / building the validator hash
   -------------------------------------------------------------
   let
@@ -316,7 +233,6 @@
       , merkleRootTokenCurrencySymbol
       }
 
-<<<<<<< HEAD
   { validator: updateValidator
   , validatorHash: valHash
   , address: updateValidatorAddress
@@ -330,40 +246,8 @@
     , value:
         committeeOracleTxOut
     } ←
-    liftContractM (mkErr "Failed to find committee UTxO") $ lkup
-=======
-  -- Grabbing the old committee / verifying that it really is the old committee
-  -------------------------------------------------------------
-  lkup ← findUpdateCommitteeHashUtxo uch
-  { index: oref
-  , value:
-      committeeHashTxOut@
-        (TransactionOutputWithRefScript { output: TransactionOutput tOut })
-  } ←
     liftContractM
-      ( show
-          ( InternalError
-              (NotFoundUtxo "Failed to find update committee hash UTxO")
-          )
-      ) $ lkup
-
-  rawDatum ←
-    liftContractM
-      ( show
-          $ InternalError
-          $ NotFoundUtxo "Committee hash UTxO is missing inline datum"
-      )
-      $ outputDatumDatum tOut.datum
-  UpdateCommitteeDatum datum ← liftContractM
-    ( show
-        $ InternalError
-        $ ConversionError "Decoding datum at committee hash UTxO failed"
-
-    )
-    (fromData $ unwrap rawDatum)
-  when (datum.committeeHash /= curCommitteeHash)
-    (throwContractError (InvalidInputError "Incorrect committee provided"))
->>>>>>> 394171b5
+      (show $ InternalError $ NotFoundUtxo "Failed to find committee UTxO") $ lkup
 
   -- Grabbing the last merkle root reference
   -------------------------------------------------------------
@@ -408,87 +292,9 @@
         Nothing → mempty
         Just { index: previousMerkleRootORef } → TxConstraints.mustReferenceOutput
           previousMerkleRootORef
-<<<<<<< HEAD
 
   pure
     { lookupsAndConstraints: { lookups, constraints }
     , currentCommitteeUtxo
     , updateCommitteeHashMessage: uchm
-    }
-
--- | `report` is an internal function used for helping writing log messages.
-report ∷ String → String → String
-report = Logging.mkReport "UpdateCommitteeHash"
-=======
-  balanceSignAndSubmit "Update CommiteeHash" lookups constraints
-
--- | `findUpdateCommitteeHashUtxoFromSidechainParams` is similar to
--- | `findUpdateCommitteeHashUtxo` (and is indeed a small wrapper over it), but
--- | does the tricky work of grabbing the required currency symbols for you.
-findUpdateCommitteeHashUtxoFromSidechainParams ∷
-  SidechainParams →
-  Contract { index ∷ TransactionInput, value ∷ TransactionOutputWithRefScript }
-findUpdateCommitteeHashUtxoFromSidechainParams sidechainParams = do
-  -- Getting the minting policy / currency symbol / token name for update
-  -- committee hash
-  -------------------------------------------------------------
-  { committeeHashCurrencySymbol
-  , committeeHashTokenName
-  } ← getCommitteeHashPolicy sidechainParams
-
-  -- Getting the validator / minting policy for the merkle root token
-  -------------------------------------------------------------
-  merkleRootTokenValidator ← MerkleRoot.Utils.merkleRootTokenValidator
-    sidechainParams
-
-  let
-    smrm = SignedMerkleRootMint
-      { sidechainParams: sidechainParams
-      , updateCommitteeHashCurrencySymbol: committeeHashCurrencySymbol
-      , merkleRootValidatorHash: Scripts.validatorHash merkleRootTokenValidator
-      }
-  merkleRootTokenMintingPolicy ← MerkleRoot.Utils.merkleRootTokenMintingPolicy
-    smrm
-  merkleRootTokenCurrencySymbol ←
-    liftContractM
-      ( show $ InternalError $ InvalidScript
-          "Failed to get merkleRootTokenCurrencySymbol"
-      )
-      $ Value.scriptCurrencySymbol merkleRootTokenMintingPolicy
-
-  -- Build the UpdateCommitteeHash parameter
-  -------------------------------------------------------------
-  let
-    uch = UpdateCommitteeHash
-      { sidechainParams
-      , uchAssetClass: assetClass committeeHashCurrencySymbol
-          committeeHashTokenName
-      , merkleRootTokenCurrencySymbol
-      }
-
-  -- Finding the current committee
-  -------------------------------------------------------------
-  lkup ←
-    liftedM (show $ InternalError $ NotFoundUtxo "current committee not found") $
-      findUpdateCommitteeHashUtxo uch
-  pure lkup
-
--- | `getCommitteeHashPolicy` grabs the committee hash policy, currency symbol and token name
--- | (potentially throwing an error in the case that it is not possible).
-getCommitteeHashPolicy ∷
-  SidechainParams →
-  Contract
-    { committeeHashPolicy ∷ MintingPolicy
-    , committeeHashCurrencySymbol ∷ CurrencySymbol
-    , committeeHashTokenName ∷ TokenName
-    }
-getCommitteeHashPolicy (SidechainParams sp) = do
-  committeeHashPolicy ← committeeHashPolicy $
-    InitCommitteeHashMint { icTxOutRef: sp.genesisUtxo }
-  committeeHashCurrencySymbol ← liftContractM
-    (show (InternalError (InvalidScript "CommitteeHashPolicy")))
-    (Value.scriptCurrencySymbol committeeHashPolicy)
-  let committeeHashTokenName = initCommitteeHashMintTn
-  pure
-    { committeeHashPolicy, committeeHashCurrencySymbol, committeeHashTokenName }
->>>>>>> 394171b5
+    }
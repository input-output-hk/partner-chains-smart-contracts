module TrustlessSidechain.UpdateCommitteeHash
  ( module ExportTypes
  , module ExportUtils
  , updateCommitteeHash
  , getCommitteeHashPolicy
  , findUpdateCommitteeHashUtxoFromSidechainParams
  ) where

import Contract.Prelude

<<<<<<< HEAD
import Contract.Log (logInfo')
import Contract.Monad
  ( Contract
  , liftContractM
  , liftedE
  , liftedM
  , throwContractError
  )
=======
import Contract.Monad (Contract, liftContractM, throwContractError)
>>>>>>> 1cb24f83
import Contract.PlutusData (Datum(..), Redeemer(..), fromData, toData)
import Contract.ScriptLookups as Lookups
import Contract.Scripts (MintingPolicy)
import Contract.Scripts as Scripts
import Contract.Transaction
  ( TransactionHash
  , TransactionInput
  , TransactionOutput(..)
  , TransactionOutputWithRefScript(..)
  , outputDatumDatum
  )
import Contract.TxConstraints (DatumPresence(..))
import Contract.TxConstraints as TxConstraints
import Contract.Value (CurrencySymbol, TokenName)
import Contract.Value as Value
import Data.Map as Map
import TrustlessSidechain.MerkleRoot.Types
  ( SignedMerkleRootMint(SignedMerkleRootMint)
  )
import TrustlessSidechain.MerkleRoot.Utils as MerkleRoot.Utils
import TrustlessSidechain.SidechainParams (SidechainParams(SidechainParams))
import TrustlessSidechain.Types (assetClass, assetClassValue)
import TrustlessSidechain.UpdateCommitteeHash.Types
  ( InitCommitteeHashMint(InitCommitteeHashMint)
  , UpdateCommitteeDatum(UpdateCommitteeDatum)
  , UpdateCommitteeHash(UpdateCommitteeHash)
  , UpdateCommitteeHashMessage(UpdateCommitteeHashMessage)
  , UpdateCommitteeHashParams(UpdateCommitteeHashParams)
  ) as ExportTypes
import TrustlessSidechain.UpdateCommitteeHash.Types
  ( InitCommitteeHashMint(InitCommitteeHashMint)
  , UpdateCommitteeDatum(UpdateCommitteeDatum)
  , UpdateCommitteeHash(UpdateCommitteeHash)
  , UpdateCommitteeHashMessage(UpdateCommitteeHashMessage)
  , UpdateCommitteeHashParams(UpdateCommitteeHashParams)
  , UpdateCommitteeHashRedeemer(UpdateCommitteeHashRedeemer)
  )
import TrustlessSidechain.UpdateCommitteeHash.Utils
  ( committeeHashPolicy
  , findUpdateCommitteeHashUtxo
  , initCommitteeHashMintTn
  , normalizeCommitteeHashParams
  , serialiseUchmHash
  , updateCommitteeHashValidator
  )
import TrustlessSidechain.UpdateCommitteeHash.Utils
  ( committeeHashPolicy
  , findUpdateCommitteeHashUtxo
  , initCommitteeHashMintTn
  , serialiseUchmHash
  , updateCommitteeHashValidator
  ) as ExportUtils
import TrustlessSidechain.Utils.Crypto as Utils.Crypto
import TrustlessSidechain.Utils.Logging
  ( InternalError(ConversionError, InvalidScript, NotFoundUtxo)
  , OffchainError(InternalError, InvalidInputError)
  )
import TrustlessSidechain.Utils.Transaction (balanceSignAndSubmit)

-- | `updateCommitteeHash` is the endpoint to submit the transaction to update
-- | the committee hash.
updateCommitteeHash ∷ UpdateCommitteeHashParams → Contract TransactionHash
updateCommitteeHash = runUpdateCommitteeHash <<< normalizeCommitteeHashParams

-- | `runUpdateCommitteeHash` is the main worker function of the
-- | `updateCommitteeHash` endpoint.
-- | Preconditions:
-- |    - `UpdateCommitteeHashParams` has been normalized via
-- |    `UpdateCommitteeHash.Utils.normalizeCommitteeHashParams`
runUpdateCommitteeHash ∷ UpdateCommitteeHashParams → Contract TransactionHash
runUpdateCommitteeHash
  ( UpdateCommitteeHashParams
      { sidechainParams
      , newCommitteePubKeys
      , committeeSignatures
      , previousMerkleRoot
      , sidechainEpoch
      }
  ) = do
  -- Getting the minting policy / currency symbol / token name for update
  -- committee hash
  -------------------------------------------------------------
  { committeeHashCurrencySymbol
  , committeeHashTokenName
  } ← getCommitteeHashPolicy sidechainParams

  -- Getting the validator / minting policy for the merkle root token
  -------------------------------------------------------------
  merkleRootTokenValidator ← MerkleRoot.Utils.merkleRootTokenValidator
    sidechainParams

  let
    smrm = SignedMerkleRootMint
      { sidechainParams: sidechainParams
      , updateCommitteeHashCurrencySymbol: committeeHashCurrencySymbol
      , merkleRootValidatorHash: Scripts.validatorHash merkleRootTokenValidator
      }
  merkleRootTokenMintingPolicy ← MerkleRoot.Utils.merkleRootTokenMintingPolicy
    smrm
  merkleRootTokenCurrencySymbol ←
    liftContractM
      (show (InternalError (InvalidScript "MerkleRootTokenCurrencySymbol")))
      $ Value.scriptCurrencySymbol merkleRootTokenMintingPolicy

  -- Building the new committee hash / verifying that the new committee was
  -- signed (doing this offchain makes error messages better)...
  -------------------------------------------------------------
  when (null committeeSignatures)
    (throwContractError $ InvalidInputError "Empty Committee")

  let
    newCommitteeHash = Utils.Crypto.aggregateKeys newCommitteePubKeys

    curCommitteePubKeys /\ allCurCommitteeSignatures =
      Utils.Crypto.unzipCommitteePubKeysAndSignatures committeeSignatures
    _ /\ curCommitteeSignatures = Utils.Crypto.takeExactlyEnoughSignatures
      (unwrap sidechainParams).thresholdNumerator
      (unwrap sidechainParams).thresholdDenominator
      (curCommitteePubKeys /\ allCurCommitteeSignatures)
    curCommitteeHash = Utils.Crypto.aggregateKeys curCommitteePubKeys

  uchmsg ←
    liftContractM
      ( show
          ( InternalError
              (ConversionError "Failed to get update committee hash message")
          )
      )
      $ serialiseUchmHash
      $ UpdateCommitteeHashMessage
          { sidechainParams: sidechainParams
          , newCommitteePubKeys: newCommitteePubKeys
          , previousMerkleRoot: previousMerkleRoot
          , sidechainEpoch: sidechainEpoch
          }

  unless
    ( Utils.Crypto.verifyMultiSignature
        ((unwrap sidechainParams).thresholdNumerator)
        ((unwrap sidechainParams).thresholdDenominator)
        curCommitteePubKeys
        uchmsg
        curCommitteeSignatures
    )
    ( throwContractError $
        InvalidInputError
          "Invalid committee signatures for UpdateCommitteeHashMessage"

    )

  -- Getting the validator / building the validator hash
  -------------------------------------------------------------
  let
    uch = UpdateCommitteeHash
      { sidechainParams
      , uchAssetClass: assetClass committeeHashCurrencySymbol
          committeeHashTokenName
      , merkleRootTokenCurrencySymbol
      }
  updateValidator ← updateCommitteeHashValidator uch
  let valHash = Scripts.validatorHash updateValidator

  -- Grabbing the old committee / verifying that it really is the old committee
  -------------------------------------------------------------
  lkup ← findUpdateCommitteeHashUtxo uch
  { index: oref
  , value:
      committeeHashTxOut@
        (TransactionOutputWithRefScript { output: TransactionOutput tOut })
  } ←
    liftContractM
      ( show
          ( InternalError
              (NotFoundUtxo "Failed to find update committee hash UTxO")
          )
      ) $ lkup

  rawDatum ←
    liftContractM
      ( show
          $ InternalError
          $ NotFoundUtxo "Committee hash UTxO is missing inline datum"
      )
      $ outputDatumDatum tOut.datum
<<<<<<< HEAD
  UpdateCommitteeDatum datum ← liftContractM
    (mkErr "Datum at update committee hash UTxO fromData failed")
=======
  UpdateCommitteeHashDatum datum ← liftContractM
    ( show
        $ InternalError
        $ ConversionError "Decoding datum at committee hash UTxO failed"

    )
>>>>>>> 1cb24f83
    (fromData $ unwrap rawDatum)
  when (datum.committeeHash /= curCommitteeHash)
    (throwContractError (InvalidInputError "Incorrect committee provided"))

  -- Grabbing the last merkle root reference
  -------------------------------------------------------------
  maybePreviousMerkleRoot ← MerkleRoot.Utils.findPreviousMerkleRootTokenUtxo
    previousMerkleRoot
    smrm

  -- Building / submitting the transaction.
  -------------------------------------------------------------
  let
    newDatum = Datum $ toData
      ( UpdateCommitteeDatum
          { committeeHash: newCommitteeHash, sidechainEpoch }
      )
    value = assetClassValue (unwrap uch).uchAssetClass one
    redeemer = Redeemer $ toData
      ( UpdateCommitteeHashRedeemer
          { committeeSignatures: curCommitteeSignatures
          , committeePubKeys: curCommitteePubKeys
          , newCommitteePubKeys
          , previousMerkleRoot
          }
      )

    lookups ∷ Lookups.ScriptLookups Void
    lookups =
      Lookups.unspentOutputs
        (Map.singleton oref committeeHashTxOut)
        <> Lookups.validator updateValidator
        <> case maybePreviousMerkleRoot of
          Nothing → mempty
          Just { index: txORef, value: txOut } → Lookups.unspentOutputs
            (Map.singleton txORef txOut)
    constraints = TxConstraints.mustSpendScriptOutput oref redeemer
      <> TxConstraints.mustPayToScript valHash newDatum DatumInline value
      <> case maybePreviousMerkleRoot of
        Nothing → mempty
        Just { index: previousMerkleRootORef } → TxConstraints.mustReferenceOutput
          previousMerkleRootORef

<<<<<<< HEAD
  ubTx ← liftedE
    (lmap (show >>> mkErr) <$> Lookups.mkUnbalancedTx lookups constraints)
  bsTx ← liftedE (lmap (show >>> mkErr) <$> balanceTx ubTx)
  signedTx ← signTransaction bsTx
  txId ← submit signedTx
  logInfo' (mkErr "Submitted update committee hash transaction: " <> show txId)
  awaitTxConfirmed txId
  logInfo' (mkErr "Update committee hash transaction submitted successfully")

  pure txId

-- | `findUpdateCommitteeHashUtxoFromSidechainParams` is similar to
-- | `findUpdateCommitteeHashUtxo` (and is indeed a small wrapper over it), but
-- | does the tricky work of grabbing the required currency symbols for you.
findUpdateCommitteeHashUtxoFromSidechainParams ∷
  SidechainParams →
  Contract { index ∷ TransactionInput, value ∷ TransactionOutputWithRefScript }
findUpdateCommitteeHashUtxoFromSidechainParams sidechainParams = do
  let -- `mkErr` is used to help generate log messages
    mkErr = report "findUpdateCommitteeHashUtxoFromSidechainParams"

  -- Getting the minting policy / currency symbol / token name for update
  -- committee hash
  -------------------------------------------------------------
  { committeeHashCurrencySymbol
  , committeeHashTokenName
  } ← getCommitteeHashPolicy sidechainParams

  -- Getting the validator / minting policy for the merkle root token
  -------------------------------------------------------------
  merkleRootTokenValidator ← MerkleRoot.Utils.merkleRootTokenValidator
    sidechainParams

  let
    smrm = SignedMerkleRootMint
      { sidechainParams: sidechainParams
      , updateCommitteeHashCurrencySymbol: committeeHashCurrencySymbol
      , merkleRootValidatorHash: Scripts.validatorHash merkleRootTokenValidator
      }
  merkleRootTokenMintingPolicy ← MerkleRoot.Utils.merkleRootTokenMintingPolicy
    smrm
  merkleRootTokenCurrencySymbol ←
    liftContractM
      (mkErr "Failed to get merkleRootTokenCurrencySymbol")
      $ Value.scriptCurrencySymbol merkleRootTokenMintingPolicy

  -- Build the UpdateCommitteeHash parameter
  -------------------------------------------------------------
  let
    uch = UpdateCommitteeHash
      { sidechainParams
      , uchAssetClass: assetClass committeeHashCurrencySymbol
          committeeHashTokenName
      , merkleRootTokenCurrencySymbol
      }

  -- Finding the current committee
  -------------------------------------------------------------
  lkup ← liftedM (mkErr "current committee not found") $
    findUpdateCommitteeHashUtxo uch
  pure lkup

-- | `report` is an internal function used for helping writing log messages.
report ∷ String → String → String
report = Logging.mkReport "UpdateCommitteeHash"
=======
  balanceSignAndSubmit "Update CommiteeHash" lookups constraints
>>>>>>> 1cb24f83

-- | `getCommitteeHashPolicy` grabs the committee hash policy, currency symbol and token name
-- | (potentially throwing an error in the case that it is not possible).
getCommitteeHashPolicy ∷
  SidechainParams →
  Contract
    { committeeHashPolicy ∷ MintingPolicy
    , committeeHashCurrencySymbol ∷ CurrencySymbol
    , committeeHashTokenName ∷ TokenName
    }
getCommitteeHashPolicy (SidechainParams sp) = do
  committeeHashPolicy ← committeeHashPolicy $
    InitCommitteeHashMint { icTxOutRef: sp.genesisUtxo }
  committeeHashCurrencySymbol ← liftContractM
    (show (InternalError (InvalidScript "CommitteeHashPolicy")))
    (Value.scriptCurrencySymbol committeeHashPolicy)
  let committeeHashTokenName = initCommitteeHashMintTn
  pure
    { committeeHashPolicy, committeeHashCurrencySymbol, committeeHashTokenName }<|MERGE_RESOLUTION|>--- conflicted
+++ resolved
@@ -8,18 +8,7 @@
 
 import Contract.Prelude
 
-<<<<<<< HEAD
-import Contract.Log (logInfo')
-import Contract.Monad
-  ( Contract
-  , liftContractM
-  , liftedE
-  , liftedM
-  , throwContractError
-  )
-=======
-import Contract.Monad (Contract, liftContractM, throwContractError)
->>>>>>> 1cb24f83
+import Contract.Monad (Contract, liftContractM, liftedM, throwContractError)
 import Contract.PlutusData (Datum(..), Redeemer(..), fromData, toData)
 import Contract.ScriptLookups as Lookups
 import Contract.Scripts (MintingPolicy)
@@ -204,17 +193,12 @@
           $ NotFoundUtxo "Committee hash UTxO is missing inline datum"
       )
       $ outputDatumDatum tOut.datum
-<<<<<<< HEAD
   UpdateCommitteeDatum datum ← liftContractM
-    (mkErr "Datum at update committee hash UTxO fromData failed")
-=======
-  UpdateCommitteeHashDatum datum ← liftContractM
     ( show
         $ InternalError
         $ ConversionError "Decoding datum at committee hash UTxO failed"
 
     )
->>>>>>> 1cb24f83
     (fromData $ unwrap rawDatum)
   when (datum.committeeHash /= curCommitteeHash)
     (throwContractError (InvalidInputError "Incorrect committee provided"))
@@ -257,18 +241,7 @@
         Nothing → mempty
         Just { index: previousMerkleRootORef } → TxConstraints.mustReferenceOutput
           previousMerkleRootORef
-
-<<<<<<< HEAD
-  ubTx ← liftedE
-    (lmap (show >>> mkErr) <$> Lookups.mkUnbalancedTx lookups constraints)
-  bsTx ← liftedE (lmap (show >>> mkErr) <$> balanceTx ubTx)
-  signedTx ← signTransaction bsTx
-  txId ← submit signedTx
-  logInfo' (mkErr "Submitted update committee hash transaction: " <> show txId)
-  awaitTxConfirmed txId
-  logInfo' (mkErr "Update committee hash transaction submitted successfully")
-
-  pure txId
+  balanceSignAndSubmit "Update CommiteeHash" lookups constraints
 
 -- | `findUpdateCommitteeHashUtxoFromSidechainParams` is similar to
 -- | `findUpdateCommitteeHashUtxo` (and is indeed a small wrapper over it), but
@@ -277,9 +250,6 @@
   SidechainParams →
   Contract { index ∷ TransactionInput, value ∷ TransactionOutputWithRefScript }
 findUpdateCommitteeHashUtxoFromSidechainParams sidechainParams = do
-  let -- `mkErr` is used to help generate log messages
-    mkErr = report "findUpdateCommitteeHashUtxoFromSidechainParams"
-
   -- Getting the minting policy / currency symbol / token name for update
   -- committee hash
   -------------------------------------------------------------
@@ -302,7 +272,9 @@
     smrm
   merkleRootTokenCurrencySymbol ←
     liftContractM
-      (mkErr "Failed to get merkleRootTokenCurrencySymbol")
+      ( show $ InternalError $ InvalidScript
+          "Failed to get merkleRootTokenCurrencySymbol"
+      )
       $ Value.scriptCurrencySymbol merkleRootTokenMintingPolicy
 
   -- Build the UpdateCommitteeHash parameter
@@ -317,16 +289,10 @@
 
   -- Finding the current committee
   -------------------------------------------------------------
-  lkup ← liftedM (mkErr "current committee not found") $
-    findUpdateCommitteeHashUtxo uch
+  lkup ←
+    liftedM (show $ InternalError $ NotFoundUtxo "current committee not found") $
+      findUpdateCommitteeHashUtxo uch
   pure lkup
-
--- | `report` is an internal function used for helping writing log messages.
-report ∷ String → String → String
-report = Logging.mkReport "UpdateCommitteeHash"
-=======
-  balanceSignAndSubmit "Update CommiteeHash" lookups constraints
->>>>>>> 1cb24f83
 
 -- | `getCommitteeHashPolicy` grabs the committee hash policy, currency symbol and token name
 -- | (potentially throwing an error in the case that it is not possible).

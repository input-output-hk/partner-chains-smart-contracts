module TrustlessSidechain.ConfigFile.Codecs
  ( committeeSignaturesCodec
  , committeeCodec
  , configCodec
  , sidechainSignatureCodec
  , sidechainPubKeyCodec
  ) where

import Contract.Prelude

import Contract.Address (NetworkId(MainnetId, TestnetId))
import Contract.Config (ServerConfig)
import Contract.Prim.ByteArray (ByteArray)
import Contract.Transaction (TransactionInput)
import Data.Codec.Argonaut as CA
import Data.Codec.Argonaut.Common as CAM
import Data.Codec.Argonaut.Compat as CAC
import Data.Codec.Argonaut.Record as CAR
import Data.List (List)
import Data.UInt as UInt
<<<<<<< HEAD
import TrustlessSidechain.CommitteeATMSSchemes.Types
  ( ATMSKinds
  )
=======
import TrustlessSidechain.CommitteeATMSSchemes.Types (ATMSKinds)
>>>>>>> 18a2278b
import TrustlessSidechain.Options.Types (Config)
import TrustlessSidechain.Utils.Codecs
  ( atmsKindCodec
  , byteArrayCodec
  , thresholdCodec
  , transactionInputCodec
  )
import TrustlessSidechain.Utils.Crypto
  ( EcdsaSecp256k1PubKey
  , EcdsaSecp256k1Signature
  , getEcdsaSecp256k1PubKeyByteArray
  , getEcdsaSecp256k1SignatureByteArray
  )
import TrustlessSidechain.Utils.Crypto as Utils.Crypto

configCodec ∷ CA.JsonCodec Config
configCodec =
  CA.object "Config file"
    ( CAR.record
        { sidechainParameters: CAC.maybe scParamsCodec
        , paymentSigningKeyFile: CAC.maybe CA.string
        , stakeSigningKeyFile: CAC.maybe CA.string
        , runtimeConfig: CAC.maybe runtimeConfigCodec
        }
    )
  where
  scParamsCodec ∷
    CA.JsonCodec
      { chainId ∷ Maybe Int
      , genesisHash ∷ Maybe ByteArray
      , genesisUtxo ∷ Maybe TransactionInput
      , threshold ∷
          Maybe
            { denominator ∷ Int
            , numerator ∷ Int
            }
      , atmsKind ∷ Maybe ATMSKinds
      }
  scParamsCodec =
    ( CAR.object "sidechainParameters"
        { chainId: CAC.maybe CA.int
        , genesisHash: CAC.maybe byteArrayCodec
        , genesisUtxo: CAC.maybe transactionInputCodec
        , threshold: CAC.maybe thresholdCodec
        , atmsKind: CAC.maybe atmsKindCodec
        }
    )

  runtimeConfigCodec ∷
    CA.JsonCodec
      { kupo ∷ Maybe ServerConfig
      , network ∷ Maybe NetworkId
      , ogmios ∷ Maybe ServerConfig
      }
  runtimeConfigCodec =
    ( CAR.object "runtimeConfig"
        { ogmios: CAC.maybe serverConfigCodec
        , kupo: CAC.maybe serverConfigCodec
        , network: CAC.maybe networkIdCodec
        }
    )

-- | Accepts the format: `[ {"public-key":"aabb...", "signature":null}, ... ]`
committeeSignaturesCodec ∷
  CA.JsonCodec (List (ByteArray /\ Maybe ByteArray))
committeeSignaturesCodec = CAM.list memberCodec
  where
  memberRecord ∷
    CA.JsonCodec
      { "public-key" ∷ ByteArray
      , signature ∷ Maybe ByteArray
      }
  memberRecord = CAR.object "member"
    { "public-key": byteArrayCodec
    , "signature": CAC.maybe byteArrayCodec
    }

  memberCodec ∷
    CA.JsonCodec (Tuple ByteArray (Maybe ByteArray))
  memberCodec = CA.prismaticCodec "member" dec enc memberRecord

  dec ∷
    { "public-key" ∷ ByteArray
    , signature ∷ Maybe ByteArray
    } →
    Maybe (Tuple ByteArray (Maybe ByteArray))
  dec { "public-key": p, signature } = Just (p /\ signature)

  enc ∷
    Tuple ByteArray (Maybe ByteArray) →
    { "public-key" ∷ ByteArray
    , signature ∷ Maybe ByteArray
    }
  enc (p /\ signature) = { "public-key": p, signature }

-- | Accepts the format `[ {"public-key":"aabb..."}, ... ]`
<<<<<<< HEAD
committeeCodec ∷ CA.JsonCodec (List ByteArray)
committeeCodec = CAM.list memberCodec
  where
  memberCodec ∷ CA.JsonCodec ByteArray
=======
committeeCodec ∷ CA.JsonCodec (List EcdsaSecp256k1PubKey)
committeeCodec = CAM.list memberCodec
  where
  memberCodec ∷ CA.JsonCodec EcdsaSecp256k1PubKey
>>>>>>> 18a2278b
  memberCodec = CA.prismaticCodec "member" dec enc $ CAR.object "member"
    { "public-key": byteArrayCodec }

  dec ∷
<<<<<<< HEAD
    { "public-key" ∷ ByteArray
    } →
    Maybe ByteArray
  dec { "public-key": p } = Just p

  enc ∷
    ByteArray →
    { "public-key" ∷ ByteArray
=======
    { "public-key" ∷ EcdsaSecp256k1PubKey
    } →
    Maybe EcdsaSecp256k1PubKey
  dec { "public-key": p } = Just p

  enc ∷
    EcdsaSecp256k1PubKey →
    { "public-key" ∷ EcdsaSecp256k1PubKey
>>>>>>> 18a2278b
    }
  enc p = { "public-key": p }

sidechainPubKeyCodec ∷ CA.JsonCodec EcdsaSecp256k1PubKey
sidechainPubKeyCodec = CA.prismaticCodec "EcdsaSecp256k1PubKey" dec enc
  byteArrayCodec
  where
  dec ∷ ByteArray → Maybe EcdsaSecp256k1PubKey
  dec = Utils.Crypto.ecdsaSecp256k1PubKey

  enc ∷ EcdsaSecp256k1PubKey → ByteArray
  enc = getEcdsaSecp256k1PubKeyByteArray

sidechainSignatureCodec ∷ CA.JsonCodec EcdsaSecp256k1Signature
sidechainSignatureCodec = CA.prismaticCodec "EcdsaSecp256k1Signature" dec enc
  byteArrayCodec
  where
  dec ∷ ByteArray → Maybe EcdsaSecp256k1Signature
  dec = Utils.Crypto.ecdsaSecp256k1Signature

  enc ∷ EcdsaSecp256k1Signature → ByteArray
  enc = getEcdsaSecp256k1SignatureByteArray

serverConfigCodec ∷ CA.JsonCodec ServerConfig
serverConfigCodec = CAR.object "serverConfig"
  { host: CA.string
  , port: CA.prismaticCodec "UInt" UInt.fromInt' UInt.toInt CA.int
  , secure: CA.boolean
  , path: CAC.maybe CA.string
  }

networkIdCodec ∷ CA.JsonCodec NetworkId
networkIdCodec = CA.prismaticCodec "Network" dec enc CA.string
  where
  dec ∷ String → Maybe NetworkId
  dec = case _ of
    "mainnet" → Just MainnetId
    "testnet" → Just TestnetId
    _ → Nothing

  enc ∷ NetworkId → String
  enc = case _ of
    MainnetId → "mainnet"
    TestnetId → "testnet"<|MERGE_RESOLUTION|>--- conflicted
+++ resolved
@@ -18,13 +18,7 @@
 import Data.Codec.Argonaut.Record as CAR
 import Data.List (List)
 import Data.UInt as UInt
-<<<<<<< HEAD
-import TrustlessSidechain.CommitteeATMSSchemes.Types
-  ( ATMSKinds
-  )
-=======
 import TrustlessSidechain.CommitteeATMSSchemes.Types (ATMSKinds)
->>>>>>> 18a2278b
 import TrustlessSidechain.Options.Types (Config)
 import TrustlessSidechain.Utils.Codecs
   ( atmsKindCodec
@@ -121,22 +115,14 @@
   enc (p /\ signature) = { "public-key": p, signature }
 
 -- | Accepts the format `[ {"public-key":"aabb..."}, ... ]`
-<<<<<<< HEAD
 committeeCodec ∷ CA.JsonCodec (List ByteArray)
 committeeCodec = CAM.list memberCodec
   where
   memberCodec ∷ CA.JsonCodec ByteArray
-=======
-committeeCodec ∷ CA.JsonCodec (List EcdsaSecp256k1PubKey)
-committeeCodec = CAM.list memberCodec
-  where
-  memberCodec ∷ CA.JsonCodec EcdsaSecp256k1PubKey
->>>>>>> 18a2278b
   memberCodec = CA.prismaticCodec "member" dec enc $ CAR.object "member"
     { "public-key": byteArrayCodec }
 
   dec ∷
-<<<<<<< HEAD
     { "public-key" ∷ ByteArray
     } →
     Maybe ByteArray
@@ -145,16 +131,6 @@
   enc ∷
     ByteArray →
     { "public-key" ∷ ByteArray
-=======
-    { "public-key" ∷ EcdsaSecp256k1PubKey
-    } →
-    Maybe EcdsaSecp256k1PubKey
-  dec { "public-key": p } = Just p
-
-  enc ∷
-    EcdsaSecp256k1PubKey →
-    { "public-key" ∷ EcdsaSecp256k1PubKey
->>>>>>> 18a2278b
     }
   enc p = { "public-key": p }
 

--- conflicted
+++ resolved
@@ -239,9 +239,6 @@
     , fuelMintingPolicyCurrencySymbol ∷ CurrencySymbol
     }
 getFuelMintingPolicy sidechainParams = do
-<<<<<<< HEAD
-  let mkErr = Logging.mkReport "FUELMintingPolicy" "getFuelMintingPolicy"
-
   -- TODO: we need to pass in the committee certificate verification policy in
   -- this first instead of just hardcoding it in here.
   { committeeOracleCurrencySymbol } ← getCommitteeOraclePolicy sidechainParams
@@ -256,8 +253,6 @@
       )
       $ Plain mempty
 
-=======
->>>>>>> cc061d2f
   { merkleRootTokenCurrencySymbol } ← MerkleRoot.getMerkleRootTokenMintingPolicy
     { sidechainParams, committeeCertificateVerificationCurrencySymbol }
 

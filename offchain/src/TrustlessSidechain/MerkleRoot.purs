--- conflicted
+++ resolved
@@ -138,11 +138,7 @@
           { currentCommitteeUtxo
           , committeeCertificateMint
           , aggregateSignature
-<<<<<<< HEAD
-          , message: Utils.Crypto.sidechainMessageToTokenName scMsg
-=======
           , message: Utils.Crypto.ecdsaSecp256k1MessageToTokenName scMsg
->>>>>>> 18a2278b
           }
 
   -- Building the transaction / submitting it

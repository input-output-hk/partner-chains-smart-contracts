-- | `MerkleRoot` contains the endpoint functionality for the `MerkleRoot` endpoint
module TrustlessSidechain.MerkleRoot
  ( module ExportTypes
  , module ExportUtils
  , saveRoot
  , getMerkleRootTokenMintingPolicy
  ) where

import Contract.Prelude

import Contract.Monad
  ( Contract
  , liftContractM
  , liftedM
  , throwContractError
  )
import Contract.PlutusData (fromData, toData, unitDatum)
import Contract.ScriptLookups as Lookups
import Contract.Scripts (MintingPolicy)
import Contract.Scripts as Scripts
import Contract.Transaction
  ( TransactionHash
  , TransactionOutput(TransactionOutput)
  , TransactionOutputWithRefScript(TransactionOutputWithRefScript)
  , outputDatumDatum
  )
import Contract.TxConstraints (TxConstraints)
import Contract.TxConstraints as TxConstraints
import Contract.Value (CurrencySymbol)
import Contract.Value as Value
import Data.Map as Map
import TrustlessSidechain.MerkleRoot.Types
  ( MerkleRootInsertionMessage(MerkleRootInsertionMessage)
  , SaveRootParams(SaveRootParams)
  , SignedMerkleRoot(SignedMerkleRoot)
  , SignedMerkleRootMint(SignedMerkleRootMint)
  )
import TrustlessSidechain.MerkleRoot.Types
  ( MerkleRootInsertionMessage(MerkleRootInsertionMessage)
  , SaveRootParams(SaveRootParams)
  , SignedMerkleRootMint(SignedMerkleRootMint)
  ) as ExportTypes
import TrustlessSidechain.MerkleRoot.Utils
  ( findMerkleRootTokenUtxo
  , merkleRootTokenMintingPolicy
  , merkleRootTokenValidator
  , serialiseMrimHash
  ) as ExportUtils
import TrustlessSidechain.MerkleRoot.Utils
  ( findPreviousMerkleRootTokenUtxo
  , merkleRootTokenMintingPolicy
  , merkleRootTokenValidator
  , normalizeSaveRootParams
  , serialiseMrimHash
  )
import TrustlessSidechain.MerkleTree as MerkleTree
import TrustlessSidechain.SidechainParams (SidechainParams)
import TrustlessSidechain.UpdateCommitteeHash
  ( InitCommitteeHashMint(InitCommitteeHashMint)
  , UpdateCommitteeDatum(UpdateCommitteeDatum)
  , UpdateCommitteeHash(UpdateCommitteeHash)
  )
import TrustlessSidechain.UpdateCommitteeHash as UpdateCommitteeHash
import TrustlessSidechain.Utils.Crypto as Utils.Crypto
import TrustlessSidechain.Utils.Logging
  ( InternalError(InvalidScript, NotFoundUtxo, InvalidData)
  , OffchainError(InvalidInputError, InternalError)
  )
import TrustlessSidechain.Utils.Transaction (balanceSignAndSubmit)

-- | `getMerkleRootTokenMintingPolicy` creates the `SignedMerkleRootMint`
-- | parameter from the given sidechain parameters
getMerkleRootTokenMintingPolicy ∷
  SidechainParams →
  Contract
    { merkleRootTokenMintingPolicy ∷ MintingPolicy
    , merkleRootTokenCurrencySymbol ∷ CurrencySymbol
    }
getMerkleRootTokenMintingPolicy sidechainParams = do
  merkleRootValidatorHash ← map Scripts.validatorHash $ merkleRootTokenValidator
    sidechainParams

  updateCommitteeHashPolicy ← UpdateCommitteeHash.committeeHashPolicy
    $ InitCommitteeHashMint { icTxOutRef: (unwrap sidechainParams).genesisUtxo }
  updateCommitteeHashCurrencySymbol ←
    liftContractM
      ( show
          ( InternalError
              (InvalidScript "CommitteeHashPolicy")
          )
      )
      $ Value.scriptCurrencySymbol updateCommitteeHashPolicy
  policy ← merkleRootTokenMintingPolicy $ SignedMerkleRootMint
    { sidechainParams
    , updateCommitteeHashCurrencySymbol
    , merkleRootValidatorHash
    }
  merkleRootTokenCurrencySymbol ←
    liftContractM (show (InternalError (InvalidScript "MerkleRootPolicy"))) $
      Value.scriptCurrencySymbol policy
  pure $ { merkleRootTokenMintingPolicy: policy, merkleRootTokenCurrencySymbol }

-- | `saveRoot` is the endpoint.
saveRoot ∷ SaveRootParams → Contract TransactionHash
saveRoot = runSaveRoot <<< normalizeSaveRootParams

-- | `runSaveRoot` is the main worker of the `saveRoot` endpoint.
-- | Preconditions
-- |    - `SaveRootParams` must be normalized with `MerkleRoot.Utils.normalizeSaveRootParams`
runSaveRoot ∷ SaveRootParams → Contract TransactionHash
runSaveRoot
  ( SaveRootParams
      { sidechainParams, merkleRoot, previousMerkleRoot, committeeSignatures }
  ) = do

  -- Getting the required validators / minting policies...
  ---------------------------------------------------------
  updateCommitteeHashPolicy ← UpdateCommitteeHash.committeeHashPolicy
    $ InitCommitteeHashMint { icTxOutRef: (unwrap sidechainParams).genesisUtxo }
  updateCommitteeHashCurrencySymbol ←
    liftContractM
      ( show
          ( InternalError
              (InvalidScript "CommitteeHashPolicy")
          )
      )
      $ Value.scriptCurrencySymbol updateCommitteeHashPolicy

  merkleRootValidatorHash ← map Scripts.validatorHash $ merkleRootTokenValidator
    sidechainParams

  let
    smrm = SignedMerkleRootMint
      { sidechainParams
      , updateCommitteeHashCurrencySymbol
      , merkleRootValidatorHash
      }
  rootTokenMP ← merkleRootTokenMintingPolicy smrm
  rootTokenCS ←
    liftContractM
      (show (InternalError (InvalidScript "MerkleRootTokenMintingPolicy")))
      $ Value.scriptCurrencySymbol rootTokenMP
  rootTokenVal ← merkleRootTokenValidator sidechainParams
  merkleRootTokenName ←
    liftContractM
      ( show
          ( InternalError
              ( InvalidData
                  "Invalid Merkle root TokenName for merkleRootTokenMintingPolicy"
              )
          )
      )
      $ Value.mkTokenName
      $ MerkleTree.unRootHash merkleRoot

  -- Grab the transaction holding the last merkle root
  ---------------------------------------------------------
  maybePreviousMerkleRootUtxo ← findPreviousMerkleRootTokenUtxo
    previousMerkleRoot
    smrm

  -- Grab the utxo with the current committee hash / verifying that this
  -- committee has signed the current merkle root (for better error messages)
  -- verifying that this really is the old committee
  ---------------------------------------------------------
  let
    uch = UpdateCommitteeHash
      { sidechainParams
      , uchAssetClass: updateCommitteeHashCurrencySymbol /\
          UpdateCommitteeHash.initCommitteeHashMintTn
      , merkleRootTokenCurrencySymbol: rootTokenCS
      }
  { index: committeeHashTxIn
  , value: committeeHashTxOut
  } ←
    liftedM
      (show (InternalError (NotFoundUtxo "Failed to find committee hash utxo")))
      $
        UpdateCommitteeHash.findUpdateCommitteeHashUtxo uch

  let
    committeePubKeys /\ allSignatures =
      Utils.Crypto.unzipCommitteePubKeysAndSignatures committeeSignatures
    _ /\ signatures = Utils.Crypto.takeExactlyEnoughSignatures
      (unwrap sidechainParams).thresholdNumerator
      (unwrap sidechainParams).thresholdDenominator
      (committeePubKeys /\ allSignatures)

  -- Verifying the signature is valid
  void do
    mrimHash ←
      liftContractM
        ( show
            ( InternalError
                (InvalidData "Failed to create MerkleRootInsertionMessage")
            )
        )
        $ serialiseMrimHash
        $ MerkleRootInsertionMessage
            { sidechainParams
            , merkleRoot
            , previousMerkleRoot
            }
    unless
      ( Utils.Crypto.verifyMultiSignature
          ((unwrap sidechainParams).thresholdNumerator)
          ((unwrap sidechainParams).thresholdDenominator)
          committeePubKeys
          mrimHash
          signatures
      )
      $ throwContractError
      $ InvalidInputError
          "Invalid committee signatures for MerkleRootInsertionMessage"

  -- Verifying the provided committee is actually the committee stored on chain
  void do
    let
      TransactionOutputWithRefScript { output: TransactionOutput tOut } =
        committeeHashTxOut

      committeeHash = Utils.Crypto.aggregateKeys committeePubKeys
    rawDatum ←
      liftContractM
        ( show
            ( InternalError
                (NotFoundUtxo "Committee hash UTxO is missing inline datum")
            )
        )
        $ outputDatumDatum tOut.datum
<<<<<<< HEAD
    UpdateCommitteeDatum datum ← liftContractM
      (mkErr "Datum at update committee hash UTxO fromData failed")
=======
    UpdateCommitteeHashDatum datum ← liftContractM
      ( show
          ( InternalError
              (InvalidData "Decoding datum at committee hash UTxO failed")
          )
      )
>>>>>>> 1cb24f83
      (fromData $ unwrap rawDatum)

    when (datum.committeeHash /= committeeHash)
      $ throwContractError (InvalidInputError "Incorrect committee provided")

  -- Building the transaction
  ---------------------------------------------------------
  let
    value = Value.singleton rootTokenCS merkleRootTokenName one

    redeemer = SignedMerkleRoot
      { merkleRoot, previousMerkleRoot, signatures, committeePubKeys }

    constraints ∷ TxConstraints Void Void
    constraints =
      TxConstraints.mustMintValueWithRedeemer (wrap (toData redeemer)) value
        <> TxConstraints.mustPayToScript (Scripts.validatorHash rootTokenVal)
          unitDatum
          TxConstraints.DatumWitness
          value
        <> TxConstraints.mustReferenceOutput committeeHashTxIn
        <> case maybePreviousMerkleRootUtxo of
          Nothing → mempty
          Just { index: oref } → TxConstraints.mustReferenceOutput oref

    lookups ∷ Lookups.ScriptLookups Void
    lookups = Lookups.mintingPolicy rootTokenMP
      <> Lookups.unspentOutputs
        (Map.singleton committeeHashTxIn committeeHashTxOut)
      <> case maybePreviousMerkleRootUtxo of
        Nothing → mempty
        Just { index: txORef, value: txOut } → Lookups.unspentOutputs
          (Map.singleton txORef txOut)

  balanceSignAndSubmit "Save Merkle root" lookups constraints<|MERGE_RESOLUTION|>--- conflicted
+++ resolved
@@ -228,17 +228,12 @@
             )
         )
         $ outputDatumDatum tOut.datum
-<<<<<<< HEAD
     UpdateCommitteeDatum datum ← liftContractM
-      (mkErr "Datum at update committee hash UTxO fromData failed")
-=======
-    UpdateCommitteeHashDatum datum ← liftContractM
       ( show
           ( InternalError
               (InvalidData "Decoding datum at committee hash UTxO failed")
           )
       )
->>>>>>> 1cb24f83
       (fromData $ unwrap rawDatum)
 
     when (datum.committeeHash /= committeeHash)

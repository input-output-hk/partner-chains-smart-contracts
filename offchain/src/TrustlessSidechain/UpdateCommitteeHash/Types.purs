--- conflicted
+++ resolved
@@ -28,18 +28,15 @@
 import TrustlessSidechain.MerkleTree (RootHash)
 import TrustlessSidechain.SidechainParams (SidechainParams)
 import TrustlessSidechain.Types (AssetClass)
-<<<<<<< HEAD
-import TrustlessSidechain.Utils.Crypto (SidechainPublicKey, SidechainSignature)
+import TrustlessSidechain.Utils.Crypto
+  ( EcdsaSecp256k1PubKey
+  , EcdsaSecp256k1Signature
+  )
 import TrustlessSidechain.Utils.Data
   ( productFromData2
   , productToData2
   , productToData3
   , productToData4
-=======
-import TrustlessSidechain.Utils.Crypto
-  ( EcdsaSecp256k1PubKey
-  , EcdsaSecp256k1Signature
->>>>>>> b352060c
   )
 
 -- | `UpdateCommitteeHashDatum` is the datum for the update committee hash

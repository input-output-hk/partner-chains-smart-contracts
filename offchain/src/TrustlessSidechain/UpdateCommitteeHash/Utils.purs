--- conflicted
+++ resolved
@@ -25,20 +25,9 @@
 import Contract.Hashing as Hashing
 import Contract.Monad (Contract)
 import Contract.Monad as Monad
-<<<<<<< HEAD
-import Contract.PlutusData
-  ( class ToData
-  )
-import Contract.PlutusData as PlutusData
-import Contract.Scripts
-  ( Validator(Validator)
-  , ValidatorHash
-  )
-=======
 import Contract.PlutusData (class ToData)
 import Contract.PlutusData as PlutusData
 import Contract.Scripts (Validator(Validator), ValidatorHash)
->>>>>>> 18a2278b
 import Contract.Scripts as Scripts
 import Contract.TextEnvelope (decodeTextEnvelope, plutusScriptV2FromEnvelope)
 import Contract.Transaction (TransactionInput, TransactionOutputWithRefScript)
@@ -92,13 +81,8 @@
   ∀ aggregatePubKeys.
   ToData aggregatePubKeys ⇒
   UpdateCommitteeHashMessage aggregatePubKeys →
-<<<<<<< HEAD
-  Maybe SidechainMessage
-serialiseUchmHash = Utils.Crypto.sidechainMessage
-=======
   Maybe EcdsaSecp256k1Message
 serialiseUchmHash = Utils.Crypto.ecdsaSecp256k1Message
->>>>>>> 18a2278b
   <<< Hashing.blake2b256Hash
   <<< cborBytesToByteArray
   <<< PlutusData.serializeData

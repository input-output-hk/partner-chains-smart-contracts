--- conflicted
+++ resolved
@@ -23,16 +23,13 @@
 import Data.Array as Array
 import TrustlessSidechain.CandidatePermissionToken (CandidatePermissionMint(..))
 import TrustlessSidechain.CandidatePermissionToken as CandidatePermissionToken
-<<<<<<< HEAD
+import TrustlessSidechain.Checkpoint as Checkpoint
+import TrustlessSidechain.Checkpoint.Types (CheckpointParameter(..))
 import TrustlessSidechain.CommitteeATMSSchemes
   ( ATMSKinds
   , CommitteeCertificateMint(CommitteeCertificateMint)
   )
 import TrustlessSidechain.CommitteeATMSSchemes as CommitteeATMSSchemes
-=======
-import TrustlessSidechain.Checkpoint as Checkpoint
-import TrustlessSidechain.Checkpoint.Types (CheckpointParameter(..))
->>>>>>> 5141def8
 import TrustlessSidechain.CommitteeCandidateValidator as CommitteeCandidateValidator
 import TrustlessSidechain.CommitteeOraclePolicy as CommitteeOraclePolicy
 import TrustlessSidechain.DistributedSet as DistributedSet
@@ -40,6 +37,7 @@
 import TrustlessSidechain.MerkleRoot as MerkleRoot
 import TrustlessSidechain.MerkleRoot.Utils (merkleRootTokenValidator)
 import TrustlessSidechain.SidechainParams (SidechainParams)
+import TrustlessSidechain.Types (assetClass)
 import TrustlessSidechain.UpdateCommitteeHash.Types (UpdateCommitteeHash(..))
 import TrustlessSidechain.UpdateCommitteeHash.Utils
   ( getUpdateCommitteeHashValidator
@@ -184,8 +182,8 @@
         { sidechainParams: scParams
         , checkpointAssetClass: assetClass checkpointCurrencySymbol
             Checkpoint.initCheckpointMintTn
-        , committeeHashAssetClass: assetClass committeeHashCurrencySymbol
-            UpdateCommitteeHash.initCommitteeHashMintTn
+        , committeeOracleCurrencySymbol
+        , committeeCertificateVerificationCurrencySymbol
         }
     validator ← Checkpoint.checkpointValidator checkpointParam
     getAddr validator
@@ -211,11 +209,8 @@
       , "CommitteeHashValidator" /\ committeeHashValidatorAddr
       , "DSConfValidator" /\ dsConfValidatorAddr
       , "DSInsertValidator" /\ dsInsertValidatorAddr
-<<<<<<< HEAD
+      , "CheckpointValidator" /\ checkpointValidatorAddr
       ]
-=======
-      , "CheckpointValidator" /\ checkpointValidatorAddr
->>>>>>> 5141def8
 
     cborEncodedAddresses =
       [ "CommitteeHashValidator" /\ committeeHashValidatorCborAddress

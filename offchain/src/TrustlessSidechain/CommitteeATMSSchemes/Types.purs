--- conflicted
+++ resolved
@@ -24,16 +24,13 @@
 import Contract.Transaction (TransactionInput, TransactionOutputWithRefScript)
 import Contract.Value (CurrencySymbol, TokenName)
 import Data.BigInt (BigInt)
-<<<<<<< HEAD
-import TrustlessSidechain.Utils.Crypto (SidechainPublicKey, SidechainSignature)
+import TrustlessSidechain.Utils.Crypto
+  ( EcdsaSecp256k1PubKey
+  , EcdsaSecp256k1Signature
+  )
 import TrustlessSidechain.Utils.SchnorrSecp256k1
   ( SchnorrSecp256k1PublicKey
   , SchnorrSecp256k1Signature
-=======
-import TrustlessSidechain.Utils.Crypto
-  ( EcdsaSecp256k1PubKey
-  , EcdsaSecp256k1Signature
->>>>>>> c42abc7d
   )
 
 -- | `CommitteeCertificateMint` corresponds to the onchain type that is used to
@@ -88,13 +85,9 @@
 -- | aggregate keys + signatures
 data ATMSAggregateSignatures
   = PlainEcdsaSecp256k1
-<<<<<<< HEAD
-      (Array (SidechainPublicKey /\ Maybe SidechainSignature))
+      (Array (EcdsaSecp256k1PubKey /\ Maybe EcdsaSecp256k1Signature))
   | PlainSchnorrSecp256k1
       (Array (SchnorrSecp256k1PublicKey /\ Maybe SchnorrSecp256k1Signature))
-=======
-      (Array (EcdsaSecp256k1PubKey /\ Maybe EcdsaSecp256k1Signature))
->>>>>>> c42abc7d
   | Multisignature
   | PoK
   | Dummy

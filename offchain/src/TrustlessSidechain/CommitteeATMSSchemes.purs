-- | `TrustlessSidechain.CommitteeATMSSchemes` is intended to be the
-- | interface to the ATMS schemes.
-- | Namely, this provides an interface for
-- |
-- |    - `TrustlessSidechain.CommitteePlainEcdsaSecp256k1ATMSPolicy`
-- |
-- |    - (and more to come!)
module TrustlessSidechain.CommitteeATMSSchemes
  ( atmsSchemeLookupsAndConstraints
  , atmsCommitteeCertificateVerificationMintingPolicy
  , atmsCommitteeCertificateVerificationMintingPolicyFromATMSKind
  , toATMSAggregateSignatures
  , aggregateATMSPublicKeys

  , module ExportCommitteeATMSSchemesTypes
  ) where

import Contract.Prelude

import Contract.Monad (Contract)
import Contract.Monad as Monad
import Contract.PlutusData (PlutusData)
import Contract.PlutusData as PlutusData
import Contract.Prim.ByteArray (ByteArray)
import Contract.ScriptLookups (ScriptLookups)
import Contract.Scripts (MintingPolicy)
import Contract.TxConstraints (TxConstraints)
import Contract.Value (CurrencySymbol)
import TrustlessSidechain.CommitteeATMSSchemes.Types
<<<<<<< HEAD
  ( ATMSAggregateSignatures
      ( Multisignature
      , PoK
      , Dummy
      , PlainEcdsaSecp256k1
      , PlainSchnorrSecp256k1
      )
  , ATMSKinds
      ( ATMSPlainEcdsaSecp256k1
      , ATMSPlainSchnorrSecp256k1
      , ATMSMultisignature
      , ATMSPoK
      , ATMSDummy
      )
=======
  ( ATMSAggregateSignatures(Multisignature, PoK, Dummy, PlainEcdsaSecp256k1)
  , ATMSKinds(ATMSPlainEcdsaSecp256k1, ATMSMultisignature, ATMSPoK, ATMSDummy)
>>>>>>> c42abc7d
  , CommitteeATMSParams(CommitteeATMSParams)
  , CommitteeCertificateMint
  )
import TrustlessSidechain.CommitteeATMSSchemes.Types
<<<<<<< HEAD
  ( ATMSAggregateSignatures
      ( PlainEcdsaSecp256k1
      , Multisignature
      , PoK
      , Dummy
      )
  , ATMSKinds
      ( ATMSPlainEcdsaSecp256k1
      , ATMSPlainSchnorrSecp256k1
      , ATMSMultisignature
      , ATMSPoK
      , ATMSDummy
      )
=======
  ( ATMSAggregateSignatures(PlainEcdsaSecp256k1, Multisignature, PoK, Dummy)
  , ATMSKinds(ATMSPlainEcdsaSecp256k1, ATMSMultisignature, ATMSPoK, ATMSDummy)
>>>>>>> c42abc7d
  , CommitteeATMSParams(CommitteeATMSParams)
  , CommitteeCertificateMint(CommitteeCertificateMint)
  ) as ExportCommitteeATMSSchemesTypes
import TrustlessSidechain.CommitteePlainEcdsaSecp256k1ATMSPolicy as CommitteePlainEcdsaSecp256k1ATMSPolicy
import TrustlessSidechain.CommitteePlainSchnorrSecp256k1ATMSPolicy as CommitteePlainSchnorrSecp256k1ATMSPolicy
import TrustlessSidechain.Utils.Crypto as Utils.Crypto
import TrustlessSidechain.Utils.SchnorrSecp256k1 as SchnorrSecp256k1

-- | `atmsSchemeLookupsAndConstraints` returns the lookups and constraints
-- | corresponding to the given `ATMSSchemeParams`
atmsSchemeLookupsAndConstraints ∷
  CommitteeATMSParams ATMSAggregateSignatures →
  Contract
    { constraints ∷ TxConstraints Void Void
    , lookups ∷ ScriptLookups Void
    }
atmsSchemeLookupsAndConstraints atmsParams =
  case (unwrap atmsParams).aggregateSignature of
    PlainEcdsaSecp256k1 param → do
      CommitteePlainEcdsaSecp256k1ATMSPolicy.mustMintCommitteePlainEcdsaSecp256k1ATMSPolicy
        $ CommitteeATMSParams
            ((unwrap atmsParams) { aggregateSignature = param })
    PlainSchnorrSecp256k1 param → do
      CommitteePlainSchnorrSecp256k1ATMSPolicy.mustMintCommitteePlainSchnorrSecp256k1ATMSPolicy
        $ CommitteeATMSParams
            ((unwrap atmsParams) { aggregateSignature = param })
    -- TODO: fill these in later :^)
    Dummy → Monad.throwContractError "ATMS dummy not implemented yet"
    PoK → Monad.throwContractError "ATMS PoK not implemented yet"
    Multisignature → Monad.throwContractError
      "ATMS multisignature not implemented yet"

-- | `atmsCommitteeCertificateVerificationMintingPolicy` grabs
-- | the currency symbol / minting policy associated with the aggregate signature.
atmsCommitteeCertificateVerificationMintingPolicy ∷
  CommitteeCertificateMint →
  ATMSAggregateSignatures →
  Contract
    { committeeCertificateVerificationMintingPolicy ∷ MintingPolicy
    , committeeCertificateVerificationCurrencySymbol ∷ CurrencySymbol
    }
atmsCommitteeCertificateVerificationMintingPolicy ccm sig =
  atmsCommitteeCertificateVerificationMintingPolicyFromATMSKind ccm $ case sig of
    PlainEcdsaSecp256k1 _ → ATMSPlainEcdsaSecp256k1
    PlainSchnorrSecp256k1 _ → ATMSPlainSchnorrSecp256k1
    Dummy → ATMSDummy
    PoK → ATMSPoK
    Multisignature → ATMSMultisignature

-- | `atmsCommitteeCertificateVerificationMintingPolicyFromATMSKind` is
-- | essentially `atmsCommitteeCertificateVerificationMintingPolicy` but with
-- | `ATMSKinds`.
atmsCommitteeCertificateVerificationMintingPolicyFromATMSKind ∷
  CommitteeCertificateMint →
  ATMSKinds →
  Contract
    { committeeCertificateVerificationMintingPolicy ∷ MintingPolicy
    , committeeCertificateVerificationCurrencySymbol ∷ CurrencySymbol
    }
atmsCommitteeCertificateVerificationMintingPolicyFromATMSKind ccm = case _ of
  ATMSPlainEcdsaSecp256k1 → do
    { committeePlainEcdsaSecp256k1ATMSPolicy
    , committeePlainEcdsaSecp256k1ATMSCurrencySymbol
    } ←
      CommitteePlainEcdsaSecp256k1ATMSPolicy.getCommitteePlainEcdsaSecp256k1ATMSPolicy
        ccm
    pure
      { committeeCertificateVerificationMintingPolicy:
          committeePlainEcdsaSecp256k1ATMSPolicy
      , committeeCertificateVerificationCurrencySymbol:
          committeePlainEcdsaSecp256k1ATMSCurrencySymbol
      }
  ATMSPlainSchnorrSecp256k1 → do
    { committeePlainSchnorrSecp256k1ATMSPolicy
    , committeePlainSchnorrSecp256k1ATMSCurrencySymbol
    } ←
      CommitteePlainSchnorrSecp256k1ATMSPolicy.getCommitteePlainSchnorrSecp256k1ATMSPolicy
        ccm
    pure
      { committeeCertificateVerificationMintingPolicy:
          committeePlainSchnorrSecp256k1ATMSPolicy
      , committeeCertificateVerificationCurrencySymbol:
          committeePlainSchnorrSecp256k1ATMSCurrencySymbol
      }
  ATMSDummy → Monad.throwContractError "ATMS dummy not implemented yet"
  ATMSPoK → Monad.throwContractError "ATMS PoK not implemented yet"
  ATMSMultisignature → Monad.throwContractError
    "ATMS multisignature not implemented yet"

-- | `toATMSAggregateSignatures` takes
-- |
-- |    - the ATMS scheme;
-- |
-- |    - the signers' public keys and their and their associated signatures
-- |    (if such a signature exists i.e., if they signed it);
-- |
-- | and either errors (if the provided public keys / signatures are invalid)
-- | or successfully returns the `ATMSAggregateSignatures` that is suitable for
-- | `atmsSchemeLookupsAndConstraints`
toATMSAggregateSignatures ∷
  { -- the atms kind
    atmsKind ∷ ATMSKinds
  , -- the committee's public keys and signature (if the signature is given)
    committeePubKeyAndSigs ∷ Array (ByteArray /\ Maybe ByteArray)
  } →
  Either String ATMSAggregateSignatures
toATMSAggregateSignatures { atmsKind, committeePubKeyAndSigs } =
  case atmsKind of
    ATMSPlainEcdsaSecp256k1 → map PlainEcdsaSecp256k1
      $ flip traverse committeePubKeyAndSigs
      $
        \(pk /\ mSig) → do
          pk' ← case Utils.Crypto.ecdsaSecp256k1PubKey pk of
            Nothing → Left $ "invalid ECDSA SECP256k1 public key: " <> show pk
            Just pk' → Right pk'

          sig' ← case mSig of
            Nothing → Right Nothing
            Just sig → case Utils.Crypto.ecdsaSecp256k1Signature sig of
              Nothing → Left $ "invalid ECDSA SECP256k1 signature: " <> show sig
              Just sig' → Right $ Just sig'

          pure $ pk' /\ sig'

    ATMSPlainSchnorrSecp256k1 → map PlainSchnorrSecp256k1
      $ flip traverse committeePubKeyAndSigs
      $
        \(pk /\ mSig) → do
          pk' ← case SchnorrSecp256k1.parsePublicKey pk of
            Nothing → Left $ "invalid Schnorr SECP256k1 public key: " <> show pk
            Just pk' → Right pk'

          sig' ← case mSig of
            Nothing → Right Nothing
            Just sig → case SchnorrSecp256k1.parseSignature sig of
              Nothing → Left $ "invalid Schnorr SECP256k1 signature: " <> show sig
              Just sig' → Right $ Just sig'

          pure $ pk' /\ sig'

    ATMSDummy → Left "ATMS dummy not implemented yet"
    ATMSPoK → Left "ATMS PoK not implemented yet"
    ATMSMultisignature → Left "ATMS multisignature not implemented yet"

-- | `aggregateATMSPublicKeys` aggregates the public keys of an ATMS key for
-- | the given `ATMSKind`
aggregateATMSPublicKeys ∷
  { -- the atms kind
    atmsKind ∷ ATMSKinds
  , -- the committee's public keys and signature (if the signature is given)
    committeePubKeys ∷ Array ByteArray
  } →
  Either String PlutusData
aggregateATMSPublicKeys { atmsKind, committeePubKeys } =
  case atmsKind of
    ATMSPlainEcdsaSecp256k1 →
      map (PlutusData.toData <<< Utils.Crypto.aggregateKeys <<< map unwrap)
        $ flip traverse committeePubKeys
        $
          \pk → do
            pk' ← case Utils.Crypto.ecdsaSecp256k1PubKey pk of
              Nothing → Left $ "invalid ECDSA SECP256k1 public key: " <> show pk
              Just pk' → Right pk'
            pure $ pk'
    ATMSPlainSchnorrSecp256k1 →
      map (PlutusData.toData <<< Utils.Crypto.aggregateKeys <<< map unwrap)
        $ flip traverse committeePubKeys
        $
          \pk → do
            pk' ← case SchnorrSecp256k1.parsePublicKey pk of
              Nothing → Left $ "invalid Schnorr SECP256k1 public key: " <> show pk
              Just pk' → Right pk'
            pure $ pk'
    ATMSDummy → Left "ATMS dummy not implemented yet"
    ATMSPoK → Left "ATMS PoK not implemented yet"
    ATMSMultisignature → Left "ATMS multisignature not implemented yet"<|MERGE_RESOLUTION|>--- conflicted
+++ resolved
@@ -27,7 +27,6 @@
 import Contract.TxConstraints (TxConstraints)
 import Contract.Value (CurrencySymbol)
 import TrustlessSidechain.CommitteeATMSSchemes.Types
-<<<<<<< HEAD
   ( ATMSAggregateSignatures
       ( Multisignature
       , PoK
@@ -42,15 +41,10 @@
       , ATMSPoK
       , ATMSDummy
       )
-=======
-  ( ATMSAggregateSignatures(Multisignature, PoK, Dummy, PlainEcdsaSecp256k1)
-  , ATMSKinds(ATMSPlainEcdsaSecp256k1, ATMSMultisignature, ATMSPoK, ATMSDummy)
->>>>>>> c42abc7d
   , CommitteeATMSParams(CommitteeATMSParams)
   , CommitteeCertificateMint
   )
 import TrustlessSidechain.CommitteeATMSSchemes.Types
-<<<<<<< HEAD
   ( ATMSAggregateSignatures
       ( PlainEcdsaSecp256k1
       , Multisignature
@@ -64,10 +58,6 @@
       , ATMSPoK
       , ATMSDummy
       )
-=======
-  ( ATMSAggregateSignatures(PlainEcdsaSecp256k1, Multisignature, PoK, Dummy)
-  , ATMSKinds(ATMSPlainEcdsaSecp256k1, ATMSMultisignature, ATMSPoK, ATMSDummy)
->>>>>>> c42abc7d
   , CommitteeATMSParams(CommitteeATMSParams)
   , CommitteeCertificateMint(CommitteeCertificateMint)
   ) as ExportCommitteeATMSSchemesTypes

{
  description = "trustless-sidechain";

  inputs = {
<<<<<<< HEAD
    cardano-transaction-lib.url = "github:Plutonomicon/cardano-transaction-lib?rev=acb68d4a238bfd56e1c4c2c0a1cfda42887817ea";
=======
    cardano-transaction-lib = {
      type = "github";
      owner = "Plutonomicon";
      repo = "cardano-transaction-lib";
      rev = "1ec5a7a82e2a119364a3577022b6ff3c7e84a612";
      inputs.cardano-configurations = {
        url = "github:input-output-hk/cardano-configurations?rev=182b16cb743867b0b24b7af92efbf427b2b09b52";
        flake = false;
      };
    };
>>>>>>> 4c2a5d52

    nixpkgs.follows = "cardano-transaction-lib/nixpkgs";
    haskell-nix.follows = "cardano-transaction-lib/haskell-nix";
    iohk-nix.follows = "cardano-transaction-lib/iohk-nix";

    flake-compat = {
      url = "github:edolstra/flake-compat";
      flake = false;
    };
  };

  outputs = { self, nixpkgs, haskell-nix, cardano-transaction-lib, ... }@inputs:
    let
      runtimeConfig = {
        network = {
          name = "vasil-dev";
          magic = 9;
        };
      };

      supportedSystems = with nixpkgs.lib.systems.supported;
        tier1 ++ tier2 ++ tier3;

      perSystem = nixpkgs.lib.genAttrs supportedSystems;

      nixpkgsFor = system:
        import nixpkgs {
          inherit system;
          overlays = [
            haskell-nix.overlay
            (import "${inputs.iohk-nix}/overlays/crypto")
            cardano-transaction-lib.overlays.runtime
            cardano-transaction-lib.overlays.purescript
          ];
          inherit (haskell-nix) config;
        };

      hsProjectFor = system:
        let
          pkgs = nixpkgsFor system;
          plutip = cardano-transaction-lib.inputs.plutip;
          project = pkgs.haskell-nix.cabalProject {
            src = ./.;
            compiler-nix-name = "ghc8107";
            inherit (plutip) cabalProjectLocal extraSources;
            modules = plutip.haskellModules;
            shell = {
              withHoogle = true;
              exactDeps = true;
              nativeBuildInputs = with pkgs; [
                # Shell utils
                bashInteractive
                git
                cabal-install

                # Lint / Format
                fd
                hlint
                haskellPackages.apply-refact
                haskellPackages.cabal-fmt
                haskellPackages.fourmolu
                nixpkgs-fmt
              ];
              additional = ps: [
                ps.cardano-crypto-class
                ps.plutus-tx-plugin
                ps.plutus-script-utils
                ps.plutus-ledger
                ps.playground-common
              ];
              shellHook = ''
                [ -z "$(git config core.hooksPath)" -a -d hooks ] && {
                     git config core.hooksPath hooks
                }
              '';
              tools.haskell-language-server = { };
            };
          };
        in
        project;

      psProjectFor = system:
        let
          projectName = "trustless-sidechain-ctl";
          pkgs = nixpkgsFor system;
          src = builtins.path {
            path = ./ctl;
            name = "${projectName}-src";
            # TODO: Add more filters
            filter = path: ftype: !(pkgs.lib.hasSuffix ".md" path);
          };
        in
        pkgs.purescriptProject {
          inherit src pkgs projectName;
          packageJson = "${src}/package.json";
          packageLock = "${src}/package-lock.json";
          spagoPackages = "${src}/spago-packages.nix";
          withRuntime = true;
          shell.packages = with pkgs; [
            # Shell Utils
            bashInteractive
            git
            jq

            # Lint / Format
            fd
            dhall

            # CTL Runtime
            docker
          ];
        };

      formatCheckFor = system:
        let
          pkgs = nixpkgsFor system;
        in
        pkgs.runCommand "format-check"
          {
            nativeBuildInputs = self.devShells.${system}.hs.nativeBuildInputs
              ++ self.devShells.${system}.ps.nativeBuildInputs
              ++ self.devShells.${system}.ps.buildInputs;
          } ''
          cd ${self}
          export LC_CTYPE=C.UTF-8
          export LC_ALL=C.UTF-8
          export LANG=C.UTF-8
          export IN_NIX_SHELL='pure'
          make format_check cabalfmt_check nixpkgsfmt_check lint
          cd ${self}/ctl
          make check-format
          mkdir $out
        '';

      # CTL's `runPursTest` won't pass command-line arugments to the `node`
      # invocation, so we can essentially recreate `runPursTest` here with and
      # pass the arguments
      ctlMainFor = system:
        let
          pkgs = nixpkgsFor system;
          project = psProjectFor system;
        in
        pkgs.writeShellApplication {
          name = "ctl-main";
          runtimeInputs = [ pkgs.nodejs-14_x ];
          # Node's `process.argv` always contains the executable name as the
          # first argument, hence passing `ctl-main "$@"` rather than just
          # `"$@"`
          text = ''
            export NODE_PATH="${project.nodeModules}/lib/node_modules"
            node -e 'require("${project.compiled}/output/Main").main()' ctl-main "$@"
          '';
        };
    in
    {
      project = perSystem hsProjectFor;

      flake = perSystem (system: (hsProjectFor system).flake { });

      packages = perSystem (system: self.flake.${system}.packages // {
        ctl-runtime = (nixpkgsFor system).buildCtlRuntime runtimeConfig;
        ctl-main = ctlMainFor system;
        ctl-bundle-web = (psProjectFor system).bundlePursProject {
          main = "Main";
          entrypoint = "index.js"; # must be same as listed in webpack config
          webpackConfig = "webpack.config.js";
          bundledModuleName = "output.js";
        };
      });

      apps = perSystem (system: self.flake.${system}.apps // {
        ctl-runtime = (nixpkgsFor system).launchCtlRuntime runtimeConfig;
        ctl-main = {
          type = "app";
          program = "${ctlMainFor system}/bin/ctl-main";
        };
      });

      # This is used for nix build .#check.<system> because nix flake check
      # does not work with haskell.nix import-from-derivtion.
      check = perSystem (system:
        (nixpkgsFor system).runCommand "combined-check"
          {
            nativeBuildInputs = builtins.attrValues self.checks.${system}
              ++ builtins.attrValues self.flake.${system}.packages
              ++ self.devShells.${system}.hs.nativeBuildInputs
              ++ self.devShells.${system}.ps.nativeBuildInputs
              ++ self.devShells.${system}.ps.buildInputs;
          } "touch $out");

      checks = perSystem (system: self.flake.${system}.checks // {
        formatCheck = formatCheckFor system;
        trustless-sidechain-ctl = (psProjectFor system).runPlutipTest {
          testMain = "Test.Main";
        };
      });

      devShells = perSystem (system: rec {
        ps = (psProjectFor system).devShell;
        hs = self.flake.${system}.devShell;
        default = ps;
      });
    };
}<|MERGE_RESOLUTION|>--- conflicted
+++ resolved
@@ -2,21 +2,7 @@
   description = "trustless-sidechain";
 
   inputs = {
-<<<<<<< HEAD
-    cardano-transaction-lib.url = "github:Plutonomicon/cardano-transaction-lib?rev=acb68d4a238bfd56e1c4c2c0a1cfda42887817ea";
-=======
-    cardano-transaction-lib = {
-      type = "github";
-      owner = "Plutonomicon";
-      repo = "cardano-transaction-lib";
-      rev = "1ec5a7a82e2a119364a3577022b6ff3c7e84a612";
-      inputs.cardano-configurations = {
-        url = "github:input-output-hk/cardano-configurations?rev=182b16cb743867b0b24b7af92efbf427b2b09b52";
-        flake = false;
-      };
-    };
->>>>>>> 4c2a5d52
-
+    cardano-transaction-lib.url = "github:Plutonomicon/cardano-transaction-lib?rev=1ec5a7a82e2a119364a3577022b6ff3c7e84a612";
     nixpkgs.follows = "cardano-transaction-lib/nixpkgs";
     haskell-nix.follows = "cardano-transaction-lib/haskell-nix";
     iohk-nix.follows = "cardano-transaction-lib/iohk-nix";

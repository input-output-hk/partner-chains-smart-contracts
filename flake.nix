{
  description = "trustless-sidechain";

  inputs = rec {
    nixpkgs.follows = "cardano-transaction-lib/nixpkgs";
    haskell-nix.follows = "cardano-transaction-lib/haskell-nix";
    iohk-nix.follows = "cardano-transaction-lib/iohk-nix";
    CHaP.follows = "cardano-transaction-lib/CHaP";
    plutip.follows = "cardano-transaction-lib/plutip";

    cardano-transaction-lib.url = "github:Plutonomicon/cardano-transaction-lib/e5ea971efe2c1816fd448b2244b7421ab435c66d";

    flake-compat = {
      url = "github:edolstra/flake-compat";
      flake = false;
    };
  };

  outputs = { self, nixpkgs, haskell-nix, CHaP, cardano-transaction-lib, plutip, ... }@inputs:
    let
      vasilDevRuntimeConfig = {
        network = {
          name = "vasil-dev";
          magic = 9;
        };
      };

      previewRuntimeConfig = {
        # Conveniently, by default the ctl runtime configuration uses the
        # preview network. See here:
        # https://github.com/Plutonomicon/cardano-transaction-lib/blob/87233da45b7c433c243c539cb4d05258e551e9a1/nix/runtime.nix
        network = {
          name = "preview";
          magic = 2;
        };

        # Need use a more recent node version -- iirc. there was a hard fork
        # somewhat recently?
        node = {
          # the version of the node to use, corresponds to the image version tag,
          # i.e. `"inputoutput/cardano-node:${tag}"`
          tag = "1.35.4";
        };

        datumCache = {
          # The `firstBlock` is essentially what ogmios-datum-cache starts
          # "syncing" from, and the default doesn't exist apparently... so
          # we give it a block which actually exists.
          blockFetcher = {
            firstBlock = {
              slot = 3212169;
              id = "199a5953f54a216532b396b112c7b8c561710e93a978383173dddadda3b9bc17";
            };
          };
        };
      };

      supportedSystems = [ "x86_64-linux" "x86_64-darwin" ];

      perSystem = nixpkgs.lib.genAttrs supportedSystems;

      nixpkgsFor = system:
        import nixpkgs {
          inherit system;
          overlays = [
            haskell-nix.overlay
            (import "${inputs.iohk-nix}/overlays/crypto")
            cardano-transaction-lib.overlays.runtime
            cardano-transaction-lib.overlays.purescript
          ];
          inherit (haskell-nix) config;
        };

      hsProjectFor = system:
        let
          pkgs = nixpkgsFor system;
          project = pkgs.haskell-nix.cabalProject {
            src = ./.;
            inputMap = {
              "https://input-output-hk.github.io/cardano-haskell-packages" = CHaP;
            };
            compiler-nix-name = "ghc8107";
            modules = plutip.haskellModules;
            shell = {
              withHoogle = true;
              exactDeps = true;
              nativeBuildInputs = with pkgs; [
                # Shell utils
                bashInteractive
                git
                cabal-install

                # Lint / Format
                fd
                hlint
                haskellPackages.apply-refact
                haskellPackages.cabal-fmt
                haskellPackages.fourmolu
                nixpkgs-fmt
              ];
              additional = ps: [
                ps.cardano-crypto-class
                ps.plutus-tx-plugin
                ps.plutus-script-utils
                ps.plutus-ledger
                ps.playground-common
              ];
              shellHook = ''
                [ -z "$(git config core.hooksPath)" -a -d hooks ] && {
                     git config core.hooksPath hooks
                }
              '';
              tools.haskell-language-server = { };
            };
          };
        in
        project;

      psProjectFor = system:
        let
          projectName = "trustless-sidechain-ctl";
          pkgs = nixpkgsFor system;
          src = builtins.path {
            path = ./ctl;
            name = "${projectName}-src";
            # TODO: Add more filters
            filter = path: ftype: !(pkgs.lib.hasSuffix ".md" path);
          };
        in
        pkgs.purescriptProject {
          inherit src pkgs projectName;
          packageJson = "${src}/package.json";
          packageLock = "${src}/package-lock.json";
          spagoPackages = "${src}/spago-packages.nix";
          withRuntime = true;
          shell.packages = with pkgs; [
            # Shell Utils
            bashInteractive
            git
            jq

            # Lint / Format
            fd
            dhall

            # CTL Runtime
            docker
          ];
        };

      formatCheckFor = system:
        let
          pkgs = nixpkgsFor system;
        in
        pkgs.runCommand "format-check"
          {
            nativeBuildInputs = self.devShells.${system}.hs.nativeBuildInputs
              ++ self.devShells.${system}.ps.nativeBuildInputs
              ++ self.devShells.${system}.ps.buildInputs;
          } ''
          cd ${self}
          export LC_CTYPE=C.UTF-8
          export LC_ALL=C.UTF-8
          export LANG=C.UTF-8
          export IN_NIX_SHELL='pure'
          make format_check cabalfmt_check nixpkgsfmt_check lint
          cd ${self}/ctl
          make check-format
          mkdir $out
        '';

      # CTL's `runPursTest` won't pass command-line arugments to the `node`
      # invocation, so we can essentially recreate `runPursTest` here with and
      # pass the arguments
      ctlMainFor = system:
        let
          pkgs = nixpkgsFor system;
          project = psProjectFor system;
        in
        pkgs.writeShellApplication {
          name = "ctl-main";
          runtimeInputs = [ project.nodejs ];
          # Node's `process.argv` always contains the executable name as the
          # first argument, hence passing `ctl-main "$@"` rather than just
          # `"$@"`
          text = ''
            export NODE_PATH="${project.nodeModules}/lib/node_modules"
            node -e 'require("${project.compiled}/output/Main").main()' ctl-main "$@"
          '';
        };

      ctlBundleCliFor = system:
        let
          name = "trustless-sidechain-cli";
          version = "0.1.0";
          src = ./ctl;
          pkgs = import nixpkgs {
            inherit system;
            overlays = [
              cardano-transaction-lib.overlays.purescript
            ];
          };
          project = pkgs.purescriptProject {
            inherit src pkgs;
            projectName = name;
            withRuntime = false;
          };
        in
        pkgs.stdenv.mkDerivation rec {
          inherit name src version;
          buildInputs = [
            project.purs # this (commonjs ffi) instead of pkgs.purescript (esmodules ffi)
          ];
          runtimeInputs = [ project.nodejs ];
          unpackPhase = ''
            ln -s ${project.compiled}/* .
            ln -s ${project.nodeModules} node_modules
          '';
          buildPhase = ''
            purs bundle "output/*/*.js" -m Main --main Main -o main.js
          '';
          installPhase = ''
            mkdir -p $out
            tar chf $out/${name}-${version}.tar main.js node_modules
          '';
        };
    in
    {
      project = perSystem hsProjectFor;

      flake = perSystem (system: (hsProjectFor system).flake { });

      packages = perSystem
        (system: self.flake.${system}.packages // {
          ctl-runtime-preview = (nixpkgsFor system).launchCtlRuntime previewRuntimeConfig;
          ctl-runtime = (nixpkgsFor system).buildCtlRuntime vasilDevRuntimeConfig;
          ctl-main = ctlMainFor system;
          ctl-bundle-web = (psProjectFor system).bundlePursProject {
            main = "Main";
            entrypoint = "index.js"; # must be same as listed in webpack config
            webpackConfig = "webpack.config.js";
            bundledModuleName = "output.js";
          };
<<<<<<< HEAD
          # ctl-bundle-cli = ctlBundleCliFor system;
          ctl-bundle-cli = import ./nix/ctl-bundle-cli.nix rec {
            pkgs = nixpkgsFor system;
            easy-ps = pkgs.easy-ps;
            purs = easy-ps.purs-0_14_5;
            nodejs = pkgs.nodejs-14_x;
          };
=======
          ctl-bundle-cli = ctlBundleCliFor system;
>>>>>>> 01da6838
        });

      apps = perSystem (system: self.flake.${system}.apps // {
        ctl-runtime = (nixpkgsFor system).launchCtlRuntime vasilDevRuntimeConfig;
        ctl-runtime-preview = (nixpkgsFor system).launchCtlRuntime previewRuntimeConfig;
        ctl-main = {
          type = "app";
          program = "${ctlMainFor system}/bin/ctl-main";
        };
      });

      # This is used for nix build .#check.<system> because nix flake check
      # does not work with haskell.nix import-from-derivtion.
      check = perSystem (system:
        (nixpkgsFor system).runCommand "combined-check"
          {
            nativeBuildInputs = builtins.attrValues self.checks.${system}
              ++ builtins.attrValues self.flake.${system}.packages
              ++ self.devShells.${system}.hs.nativeBuildInputs
              ++ self.devShells.${system}.ps.nativeBuildInputs
              ++ self.devShells.${system}.ps.buildInputs;
          } "touch $out");

      checks = perSystem (system: self.flake.${system}.checks // {
        formatCheck = formatCheckFor system;
        trustless-sidechain-ctl = (psProjectFor system).runPlutipTest {
          testMain = "Test.Main";
        };
      });

      devShells = perSystem (system: rec {
        ps = (psProjectFor system).devShell;
        hs = self.flake.${system}.devShell;
        default = (nixpkgsFor system).mkShell {
          inputsFrom = [ ps hs ];
          shellHook = ''
            ${hs.shellHook}
            ${ps.shellHook}
          '';
        };
      });
      herculesCI.ciSystems = [ "x86_64-linux" ];
    };
}<|MERGE_RESOLUTION|>--- conflicted
+++ resolved
@@ -241,17 +241,7 @@
             webpackConfig = "webpack.config.js";
             bundledModuleName = "output.js";
           };
-<<<<<<< HEAD
-          # ctl-bundle-cli = ctlBundleCliFor system;
-          ctl-bundle-cli = import ./nix/ctl-bundle-cli.nix rec {
-            pkgs = nixpkgsFor system;
-            easy-ps = pkgs.easy-ps;
-            purs = easy-ps.purs-0_14_5;
-            nodejs = pkgs.nodejs-14_x;
-          };
-=======
           ctl-bundle-cli = ctlBundleCliFor system;
->>>>>>> 01da6838
         });
 
       apps = perSystem (system: self.flake.${system}.apps // {

--- conflicted
+++ resolved
@@ -2,13 +2,7 @@
   description = "trustless-sidechain";
 
   inputs = {
-<<<<<<< HEAD
-    plutip = {
-      url = "github:mlabs-haskell/plutip?rev=2bc02503312be2ba40b58b91aff1ccf9746abe80";
-    };
-=======
     plutip.url = "github:mlabs-haskell/plutip?rev=2bc02503312be2ba40b58b91aff1ccf9746abe80";
->>>>>>> d8295966
 
     nixpkgs.follows = "plutip/nixpkgs";
     haskell-nix.follows = "plutip/haskell-nix";

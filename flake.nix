{
  description = "trustless-sidechain";

  inputs = {
<<<<<<< HEAD
    plutip.url = "github:mlabs-haskell/plutip?rev=46f34d1b930b16aa75624f533eefcfd76d5db6aa";
=======
    plutip.url = "github:mlabs-haskell/plutip?rev=b4ea356ac39a117b7f43ee7b36ddedf4ec052581";
>>>>>>> 8ef94d8b

    nixpkgs.follows = "plutip/nixpkgs";
    haskell-nix.follows = "plutip/haskell-nix";
    iohk-nix.follows = "plutip/haskell-nix";
<<<<<<< HEAD
    cardano-node.url = "github:input-output-hk/cardano-node?rev=6471c31f8b61798df57a9f3345548703295cac9e";
=======
>>>>>>> 8ef94d8b
    flake-compat = {
      url = "github:edolstra/flake-compat";
      flake = false;
    };
  };

  outputs = { self, nixpkgs, haskell-nix, plutip, ... }@inputs:
    let
      supportedSystems = with nixpkgs.lib.systems.supported;
        tier1 ++ tier2 ++ tier3;

      perSystem = nixpkgs.lib.genAttrs supportedSystems;

      nixpkgsFor = system:
        import nixpkgs {
          inherit system;
          overlays = [
            haskell-nix.overlay
            (import "${plutip.inputs.iohk-nix}/overlays/crypto")
          ];
          inherit (haskell-nix) config;
        };
      nixpkgsFor' = system:
        import nixpkgs {
          inherit system;
          inherit (haskell-nix) config;
        };

      ghcVersion = "ghc8107";

      projectFor = system:
        let
          pkgs' = nixpkgsFor' system;
          project = (nixpkgsFor system).haskell-nix.cabalProject {
            src = ./.;
            compiler-nix-name = ghcVersion;
            inherit (plutip) cabalProjectLocal;
            extraSources = plutip.extraSources ++ [{
              src = plutip;
              subdirs = [ "." ];
            }];
            modules = plutip.haskellModules ++ [{
              packages = {
                trustless-sidechain.components.tests.trustless-sidechain-test.build-tools =
                  [
                    project.hsPkgs.cardano-cli.components.exes.cardano-cli
                    project.hsPkgs.cardano-node.components.exes.cardano-node
                  ];
              };
            }];
            shell = {
              withHoogle = true;
              exactDeps = true;
              nativeBuildInputs = with pkgs'; [
                bashInteractive
                git
                haskellPackages.apply-refact
                fd
                cabal-install
                hlint
                haskellPackages.cabal-fmt
                haskellPackages.fourmolu
                nixpkgs-fmt
                project.hsPkgs.cardano-cli.components.exes.cardano-cli
                project.hsPkgs.cardano-node.components.exes.cardano-node
              ];
              tools.haskell-language-server = { };
              additional = ps: [ ps.plutip ];
            };
<<<<<<< HEAD
          }];
          shell = {
            withHoogle = false;
            exactDeps = true;
            nativeBuildInputs = with pkgs'; [
              git
              haskellPackages.apply-refact
              fd
              cabal-install
              hlint
              haskellPackages.cabal-fmt
              haskellPackages.fourmolu
              nixpkgs-fmt
              inputs.cardano-node.packages.${system}.cardano-node
              inputs.cardano-node.packages.${system}.cardano-cli
            ];
            tools.haskell-language-server = { };
            additional = ps: [ ps.plutip ];
=======
>>>>>>> 8ef94d8b
          };
        in
        project;
      formatCheckFor = system:
        let
          pkgs = nixpkgsFor system;
        in
        pkgs.runCommand "format-check"
          { nativeBuildInputs = [ self.devShell.${system}.nativeBuildInputs ]; } ''
          cd ${self}
          export LC_CTYPE=C.UTF-8
          export LC_ALL=C.UTF-8
          export LANG=C.UTF-8
          export IN_NIX_SHELL='pure'
          make format_check cabalfmt_check nixpkgsfmt_check lint
          mkdir $out
        '';
    in
    {
      project = perSystem projectFor;
      flake = perSystem (system: (projectFor system).flake { });

      packages = perSystem (system: self.flake.${system}.packages);

      apps = perSystem (system: self.flake.${system}.apps);

      check = perSystem (system:
        (nixpkgsFor system).runCommand "combined-check"
          {
            nativeBuildInputs = builtins.attrValues self.checks.${system}
              ++ builtins.attrValues self.flake.${system}.packages
              ++ [ self.flake.${system}.devShell.inputDerivation ];
          } "touch $out");
      checks = perSystem (system: self.flake.${system}.checks // {
        formatCheck = formatCheckFor system;
      });

      devShell = perSystem (system: self.flake.${system}.devShell);

      herculesCI.ciSystems = [ "x86_64-linux" ];
    };
}<|MERGE_RESOLUTION|>--- conflicted
+++ resolved
@@ -2,19 +2,12 @@
   description = "trustless-sidechain";
 
   inputs = {
-<<<<<<< HEAD
     plutip.url = "github:mlabs-haskell/plutip?rev=46f34d1b930b16aa75624f533eefcfd76d5db6aa";
-=======
-    plutip.url = "github:mlabs-haskell/plutip?rev=b4ea356ac39a117b7f43ee7b36ddedf4ec052581";
->>>>>>> 8ef94d8b
 
     nixpkgs.follows = "plutip/nixpkgs";
     haskell-nix.follows = "plutip/haskell-nix";
     iohk-nix.follows = "plutip/haskell-nix";
-<<<<<<< HEAD
     cardano-node.url = "github:input-output-hk/cardano-node?rev=6471c31f8b61798df57a9f3345548703295cac9e";
-=======
->>>>>>> 8ef94d8b
     flake-compat = {
       url = "github:edolstra/flake-compat";
       flake = false;
@@ -60,13 +53,13 @@
               packages = {
                 trustless-sidechain.components.tests.trustless-sidechain-test.build-tools =
                   [
-                    project.hsPkgs.cardano-cli.components.exes.cardano-cli
-                    project.hsPkgs.cardano-node.components.exes.cardano-node
+                    inputs.cardano-node.packages.${system}.cardano-node
+                    inputs.cardano-node.packages.${system}.cardano-cli
                   ];
               };
             }];
             shell = {
-              withHoogle = true;
+              withHoogle = false;
               exactDeps = true;
               nativeBuildInputs = with pkgs'; [
                 bashInteractive
@@ -78,33 +71,12 @@
                 haskellPackages.cabal-fmt
                 haskellPackages.fourmolu
                 nixpkgs-fmt
-                project.hsPkgs.cardano-cli.components.exes.cardano-cli
-                project.hsPkgs.cardano-node.components.exes.cardano-node
+                inputs.cardano-node.packages.${system}.cardano-node
+                inputs.cardano-node.packages.${system}.cardano-cli
               ];
               tools.haskell-language-server = { };
               additional = ps: [ ps.plutip ];
             };
-<<<<<<< HEAD
-          }];
-          shell = {
-            withHoogle = false;
-            exactDeps = true;
-            nativeBuildInputs = with pkgs'; [
-              git
-              haskellPackages.apply-refact
-              fd
-              cabal-install
-              hlint
-              haskellPackages.cabal-fmt
-              haskellPackages.fourmolu
-              nixpkgs-fmt
-              inputs.cardano-node.packages.${system}.cardano-node
-              inputs.cardano-node.packages.${system}.cardano-cli
-            ];
-            tools.haskell-language-server = { };
-            additional = ps: [ ps.plutip ];
-=======
->>>>>>> 8ef94d8b
           };
         in
         project;

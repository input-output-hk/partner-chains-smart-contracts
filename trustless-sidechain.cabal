--- conflicted
+++ resolved
@@ -74,14 +74,12 @@
 library
   import:          common-lang
   exposed-modules:
+    TrustlessSidechain.OffChain.CommitteeCandidateValidator
+    TrustlessSidechain.OffChain.FUELMintingPolicy
+    TrustlessSidechain.OffChain.Schema
+    TrustlessSidechain.OffChain.Types
     TrustlessSidechain.OnChain.CommitteeCandidateValidator
-<<<<<<< HEAD
-    TrustlessSidechain.OffChain.CommitteeCandidateValidator
-    TrustlessSidechain.OffChain.Types
-    TrustlessSidechain.OffChain.Schema
-=======
     TrustlessSidechain.OnChain.FUELMintingPolicy
->>>>>>> 481c04c7
 
   build-depends:
     , aeson                      ^>=1.5.0.0

cabal-version:      3.0
name:               trustless-sidechain
version:            0.1
synopsis:           TODO
description:        TODO
homepage:           https://github.com/mlabs-haskell/trustless-sidechain
bug-reports:        https://github.com/mlabs-haskell/trustless-sidechain
license:
license-file:
author:             MLabs
maintainer:         TODO
copyright:          TODO
category:           TODO
build-type:         Simple
tested-with:        GHC ==8.10.4
extra-source-files: README.md

source-repository head
  type:     git
  location: https://github.com/mlabs-haskell/trustless-sidechain

flag defer-plugin-errors
  description:
    Defer errors from the plugin, useful for things like Haddock that can't handle it.

  default:     False
  manual:      True

-- Common sections

common common-lang
  ghc-options:
    -Wall -Wcompat -Wincomplete-record-updates
    -Wincomplete-uni-patterns -Wredundant-constraints -Werror
    -fobject-code -fno-ignore-interface-pragmas
    -fno-omit-interface-pragmas -fplugin=RecordDotPreprocessor
    -fplugin-opt PlutusTx.Plugin:defer-errors

  if flag(defer-plugin-errors)
    ghc-options: -fplugin-opt PlutusTx.Plugin:defer-errors

  build-depends:
    , base                     ^>=4.14
    , record-dot-preprocessor
    , record-hasfield

  default-extensions:
    NoImplicitPrelude
    BangPatterns
    BinaryLiterals
    ConstraintKinds
    DataKinds
    DeriveFunctor
    DeriveGeneric
    DeriveTraversable
    DerivingStrategies
    DerivingVia
    DuplicateRecordFields
    EmptyCase
    FlexibleContexts
    FlexibleInstances
    GADTs
    GeneralizedNewtypeDeriving
    HexFloatLiterals
    ImportQualifiedPost
    InstanceSigs
    KindSignatures
    LambdaCase
    MultiParamTypeClasses
    NumericUnderscores
    OverloadedStrings
    ScopedTypeVariables
    StandaloneDeriving
    TupleSections
    TypeApplications
    TypeFamilies
    TypeOperators
    TypeSynonymInstances
    UndecidableInstances

  default-language:   Haskell2010

-- Libraries

library
  import:          common-lang
  exposed-modules:
    TrustlessSidechain.MerkleTree
    TrustlessSidechain.OffChain.CommitteeCandidateValidator
    TrustlessSidechain.OffChain.FUELMintingPolicy
    TrustlessSidechain.OffChain.MPTRootTokenMintingPolicy
    TrustlessSidechain.OffChain.Schema
    TrustlessSidechain.OffChain.Types
    TrustlessSidechain.OffChain.UpdateCommitteeHash
    TrustlessSidechain.OnChain.CommitteeCandidateValidator
    TrustlessSidechain.OnChain.FUELMintingPolicy
    TrustlessSidechain.OnChain.MPTRootTokenMintingPolicy
    TrustlessSidechain.OnChain.MPTRootTokenValidator
    TrustlessSidechain.OnChain.Types
    TrustlessSidechain.OnChain.UpdateCommitteeHash
    TrustlessSidechain.OnChain.Utils

  build-depends:
    , aeson                      ^>=1.5.0.0
    , base16-bytestring
    , bytestring                 ^>=0.10.12.0
    , cardano-api
    , cardano-crypto
    , cardano-prelude
    , containers
    , data-default-class
    , deepseq
    , lens
    , playground-common
    , plutus-contract
    , plutus-core
    , plutus-ledger
    , plutus-ledger-api
    , plutus-ledger-constraints
    , plutus-pab
    , plutus-script-utils
    , plutus-tx
    , plutus-tx-plugin
    , prettyprinter
    , row-types
    , serialise
    , text                       ^>=1.2.4.0

  hs-source-dirs:  src

executable trustless-sidechain-pab
  import:         common-lang
  main-is:        Main.hs
  build-depends:
    , aeson                 ^>=1.5.0.0
    , bot-plutus-interface
    , bytestring
    , cardano-api
    , data-default
    , playground-common
    , plutus-ledger
    , servant-client-core
    , trustless-sidechain

  hs-source-dirs: app/bpi

executable trustless-sidechain-export
  import:         common-lang
  main-is:        Main.hs
  build-depends:
    , attoparsec
    , base16-bytestring
    , bytestring
    , cardano-api
    , cardano-binary
    , cardano-crypto
    , cardano-crypto-class
    , plutus-core
    , plutus-ledger
    , plutus-ledger-api
    , plutus-script-utils
    , plutus-tx
    , secp256k1-haskell
    , servant-client-core
    , text
    , trustless-sidechain

  hs-source-dirs: app/export-scripts

test-suite trustless-sidechain-test
  import:         common-lang
  type:           exitcode-stdio-1.0
  main-is:        Main.hs
  other-modules:
    Test.TrustlessSidechain.Integration
    Test.TrustlessSidechain.MerkleTree
    Test.TrustlessSidechain.MultiSig

  ghc-options:    -Wall -threaded -rtsopts
  build-depends:
    , bytestring
    , cardano-api
    , cardano-crypto
<<<<<<< HEAD
    , cardano-crypto-class
=======
    , containers
>>>>>>> bc88644c
    , data-default
    , plutip
    , plutus-contract
    , plutus-core
    , plutus-ledger
    , plutus-ledger-api
    , plutus-tx
    , QuickCheck
    , quickcheck-instances
    , secp256k1-haskell
    , tasty
    , tasty-hunit
    , tasty-quickcheck
    , trustless-sidechain

  hs-source-dirs: test<|MERGE_RESOLUTION|>--- conflicted
+++ resolved
@@ -181,11 +181,8 @@
     , bytestring
     , cardano-api
     , cardano-crypto
-<<<<<<< HEAD
     , cardano-crypto-class
-=======
     , containers
->>>>>>> bc88644c
     , data-default
     , plutip
     , plutus-contract

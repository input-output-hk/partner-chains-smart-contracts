--- conflicted
+++ resolved
@@ -126,19 +126,6 @@
 
   hs-source-dirs:  src
 
-executable trustless-sidechain-serialise
-  import:         common-lang
-  main-is:        Main.hs
-  build-depends:
-    , base16-bytestring
-    , bytestring
-    , cardano-api
-    , plutus-ledger
-    , serialise
-    , trustless-sidechain
-
-  hs-source-dirs: app/serialise
-
 executable trustless-sidechain-pab
   import:         common-lang
   main-is:        Main.hs
@@ -154,7 +141,6 @@
     , trustless-sidechain
 
   hs-source-dirs: app/bpi
-<<<<<<< HEAD
 
 executable trustless-sidechain-export
   import:         common-lang
@@ -179,8 +165,19 @@
     , trustless-sidechain
 
   hs-source-dirs: app/export-scripts
-=======
->>>>>>> aa15507c
+
+executable trustless-sidechain-serialise
+  import:         common-lang
+  main-is:        Main.hs
+  build-depends:
+    , base16-bytestring
+    , bytestring
+    , cardano-api
+    , plutus-ledger
+    , serialise
+    , trustless-sidechain
+
+  hs-source-dirs: app/serialise
 
 test-suite trustless-sidechain-test
   import:         common-lang

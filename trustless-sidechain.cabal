--- conflicted
+++ resolved
@@ -126,15 +126,8 @@
   import:         common-lang
   type:           exitcode-stdio-1.0
   main-is:        Main.hs
-<<<<<<< HEAD
   other-modules:  Test.TrustlessSidechain.Integration
-  ghc-options:
-    -fplugin-opt PlutusTx.Plugin:defer-errors -Wall -threaded -rtsopts
-
-=======
-  other-modules:  Test.TrustlessSidechain.OnChain.Integration
   ghc-options:    -Wall -threaded -rtsopts
->>>>>>> 6aa43c45
   build-depends:
     , bytestring
     , cardano-api

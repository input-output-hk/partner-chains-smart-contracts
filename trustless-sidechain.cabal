--- conflicted
+++ resolved
@@ -86,19 +86,7 @@
   import:          common-lang
   exposed-modules:
     TrustlessSidechain.MerkleTree
-<<<<<<< HEAD
-    TrustlessSidechain.OffChain.CommitteeCandidateValidator
-    TrustlessSidechain.OffChain.DistributedSet
-    TrustlessSidechain.OffChain.FUELMintingPolicy
-    TrustlessSidechain.OffChain.InitSidechain
-    TrustlessSidechain.OffChain.MPTRootTokenMintingPolicy
-    TrustlessSidechain.OffChain.Schema
     TrustlessSidechain.OffChain.Types
-    TrustlessSidechain.OffChain.UpdateCommitteeHash
-    TrustlessSidechain.OffChain.Utils
-=======
-    TrustlessSidechain.OffChain.Types
->>>>>>> e18d52c4
     TrustlessSidechain.OnChain.CommitteeCandidateValidator
     TrustlessSidechain.OnChain.DistributedSet
     TrustlessSidechain.OnChain.FUELMintingPolicy
@@ -113,19 +101,8 @@
     , bytestring           ^>=0.10.12.0
     , cardano-api
     , cardano-crypto
-<<<<<<< HEAD
-    , containers
-    , data-default
-    , data-default-class
-=======
->>>>>>> e18d52c4
     , deepseq
     , playground-common
-<<<<<<< HEAD
-    , plutus-chain-index-core
-    , plutus-contract
-=======
->>>>>>> e18d52c4
     , plutus-core
     , plutus-ledger
     , plutus-ledger-api

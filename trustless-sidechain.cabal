--- conflicted
+++ resolved
@@ -31,10 +31,11 @@
 common common-lang
   ghc-options:
     -Wall -Wcompat -Wincomplete-record-updates
-    -Wincomplete-uni-patterns -Wredundant-constraints -Werror
+    -Wincomplete-uni-patterns -Wredundant-constraints
     -fobject-code -fno-ignore-interface-pragmas
     -fno-omit-interface-pragmas -fplugin=RecordDotPreprocessor
     -fplugin-opt PlutusTx.Plugin:defer-errors
+-- -Werror
 
   if flag(defer-plugin-errors)
     ghc-options: -fplugin-opt PlutusTx.Plugin:defer-errors
@@ -111,12 +112,9 @@
     , cardano-api
     , cardano-crypto
     , containers
-<<<<<<< HEAD
     , data-default
     , data-default-class
-=======
     , deepseq
->>>>>>> 64e38521
     , lens
     , playground-common
     , plutus-chain-index-core

cabal-version:      3.0
name:               trustless-sidechain
version:            0.1
synopsis:           TODO
description:        TODO
homepage:           https://github.com/mlabs-haskell/trustless-sidechain
bug-reports:        https://github.com/mlabs-haskell/trustless-sidechain
license:
license-file:
author:             MLabs
maintainer:         TODO
copyright:          TODO
category:           TODO
build-type:         Simple
tested-with:        GHC ==8.10.4
extra-source-files: README.md

source-repository head
  type:     git
  location: https://github.com/mlabs-haskell/trustless-sidechain

flag defer-plugin-errors
  description:
    Defer errors from the plugin, useful for things like Haddock that can't handle it.

  default:     False
  manual:      True

-- Common sections

common common-lang
  ghc-options:
    -Wall -Wcompat -Wincomplete-record-updates
    -Wincomplete-uni-patterns -Wredundant-constraints -Werror
    -fobject-code -fno-ignore-interface-pragmas
    -fno-omit-interface-pragmas -fplugin=RecordDotPreprocessor
    -fplugin-opt PlutusTx.Plugin:defer-errors

  if flag(defer-plugin-errors)
    ghc-options: -fplugin-opt PlutusTx.Plugin:defer-errors

  build-depends:
    , base                     ^>=4.14
    , record-dot-preprocessor
    , record-hasfield

  default-extensions:
    NoImplicitPrelude
    BangPatterns
    BinaryLiterals
    ConstraintKinds
    DataKinds
    DeriveFunctor
    DeriveGeneric
    DeriveTraversable
    DerivingStrategies
    DerivingVia
    DuplicateRecordFields
    EmptyCase
    FlexibleContexts
    FlexibleInstances
    GADTs
    GeneralizedNewtypeDeriving
    HexFloatLiterals
    ImportQualifiedPost
    InstanceSigs
    KindSignatures
    LambdaCase
    MultiParamTypeClasses
    NumericUnderscores
    OverloadedStrings
    ScopedTypeVariables
    StandaloneDeriving
    TupleSections
    TypeApplications
    TypeFamilies
    TypeOperators
    TypeSynonymInstances
    UndecidableInstances

  default-language:   Haskell2010

-- Libraries

library
  import:          common-lang
  exposed-modules:
    TrustlessSidechain.MerkleTree
    TrustlessSidechain.OffChain.CommitteeCandidateValidator
    TrustlessSidechain.OffChain.FUELMintingPolicy
    TrustlessSidechain.OffChain.InitSidechain
    TrustlessSidechain.OffChain.MPTRootTokenMintingPolicy
    TrustlessSidechain.OffChain.Schema
    TrustlessSidechain.OffChain.Types
    TrustlessSidechain.OffChain.UpdateCommitteeHash
    TrustlessSidechain.OnChain.CommitteeCandidateValidator
    TrustlessSidechain.OnChain.FUELMintingPolicy
    TrustlessSidechain.OnChain.MPTRootTokenMintingPolicy
    TrustlessSidechain.OnChain.MPTRootTokenValidator
    TrustlessSidechain.OnChain.Types
    TrustlessSidechain.OnChain.UpdateCommitteeHash
    TrustlessSidechain.OnChain.Utils

  build-depends:
    , aeson                      ^>=1.5.0.0
    , base16-bytestring
    , bytestring                 ^>=0.10.12.0
    , cardano-api
    , cardano-crypto
    , containers
<<<<<<< HEAD
    , data-default-class
    , deepseq
=======
>>>>>>> a3c0aa7e
    , lens
    , playground-common
    , plutus-contract
    , plutus-core
    , plutus-ledger
    , plutus-ledger-api
    , plutus-ledger-constraints
<<<<<<< HEAD
    , plutus-pab
    , plutus-script-utils
=======
>>>>>>> a3c0aa7e
    , plutus-tx
    , plutus-tx-plugin
    , prettyprinter
    , row-types
    , serialise
    , text                       ^>=1.2.4.0

  hs-source-dirs:  src

executable trustless-sidechain-pab
  import:         common-lang
  main-is:        Main.hs
  build-depends:
    , aeson                 ^>=1.5.0.0
    , bot-plutus-interface
    , bytestring
    , cardano-api
    , data-default
    , playground-common
    , plutus-ledger
    , servant-client-core
    , trustless-sidechain

  hs-source-dirs: app/bpi

executable trustless-sidechain-export
  import:         common-lang
  main-is:        Main.hs
  build-depends:
    , attoparsec
    , base16-bytestring
    , bytestring
    , cardano-api
    , cardano-binary
    , cardano-crypto
    , cardano-crypto-class
    , either
    , plutus-core
    , plutus-ledger
    , plutus-ledger-api
    , plutus-script-utils
    , plutus-tx
    , secp256k1-haskell
    , servant-client-core
    , text
    , trustless-sidechain

  hs-source-dirs: app/export-scripts

test-suite trustless-sidechain-test
  import:         common-lang
  type:           exitcode-stdio-1.0
  main-is:        Main.hs
  other-modules:
    Test.TrustlessSidechain.Integration
    Test.TrustlessSidechain.MerkleTree
    Test.TrustlessSidechain.MultiSig

  ghc-options:    -Wall -threaded -rtsopts
  build-depends:
    , bytestring
    , cardano-api
    , cardano-crypto
    , cardano-crypto-class
    , containers
    , data-default
    , plutip
    , plutus-contract
    , plutus-core
    , plutus-ledger
    , plutus-ledger-api
    , plutus-tx
    , QuickCheck
    , quickcheck-instances
    , secp256k1-haskell
    , tasty
    , tasty-hunit
    , tasty-quickcheck
    , text
    , trustless-sidechain

  hs-source-dirs: test<|MERGE_RESOLUTION|>--- conflicted
+++ resolved
@@ -108,11 +108,7 @@
     , cardano-api
     , cardano-crypto
     , containers
-<<<<<<< HEAD
-    , data-default-class
     , deepseq
-=======
->>>>>>> a3c0aa7e
     , lens
     , playground-common
     , plutus-contract
@@ -120,11 +116,7 @@
     , plutus-ledger
     , plutus-ledger-api
     , plutus-ledger-constraints
-<<<<<<< HEAD
-    , plutus-pab
     , plutus-script-utils
-=======
->>>>>>> a3c0aa7e
     , plutus-tx
     , plutus-tx-plugin
     , prettyprinter

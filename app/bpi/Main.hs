--- conflicted
+++ resolved
@@ -63,20 +63,9 @@
     fromMaybe (error "protocol.json file not found") . JSON.decode
       <$> LazyByteString.readFile "protocol.json"
   let pabConf =
-<<<<<<< HEAD
         (def @PABConfig)
           { pcNetwork = Testnet (NetworkMagic 1097911063)
           , pcProtocolParams = Just protocolParams
-=======
-        (def :: PABConfig)
-          { pcCliLocation = Local
-          , pcNetwork = Testnet (NetworkMagic 1097911063)
-          , pcChainIndexUrl = BaseUrl Http "localhost" 9083 ""
-          , pcPort = 9080
-          , pcProtocolParams = Just protocolParams
-          , pcTipPollingInterval = 10_000_000
-          , pcCollectStats = False
->>>>>>> ca440a5f
           , pcOwnPubKeyHash = "0f45aaf1b2959db6e5ff94dbb1f823bf257680c3c723ac2d49f97546"
           , pcScriptFileDir = "./data"
           , pcMetadataDir = "./metadata"

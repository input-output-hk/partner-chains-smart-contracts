-- Functions to serialise plutus scripts into a purescript readable TextEnvelope.textEnvelope
-- This should (only) be called when the scripts are modified, to update ctl scripts
module Main (main) where

import Cardano.Api (PlutusScriptV2, writeFileTextEnvelope)
import Cardano.Api.Shelley (PlutusScript (PlutusScriptSerialised))
import Codec.Serialise (serialise)
import Data.ByteString.Lazy (toStrict)
import Data.ByteString.Short (toShort)
import Data.Foldable (traverse_)
import Ledger (Script, scriptHash)
import TrustlessSidechain.OnChain.CommitteeCandidateValidator qualified as CommitteeCandidateValidator
import TrustlessSidechain.OnChain.DistributedSet qualified as DistributedSet
import TrustlessSidechain.OnChain.FUELMintingPolicy qualified as FUELMintingPolicy
import TrustlessSidechain.OnChain.MPTRootTokenMintingPolicy qualified as MPTRootTokenMintingPolicy
import TrustlessSidechain.OnChain.MPTRootTokenValidator qualified as MPTRootTokenValidator
import TrustlessSidechain.OnChain.PoCInlineDatum qualified as PoCInlineDatum
import TrustlessSidechain.OnChain.PoCReferenceInput qualified as PoCReferenceInput
import TrustlessSidechain.OnChain.PoCReferenceScript qualified as PoCReferenceScript
import TrustlessSidechain.OnChain.UpdateCommitteeHash qualified as UpdateCommitteeHash
import Prelude

-- CTL uses the usual TextEnvelope format now.
serialiseScript :: FilePath -> Script -> IO ()
serialiseScript name script =
  let out = PlutusScriptSerialised @PlutusScriptV2 . toShort . toStrict $ serialise script
      file = "ctl/Scripts/" <> name <> ".plutus"
   in do
        putStrLn $ "serialising " <> name <> ",\thash = " <> show (scriptHash script)
        writeFileTextEnvelope file Nothing out >>= either print pure

main :: IO ()
main =
  traverse_
    (uncurry serialiseScript)
    [ ("FUELMintingPolicy", FUELMintingPolicy.serialisableMintingPolicy)
    , ("MPTRootTokenValidator", MPTRootTokenValidator.serialisableValidator)
    , ("MPTRootTokenMintingPolicy", MPTRootTokenMintingPolicy.serialisableMintingPolicy)
    , ("CommitteeCandidateValidator", CommitteeCandidateValidator.serialisableValidator)
    , ("CommitteeHashPolicy", UpdateCommitteeHash.serialisableCommitteeHashPolicy)
    , ("CommitteeHashValidator", UpdateCommitteeHash.serialisableCommitteeHashValidator)
<<<<<<< HEAD
    , -- Distributed set validators / minting policies
      ("InsertValidator", DistributedSet.serialisableInsertValidator)
    , ("DsConfValidator", DistributedSet.serialisableDsConfValidator)
    , ("DsConfPolicy", DistributedSet.serialisableDsConfPolicy)
    , ("DsKeyPolicy", DistributedSet.serialisableDsKeyPolicy)
=======
    , -- Validators for proof of concept tests.
      ("PoCInlineDatum", PoCInlineDatum.serialisablePoCInlineDatumValidator)
    , ("PoCToReferenceInput", PoCReferenceInput.serialisablePoCToReferenceInputValidator)
    , ("PoCReferenceInput", PoCReferenceInput.serialisablePoCReferenceInputValidator)
    , ("PoCToReferenceScript", PoCReferenceScript.serialisablePoCToReferenceScriptValidator)
    , ("PoCReferenceScript", PoCReferenceScript.serialisablePoCReferenceScriptValidator)
>>>>>>> 3e63d763
    ]<|MERGE_RESOLUTION|>--- conflicted
+++ resolved
@@ -39,18 +39,15 @@
     , ("CommitteeCandidateValidator", CommitteeCandidateValidator.serialisableValidator)
     , ("CommitteeHashPolicy", UpdateCommitteeHash.serialisableCommitteeHashPolicy)
     , ("CommitteeHashValidator", UpdateCommitteeHash.serialisableCommitteeHashValidator)
-<<<<<<< HEAD
     , -- Distributed set validators / minting policies
       ("InsertValidator", DistributedSet.serialisableInsertValidator)
     , ("DsConfValidator", DistributedSet.serialisableDsConfValidator)
     , ("DsConfPolicy", DistributedSet.serialisableDsConfPolicy)
     , ("DsKeyPolicy", DistributedSet.serialisableDsKeyPolicy)
-=======
     , -- Validators for proof of concept tests.
       ("PoCInlineDatum", PoCInlineDatum.serialisablePoCInlineDatumValidator)
     , ("PoCToReferenceInput", PoCReferenceInput.serialisablePoCToReferenceInputValidator)
     , ("PoCReferenceInput", PoCReferenceInput.serialisablePoCReferenceInputValidator)
     , ("PoCToReferenceScript", PoCReferenceScript.serialisablePoCToReferenceScriptValidator)
     , ("PoCReferenceScript", PoCReferenceScript.serialisablePoCReferenceScriptValidator)
->>>>>>> 3e63d763
     ]
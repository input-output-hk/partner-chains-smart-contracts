module Test.TrustlessSidechain.MultiSig (test) where

import Control.Applicative ((<|>))
import Control.Monad (fail, guard)
import Crypto.Secp256k1 qualified as SECP
import Data.List qualified as List
import Data.String qualified as HString
import Data.Word (Word8)
import GHC.Exts (fromListN)
import GHC.Real (fromRational)
import Plutus.V2.Ledger.Api (LedgerBytes (LedgerBytes))
import Test.QuickCheck (
  Arbitrary (arbitrary, shrink),
  Property,
  classify,
  forAllShrinkShow,
  label,
  liftShrink,
  property,
 )
import Test.QuickCheck.Extra qualified as QCExtra
import Test.QuickCheck.Gen as Gen
import Test.Tasty (TestTree, adjustOption, testGroup)
import Test.Tasty.HUnit (testCase, (@?=))
import Test.Tasty.QuickCheck (QuickCheckTests, testProperty)
import TrustlessSidechain.CommitteePlainATMSPolicy qualified as CommitteePlainATMSPolicy
import TrustlessSidechain.HaskellPrelude qualified as TSPrelude
import TrustlessSidechain.PlutusPrelude

test :: TestTree
test =
  testGroup
    "MultiSig"
    [ unitTests
    , adjustOption go propertyTests
    ]
  where
    go :: QuickCheckTests -> QuickCheckTests
    go = const 10000

<<<<<<< HEAD
verifyMultisig :: [BuiltinByteString] -> Integer -> BuiltinByteString -> [BuiltinByteString] -> Bool
=======
verifyMultisig :: [LedgerBytes] -> Integer -> LedgerBytes -> [LedgerBytes] -> Bool
>>>>>>> 18a2278b
verifyMultisig = CommitteePlainATMSPolicy.verifyPlainMultisig verifyEcdsaSecp256k1Signature

unitTests :: TestTree
unitTests =
<<<<<<< HEAD
  let -- XXX: The following is a lie. Investigate why.
      --
      -- >>> conv "hello" == "hello"
      -- True
      --
      -- Only explicitly converted bytestrings work with verifyPlainMultisig.
      conv = toBuiltin @ByteString
      -- blake2b_256 "msg"
      msg = conv "\150\167\237\136a\219\n\188\NULoG?\158dhxu\243\217\223\142r:\218\233\245:\STX\178\174\195x"
=======
  let -- blake2b_256 "msg"
      msg = "96a7ed8861db0abc006f473f9e64687875f3d9df8e723adae9f53a02b2aec378"
>>>>>>> 18a2278b
      -- skey1 = genKeyDSIGN . mkSeedFromBytes $ blake2b_256 "321"
      -- skey2 = ... "123"
      -- rawSerialiseVerKeyDSIGN $ deriveVerKeyDSIGN skeyN
      key1 = "031fcd8941891fa49e0e1710a83c552f5fa528a9e279007c4d700d5105ef9ec3fa"
      key2 = "037df15cfd5ca49c1ed1b04d23f27979840e47bec1fed3c2251adf4d2a0262ed48"
      -- rawSerialiseSigDSIGN $ signDSIGN () msg skeyN
      sig1 = "947b717935180c9a4e69903249ab1a0b94e549018ca3d124098bf2488bcc931478ee252fb23ec15bbeb8e5d837d6eb99e164d87420848acff6369ad1852f7446"
      sig2 = "bea04eef29ee7e6a020b18180de2715c387473132167e9646d0a6594cd7a27074ddadae2cdd13899395fa12e08393176d3640359fedc66501fd82589c9f953b8"
   in testGroup
        "Unit tests"
        [ testCase "0 threshold" $
            verifyMultisig [] 0 msg [] @?= True
        , testCase "not eq" $
            verifyMultisig [key1] 1 msg [sig2] @?= False
        , testCase "1-1" $
            verifyMultisig [key1] 1 msg [sig1] @?= True
        , testCase "2-1" $
            verifyMultisig [key1, key2] 1 msg [sig2] @?= True
        , testCase "1-2" $
            verifyMultisig [key2] 1 msg [sig1, sig2] @?= False
        , -- this test is malformed, and hence should be 'False'.. while
          -- it is a valid signature, it doesn't satisfy the
          -- preconditions of the function
          testCase "attemptDuplicatePubkey" $
            verifyMultisig [key1, key1] 2 msg [sig1] @?= False
        , testCase "attemptDuplicateSigs" $
            verifyMultisig [key1] 2 msg [sig1, sig1] @?= False
        ]

propertyTests :: TestTree
propertyTests =
  testGroup
    "properties"
    [ testProperty "verifies with sufficient signatures" sufficientVerification
    , testProperty "fails to verify with unsufficient signatures" insufficientVerification
    ]

-- Properties

sufficientVerification :: Property
sufficientVerification =
  forAllShrinkShow arbitrary shrink showSufficientVerification $
    \(SufficientVerification pubKeys enough message signatures) ->
      let sigLen = TSPrelude.length signatures
          densityRatio :: TSPrelude.Double =
            TSPrelude.fromIntegral enough TSPrelude./ TSPrelude.fromIntegral sigLen
       in classify (densityRatio TSPrelude.< 0.5) "sparse (less than half signatures needed)"
            . classify (densityRatio TSPrelude.>= 0.5) "dense (at least half signatures neeeded)"
            . property
            $ verifyMultisig pubKeys enough message signatures

insufficientVerification :: Property
insufficientVerification =
  forAllShrinkShow arbitrary shrink showInsufficientVerification $
    \(InsufficientVerification pubKeys enough message signatures) ->
      let sigLen = TSPrelude.fromIntegral . TSPrelude.length $ signatures
       in label ("shortfall of " <> TSPrelude.show (enough - sigLen))
            . property
            . TSPrelude.not
            $ verifyMultisig pubKeys enough message signatures

-- Helpers

data SufficientVerification
  = SufficientVerification
      [LedgerBytes]
      Integer
      LedgerBytes
      [LedgerBytes]

instance Arbitrary SufficientVerification where
  arbitrary = do
    privKeys <- Gen.listOf1 $ QCExtra.suchThatMap (Gen.vectorOf 32 arbitrary) mkPrivKey
    let pubKeys = TSPrelude.fmap SECP.derivePubKey privKeys
    (message, messageBS) <- QCExtra.suchThatMap (Gen.vectorOf 32 arbitrary) $ \bytes -> do
      let bs = fromListN 32 bytes
      msg <- SECP.msg bs
      TSPrelude.pure (msg, bs)
    signatures <-
      TSPrelude.fmap (TSPrelude.fmap (`signWithKey` message))
        . QCExtra.suchThatMap (QCExtra.sublistOf privKeys)
        $ \pkSubs -> do
          guard (TSPrelude.not . List.null $ pkSubs)
          TSPrelude.pure pkSubs
    enough <- TSPrelude.fmap TSPrelude.fromIntegral . Gen.chooseInt $ (1, TSPrelude.length signatures)
    let pubKeyBytes = TSPrelude.fmap (LedgerBytes . toBuiltin . SECP.exportPubKey True) pubKeys
    let messageBBS = LedgerBytes $ toBuiltin messageBS
    TSPrelude.pure . SufficientVerification pubKeyBytes enough messageBBS $ signatures
  shrink (SufficientVerification pks enough msg sigs) = do
    enough' <- shrink enough
    guard (enough' TSPrelude.> 0)
    sigs' <- liftShrink (const []) sigs
    let len = TSPrelude.fromIntegral . TSPrelude.length $ sigs'
    -- Ensure that we always have at least as many signatures as we need
    guard (len TSPrelude.>= enough')
    TSPrelude.pure $ SufficientVerification pks enough' msg sigs'

showSufficientVerification :: SufficientVerification -> HString.String
showSufficientVerification (SufficientVerification pks enough msg sigs) =
  "Pubkeys: " <> TSPrelude.show pks <> "\n"
    <> "Pubkeys length: "
    <> TSPrelude.show (length pks)
    <> "\n"
    <> "Signatures: "
    <> TSPrelude.show sigs
    <> "\n"
    <> "Signatures length: "
    <> TSPrelude.show (length sigs)
    <> "\n"
    <> "Needed signatures: "
    <> TSPrelude.show enough
    <> "\n"
    <> "Message: "
    <> TSPrelude.show msg

data InsufficientVerification
  = InsufficientVerification
      [LedgerBytes]
      Integer
      LedgerBytes
      [LedgerBytes]

-- We piggyback off SufficientVerification, then cull some signatures
instance Arbitrary InsufficientVerification where
  arbitrary = do
    SufficientVerification pks enough msg sigs <- arbitrary
    shortfall <- Gen.chooseInteger (1, enough)
    let sigs' = List.take (TSPrelude.fromIntegral $ enough - shortfall) sigs
    TSPrelude.pure $ InsufficientVerification pks enough msg sigs'
  shrink (InsufficientVerification pks enough msg sigs) =
    fewerSignatures <|> fewerNeeded
    where
      fewerSignatures :: [InsufficientVerification]
      fewerSignatures = do
        sigs' <- liftShrink (const []) sigs
        TSPrelude.pure $ InsufficientVerification pks enough msg sigs'
      fewerNeeded :: [InsufficientVerification]
      fewerNeeded = do
        enough' <- shrink enough
        guard (enough' TSPrelude.> 0)
        sigs' <- liftShrink (const []) sigs
        let len = TSPrelude.fromIntegral . TSPrelude.length $ sigs'
        guard (len TSPrelude.> enough)
        TSPrelude.pure $ InsufficientVerification pks enough' msg sigs'

showInsufficientVerification :: InsufficientVerification -> HString.String
showInsufficientVerification (InsufficientVerification pks enough msg sigs) =
  "Pubkeys: " <> TSPrelude.show pks <> "\n"
    <> "Pubkeys length: "
    <> TSPrelude.show (TSPrelude.length pks)
    <> "\n"
    <> "Signatures: "
    <> TSPrelude.show sigs
    <> "\n"
    <> "Signatures length: "
    <> TSPrelude.show (TSPrelude.length sigs)
    <> "\n"
    <> "Needed signatures: "
    <> TSPrelude.show enough
    <> "\n"
    <> "Shortfall: "
    <> TSPrelude.show (enough - (TSPrelude.fromIntegral . TSPrelude.length $ sigs))
    <> "\n"
    <> "Message: "
    <> TSPrelude.show msg

mkPrivKey :: [Word8] -> Maybe SECP.SecKey
mkPrivKey = SECP.secKey . fromListN 32

signWithKey :: SECP.SecKey -> SECP.Msg -> LedgerBytes
signWithKey sk =
  LedgerBytes
    . toBuiltin
    . SECP.getCompactSig
    . SECP.exportCompactSig
    . SECP.signMsg sk<|MERGE_RESOLUTION|>--- conflicted
+++ resolved
@@ -38,29 +38,13 @@
     go :: QuickCheckTests -> QuickCheckTests
     go = const 10000
 
-<<<<<<< HEAD
-verifyMultisig :: [BuiltinByteString] -> Integer -> BuiltinByteString -> [BuiltinByteString] -> Bool
-=======
 verifyMultisig :: [LedgerBytes] -> Integer -> LedgerBytes -> [LedgerBytes] -> Bool
->>>>>>> 18a2278b
 verifyMultisig = CommitteePlainATMSPolicy.verifyPlainMultisig verifyEcdsaSecp256k1Signature
 
 unitTests :: TestTree
 unitTests =
-<<<<<<< HEAD
-  let -- XXX: The following is a lie. Investigate why.
-      --
-      -- >>> conv "hello" == "hello"
-      -- True
-      --
-      -- Only explicitly converted bytestrings work with verifyPlainMultisig.
-      conv = toBuiltin @ByteString
-      -- blake2b_256 "msg"
-      msg = conv "\150\167\237\136a\219\n\188\NULoG?\158dhxu\243\217\223\142r:\218\233\245:\STX\178\174\195x"
-=======
   let -- blake2b_256 "msg"
       msg = "96a7ed8861db0abc006f473f9e64687875f3d9df8e723adae9f53a02b2aec378"
->>>>>>> 18a2278b
       -- skey1 = genKeyDSIGN . mkSeedFromBytes $ blake2b_256 "321"
       -- skey2 = ... "123"
       -- rawSerialiseVerKeyDSIGN $ deriveVerKeyDSIGN skeyN

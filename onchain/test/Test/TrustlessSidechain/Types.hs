--- conflicted
+++ resolved
@@ -21,38 +21,23 @@
 import TrustlessSidechain.Types (
   BlockProducerRegistration (
     BlockProducerRegistration,
-<<<<<<< HEAD
+    ecdsaSecp256k1PubKey,
     inputUtxo,
     ownPkh,
-    sidechainPubKey,
     sidechainSignature,
     spoPubKey,
     spoSignature
   ),
   BlockProducerRegistrationMsg (
     BlockProducerRegistrationMsg,
+    ecdsaSecp256k1PubKey,
     inputUtxo,
-    sidechainParams,
-    sidechainPubKey
+    sidechainParams
   ),
   CandidatePermissionMint (
     CandidatePermissionMint,
     sidechainParams,
     utxo
-=======
-    bprEcdsaSecp256k1PubKey,
-    bprInputUtxo,
-    bprOwnPkh,
-    bprSidechainSignature,
-    bprSpoPubKey,
-    bprSpoSignature
-  ),
-  BlockProducerRegistrationMsg (
-    BlockProducerRegistrationMsg,
-    bprmEcdsaSecp256k1PubKey,
-    bprmInputUtxo,
-    bprmSidechainParams
->>>>>>> b352060c
   ),
   CheckpointDatum (
     CheckpointDatum,
@@ -268,35 +253,20 @@
 sampleBlockProducerRegistration :: BlockProducerRegistration
 sampleBlockProducerRegistration =
   BlockProducerRegistration
-<<<<<<< HEAD
     { spoPubKey = "e734ea6c2b6257de72355e472aa05a4c487e6b463c029ed306df2f01b5636b58"
-    , sidechainPubKey = SidechainPubKey "0281158622b7d2eb738b885e1cca50218fb36ab4dc39014b83286b8ed95c78789d"
+    , ecdsaSecp256k1PubKey = EcdsaSecp256k1PubKey "0281158622b7d2eb738b885e1cca50218fb36ab4dc39014b83286b8ed95c78789d"
     , spoSignature = Signature "33a9681755ecdae6f572bcecaacb53d2fc6add491aa5dc65180195e73b87b8abcd0f0520ee808b31fe625631d5c86eda31b5dfe6bf6bb18f0391facd939f6d00"
     , sidechainSignature = Signature "b377dd97d20aaf784cf88dbbb1ffc0663311cb60451b5646c57192060143b9f6674f52aba3b7e09cc77eddafed0f64ca040dcdaa0c433ecb4b07a11b4b541000"
     , inputUtxo = sampleTxOutRef
     , ownPkh = "0f45aaf1b2959db6e5ff94dbb1f823bf257680c3c723ac2d49f97546"
-=======
-    { bprSpoPubKey = "e734ea6c2b6257de72355e472aa05a4c487e6b463c029ed306df2f01b5636b58"
-    , bprEcdsaSecp256k1PubKey = EcdsaSecp256k1PubKey "0281158622b7d2eb738b885e1cca50218fb36ab4dc39014b83286b8ed95c78789d"
-    , bprSpoSignature = Signature "33a9681755ecdae6f572bcecaacb53d2fc6add491aa5dc65180195e73b87b8abcd0f0520ee808b31fe625631d5c86eda31b5dfe6bf6bb18f0391facd939f6d00"
-    , bprSidechainSignature = Signature "b377dd97d20aaf784cf88dbbb1ffc0663311cb60451b5646c57192060143b9f6674f52aba3b7e09cc77eddafed0f64ca040dcdaa0c433ecb4b07a11b4b541000"
-    , bprInputUtxo = sampleTxOutRef
-    , bprOwnPkh = "0f45aaf1b2959db6e5ff94dbb1f823bf257680c3c723ac2d49f97546"
->>>>>>> b352060c
     }
 
 sampleBlockProducerRegistrationMsg :: BlockProducerRegistrationMsg
 sampleBlockProducerRegistrationMsg =
   BlockProducerRegistrationMsg
-<<<<<<< HEAD
-    { sidechainParams = sampleSidechainParams
-    , sidechainPubKey = SidechainPubKey "02dbfc8b66c22f931a6647fd86db2fc073dd564b99837226a1bdfe7a99578854ec"
+    { sidechainParams = sampleSidechainParams
+    , ecdsaSecp256k1PubKey = EcdsaSecp256k1PubKey "02dbfc8b66c22f931a6647fd86db2fc073dd564b99837226a1bdfe7a99578854ec"
     , inputUtxo = sampleTxOutRef
-=======
-    { bprmSidechainParams = sampleSidechainParams
-    , bprmEcdsaSecp256k1PubKey = EcdsaSecp256k1PubKey "02dbfc8b66c22f931a6647fd86db2fc073dd564b99837226a1bdfe7a99578854ec"
-    , bprmInputUtxo = sampleTxOutRef
->>>>>>> b352060c
     }
 
 sampleMerkleTreeEntry :: MerkleTreeEntry

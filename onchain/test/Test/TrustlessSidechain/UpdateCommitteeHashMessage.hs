--- conflicted
+++ resolved
@@ -22,21 +22,13 @@
   let genesisHash = GenesisHash "e8118a6a0f2ea8447b2418b0301fa53fa97f95a042fc92edbd7eda9f809d9040"
       genesisUtxo = TxOutRef "7247647315d327d4e56fd3fe62d45be1dc3a76a647c910e0048cca8b97c8df3e" 0
       pubKeys =
-<<<<<<< HEAD
         fmap
           EcdsaSecp256k1PubKey
-          [ conv "029ef0f8e7f2144461246f4d14772a34945069e0b746fc93d641f5cceb23dba760"
-          , conv "0374df74bd17e647fbea5ad07699ee36eae9247b2fb633f31223da66626e083272"
-          , conv "038b098f1a3ccb005419df63dc1ce954a3f9071e2f41aefece0f86ee991285b498"
-          , conv "03f16df0d21e2a447d820999c6b65794820cd1920cafccc3a7b83956f6148441ed"
+          [ "029ef0f8e7f2144461246f4d14772a34945069e0b746fc93d641f5cceb23dba760"
+          , "0374df74bd17e647fbea5ad07699ee36eae9247b2fb633f31223da66626e083272"
+          , "038b098f1a3ccb005419df63dc1ce954a3f9071e2f41aefece0f86ee991285b498"
+          , "03f16df0d21e2a447d820999c6b65794820cd1920cafccc3a7b83956f6148441ed"
           ]
-=======
-        [ SidechainPubKey "029ef0f8e7f2144461246f4d14772a34945069e0b746fc93d641f5cceb23dba760"
-        , SidechainPubKey "0374df74bd17e647fbea5ad07699ee36eae9247b2fb633f31223da66626e083272"
-        , SidechainPubKey "038b098f1a3ccb005419df63dc1ce954a3f9071e2f41aefece0f86ee991285b498"
-        , SidechainPubKey "03f16df0d21e2a447d820999c6b65794820cd1920cafccc3a7b83956f6148441ed"
-        ]
->>>>>>> 93d3d3b1
       scParams = SidechainParams 78 genesisHash genesisUtxo 2 3
       epoch = 123
       previousMRH = "abababababababababababababababababababababababababababababababab"

module Main (main) where

import Compiled qualified
import Ledger.Scripts (fromCompiledCode, unversioned)
import Legacy qualified
import Sizer (fitsInto, fitsUnder, scriptFitsInto, scriptFitsUnder)
import Test.Tasty (defaultMain, testGroup)
import TrustlessSidechain.CandidatePermissionMintingPolicy qualified as CPMP
import TrustlessSidechain.CheckpointValidator qualified as CV
import TrustlessSidechain.CommitteeCandidateValidator qualified as CCV
import TrustlessSidechain.CommitteePlainEcdsaSecp256k1ATMSPolicy qualified as CPEATMSP
import TrustlessSidechain.DistributedSet qualified as DS
import TrustlessSidechain.FUELMintingPolicy qualified as FUEL
import TrustlessSidechain.HaskellPrelude
import TrustlessSidechain.MerkleRootTokenMintingPolicy qualified as MerkleRoot
import TrustlessSidechain.UpdateCommitteeHash qualified as UCH

-- Process for adding a new script to measurements:
--
-- 1. Add a CompiledCode for it in the Compiled module.
-- 2. Use a fitsInto in an appropriate test group. Guess at a possible value
-- (1000 is a good start.
-- 3. Run the tests, and ensure you don't error due to Plutus weirdness. If you
-- fail because your guess was too low, raise the limit; if you have headroom
-- left, lower it.
--
-- Process for comparing two scripts:
--
-- 1. Make an exact copy of the script you're trying to optimize in the Legacy
-- module.
-- 2. Optimize (or attempt to) the original script in the codebase.
-- 3. If it's not there already, add a CompiledCode for the (hopefully)
-- optimized script in step 2 to the Compiled module.
-- 4. Use a fitsUnder to compare the two. If you end up smaller, then you're
-- done: if you end up larger, go back to the drawing board.
--
-- Help, I failed a test because I did a functionality change to a script!
--
-- This means that your change made the script larger. This isn't always
-- avoidable; if you really need the extra size, adjust the limit to make it
-- fit. However, you might be able to do better and make the cost less severe,
-- so try that first.

main :: IO ()
main =
  defaultMain . testGroup "Size" $
    [ testGroup
        "Core"
        [ fitsInto
            "mkMintingPolicy (FUEL)"
            Compiled.mkMPFuelCode
            1_039
        , scriptFitsInto
            "mkMintingPolicy (FUEL) serialized"
            (unversioned FUEL.serialisableMintingPolicy)
            3_969
        , fitsInto
            "mkMintingPolicy (MerkleRoot)"
            Compiled.mkMPMerkleRootCode
<<<<<<< HEAD
            809
        , scriptFitsInto
            "mkMintingPolicy (MerkleRoot) serialized"
            (unversioned MerkleRoot.serialisableMintingPolicy)
            3_393
=======
            1_434
        , scriptFitsInto
            "mkMintingPolicy (MerkleRoot) serialized"
            (unversioned MerkleRoot.serialisableMintingPolicy)
            4_054
>>>>>>> 5141def8
        , fitsInto
            "mkCommitteeCandidateValidator"
            Compiled.mkCCVCode
            201
        , scriptFitsInto
            "mkCommitteeCandidateValidator (serialized)"
            (unversioned CCV.serialisableValidator)
            2_854
        , fitsInto
            "mkCandidatePermissionMintingPolicy"
            Compiled.mkCPMPCode
            147
        , scriptFitsInto
            "mkCandidatePermissionMintingPolicy (serialized)"
            (unversioned CPMP.serialisableCandidatePermissionMintingPolicy)
            2_745
        , fitsInto
            "mkCommitteeOraclePolicy"
            Compiled.mkCommitteeOraclePolicyCode
            400
        , scriptFitsInto
            "mkCommitteeOraclePolicy (serialized)"
            (unversioned UCH.serialisableCommitteeOraclePolicy)
            2_853
        , fitsInto
            "mkUpdateCommitteeHashValidator"
            Compiled.mkUPCVCode
<<<<<<< HEAD
            835
        , scriptFitsInto
            "mkUpdateCommitteeHashValidator (serialized)"
            (unversioned UCH.serialisableCommitteeHashValidator)
            3_509
        , fitsInto
            "mkCheckpointValidator"
            Compiled.mkCVCode
            1_632
        , scriptFitsInto
            "mkCheckpointValidator (serialized)"
            (unversioned CV.serialisableCheckpointValidator)
            4_394
=======
            1_765
        , scriptFitsInto
            "mkUpdateCommitteeHashValidator (serialized)"
            (unversioned UCH.serialisableCommitteeHashValidator)
            4_492
        , fitsInto
            "mkCheckpointValidator"
            Compiled.mkCVCode
            1_756
        , scriptFitsInto
            "mkCheckpointValidator (serialized)"
            (unversioned CV.serialisableCheckpointValidator)
            4_471
>>>>>>> 5141def8
        , fitsInto
            "mkCheckpointPolicy"
            Compiled.mkCPCode
            400
        , scriptFitsInto
            "mkCheckpointPolicy (serialized)"
            (unversioned CV.serialisableCheckpointPolicy)
            2_853
        , fitsInto
            "mkMintingPolicy (CommitteePlainEcdsaSecp256k1ATMSPolicy)"
            Compiled.mkCommitteePlainEcdsaSecp256k1ATMSPolicyCode
            931
        , scriptFitsInto
            "mkMintingPolicy (CommitteePlainEcdsaSecp256k1ATMSPolicy) serialized"
            (unversioned CPEATMSP.serialisableMintingPolicy)
            3_434
        ]
    , testGroup
        "Distributed set"
        [ fitsInto
            "mkInsertValidator"
            Compiled.mkInsertValidatorCode
            1_667
        , scriptFitsInto
            "mkInsertValidator (serialized)"
            (unversioned DS.serialisableInsertValidator)
            4_049
        , fitsInto
            "mkDsConfPolicy"
            Compiled.mkDsConfPolicyCode
            457
        , scriptFitsInto
            "mkDsConfPolicy (serialized)"
            (unversioned DS.serialisableDsConfPolicy)
            2_884
        , fitsInto
            "mkDsKeyPolicy"
            Compiled.mkDsKeyPolicyCode
            1_231
        , scriptFitsInto
            "mkDsKeyPolicy (serialized)"
            (unversioned DS.serialisableDsKeyPolicy)
            3_630
        ]
    , testGroup
        "Other"
        [ fitsUnder
            "verifyPlainMultisig"
            ("new", Compiled.newVerify)
            ("old", Legacy.verifyPlainMultisigCode)
        ]
    , testGroup
        "Data rep"
        [ scriptFitsUnder
            "toBuiltinData"
            ("handwritten", fromCompiledCode Compiled.toDataHandwritten)
            ("generated", fromCompiledCode Compiled.toDataGenerated)
        , scriptFitsUnder
            "fromBuiltinData"
            ("handwritten", fromCompiledCode Compiled.fromDataHandwritten)
            ("generated", fromCompiledCode Compiled.fromDataGenerated)
        , scriptFitsUnder
            "unsafeFromBuiltinData"
            ("handwritten", fromCompiledCode Compiled.unsafeFromDataHandwritten)
            ("generated", fromCompiledCode Compiled.unsafeFromDataGenerated)
        , scriptFitsUnder
            "toBuiltinData (pair)"
            ("handwritten", fromCompiledCode Compiled.pairToDataHandwritten)
            ("generated", fromCompiledCode Compiled.pairToDataGenerated)
        , scriptFitsUnder
            "fromBuiltinData (pair)"
            ("handwritten", fromCompiledCode Compiled.pairFromDataHandwritten)
            ("generated", fromCompiledCode Compiled.pairFromDataGenerated)
        , scriptFitsUnder
            "unsafeFromBuiltinData (pair)"
            ("handwritten", fromCompiledCode Compiled.pairUnsafeFromDataHandwritten)
            ("generated", fromCompiledCode Compiled.pairUnsafeFromDataGenerated)
        , scriptFitsUnder
            "toBuiltinData (list)"
            ("handwritten", fromCompiledCode Compiled.listToDataHandwritten)
            ("generated", fromCompiledCode Compiled.listToDataGenerated)
        , scriptFitsUnder
            "fromBuiltinData (list)"
            ("handwritten", fromCompiledCode Compiled.listFromDataHandwritten)
            ("generated", fromCompiledCode Compiled.listFromDataGenerated)
        , scriptFitsUnder
            "unsafeFromBuiltinData (list)"
            ("handwritten", fromCompiledCode Compiled.listUnsafeFromDataHandwritten)
            ("generated", fromCompiledCode Compiled.listUnsafeFromDataGenerated)
        , scriptFitsUnder
            "toBuiltinData (solution 3)"
            ("using wrappers", fromCompiledCode Compiled.toDataWrapper)
            ("direct", fromCompiledCode Compiled.toDataDirect)
        , scriptFitsUnder
            "fromBuiltinData (solution 3)"
            ("using wrappers", fromCompiledCode Compiled.fromDataWrapper)
            ("direct", fromCompiledCode Compiled.fromDataDirect)
        , scriptFitsUnder
            "unsafeFromBuiltinData (solution 3)"
            ("using wrappers", fromCompiledCode Compiled.unsafeFromDataWrapper)
            ("direct", fromCompiledCode Compiled.unsafeFromDataDirect)
        , scriptFitsUnder
            "toBuiltinData (CPS versus direct)"
            ("cps", fromCompiledCode Compiled.toData3CPS)
            ("direct", fromCompiledCode Compiled.toData3Direct)
        , scriptFitsUnder
            "fromBuiltinData (CPS versus direct)"
            ("cps", fromCompiledCode Compiled.fromData3CPS)
            ("direct", fromCompiledCode Compiled.fromData3Direct)
        , scriptFitsUnder
            "unsafeFromBuiltinData (CPS versus direct)"
            ("cps", fromCompiledCode Compiled.unsafeFromData3CPS)
            ("direct", fromCompiledCode Compiled.unsafeFromData3Direct)
        ]
    ]<|MERGE_RESOLUTION|>--- conflicted
+++ resolved
@@ -57,19 +57,11 @@
         , fitsInto
             "mkMintingPolicy (MerkleRoot)"
             Compiled.mkMPMerkleRootCode
-<<<<<<< HEAD
             809
         , scriptFitsInto
             "mkMintingPolicy (MerkleRoot) serialized"
             (unversioned MerkleRoot.serialisableMintingPolicy)
             3_393
-=======
-            1_434
-        , scriptFitsInto
-            "mkMintingPolicy (MerkleRoot) serialized"
-            (unversioned MerkleRoot.serialisableMintingPolicy)
-            4_054
->>>>>>> 5141def8
         , fitsInto
             "mkCommitteeCandidateValidator"
             Compiled.mkCCVCode
@@ -97,7 +89,6 @@
         , fitsInto
             "mkUpdateCommitteeHashValidator"
             Compiled.mkUPCVCode
-<<<<<<< HEAD
             835
         , scriptFitsInto
             "mkUpdateCommitteeHashValidator (serialized)"
@@ -111,21 +102,6 @@
             "mkCheckpointValidator (serialized)"
             (unversioned CV.serialisableCheckpointValidator)
             4_394
-=======
-            1_765
-        , scriptFitsInto
-            "mkUpdateCommitteeHashValidator (serialized)"
-            (unversioned UCH.serialisableCommitteeHashValidator)
-            4_492
-        , fitsInto
-            "mkCheckpointValidator"
-            Compiled.mkCVCode
-            1_756
-        , scriptFitsInto
-            "mkCheckpointValidator (serialized)"
-            (unversioned CV.serialisableCheckpointValidator)
-            4_471
->>>>>>> 5141def8
         , fitsInto
             "mkCheckpointPolicy"
             Compiled.mkCPCode
@@ -137,11 +113,11 @@
         , fitsInto
             "mkMintingPolicy (CommitteePlainEcdsaSecp256k1ATMSPolicy)"
             Compiled.mkCommitteePlainEcdsaSecp256k1ATMSPolicyCode
-            931
+            947
         , scriptFitsInto
             "mkMintingPolicy (CommitteePlainEcdsaSecp256k1ATMSPolicy) serialized"
             (unversioned CPEATMSP.serialisableMintingPolicy)
-            3_434
+            3_460
         ]
     , testGroup
         "Distributed set"

--- conflicted
+++ resolved
@@ -21,22 +21,13 @@
 
 {-# INLINE verifyPlainMultisig #-}
 verifyPlainMultisig ::
-<<<<<<< HEAD
-  [BuiltinByteString] ->
-=======
   [LedgerBytes] ->
->>>>>>> 18a2278b
   Integer ->
   LedgerBytes ->
   [LedgerBytes] ->
   Bool
-<<<<<<< HEAD
-verifyPlainMultisig pubKeys threshold message signatures =
-  let go :: Integer -> [BuiltinByteString] -> [BuiltinByteString] -> Bool
-=======
 verifyPlainMultisig pubKeys threshold (LedgerBytes message) signatures =
   let go :: Integer -> [LedgerBytes] -> [LedgerBytes] -> Bool
->>>>>>> 18a2278b
       go !signed !pubs !sigs =
         let ok = signed >= threshold
          in ok

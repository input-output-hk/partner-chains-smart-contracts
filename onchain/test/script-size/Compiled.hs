{-# LANGUAGE TemplateHaskell #-}

module Compiled (
  newVerify,
  mkCPMPCode,
  mkCVCode,
  mkCCVCode,
  mkMPFuelCode,
  mkMPMerkleRootCode,
  mkUPCVCode,
  mkCommitteeOraclePolicyCode,
  mkCPCode,
  mkInsertValidatorCode,
  mkDsConfPolicyCode,
  mkDsKeyPolicyCode,
  mkCommitteePlainEcdsaSecp256k1ATMSPolicyCode,
<<<<<<< HEAD
=======
  toDataGenerated,
  toDataHandwritten,
  fromDataGenerated,
  fromDataHandwritten,
  unsafeFromDataGenerated,
  unsafeFromDataHandwritten,
  pairToDataGenerated,
  pairToDataHandwritten,
  pairFromDataGenerated,
  pairFromDataHandwritten,
  pairUnsafeFromDataGenerated,
  pairUnsafeFromDataHandwritten,
  listToDataGenerated,
  listToDataHandwritten,
  listFromDataHandwritten,
  listFromDataGenerated,
  listUnsafeFromDataGenerated,
  listUnsafeFromDataHandwritten,
  toDataWrapper,
  toDataDirect,
  fromDataWrapper,
  fromDataDirect,
  unsafeFromDataWrapper,
  unsafeFromDataDirect,
  toData3CPS,
  toData3Direct,
  fromData3CPS,
  fromData3Direct,
  unsafeFromData3CPS,
  unsafeFromData3Direct,
>>>>>>> 18a2278b
) where

import Data.Generated qualified as Generated
import Data.Handwritten qualified as Handwritten
import Plutus.V2.Ledger.Api (LedgerBytes)
import Plutus.V2.Ledger.Contexts (ScriptContext)
import PlutusTx.Code (CompiledCode)
import PlutusTx.TH (compile)
import TrustlessSidechain.CandidatePermissionMintingPolicy (
  mkCandidatePermissionMintingPolicy,
 )
import TrustlessSidechain.CheckpointValidator (
  InitCheckpointMint,
  mkCheckpointPolicy,
  mkCheckpointValidator,
 )
import TrustlessSidechain.CommitteeCandidateValidator (
  mkCommitteeCandidateValidator,
 )
import TrustlessSidechain.CommitteePlainATMSPolicy (verifyPlainMultisig)
import TrustlessSidechain.CommitteePlainEcdsaSecp256k1ATMSPolicy qualified as CommitteePlainEcdsaSecp256k1ATMSPolicy
import TrustlessSidechain.DistributedSet (
  Ds,
  DsConfMint,
  DsDatum,
  DsKeyMint,
  mkDsConfPolicy,
  mkDsKeyPolicy,
  mkInsertValidator,
 )
import TrustlessSidechain.FUELMintingPolicy qualified as FUEL
import TrustlessSidechain.MerkleRootTokenMintingPolicy as MerkleRoot
import TrustlessSidechain.PlutusPrelude
import TrustlessSidechain.Types (
  ATMSPlainMultisignature,
  BlockProducerRegistration,
  CandidatePermissionMint,
  CheckpointDatum,
  CheckpointParameter,
  CheckpointRedeemer,
  CommitteeCertificateMint,
  FUELMint,
  FUELRedeemer,
  SidechainParams,
  SignedMerkleRootMint,
  SignedMerkleRootRedeemer,
  UpdateCommitteeDatum,
  UpdateCommitteeHash,
  UpdateCommitteeHashRedeemer,
 )
import TrustlessSidechain.UpdateCommitteeHash (
  InitCommitteeHashMint,
  mkCommitteeOraclePolicy,
  mkUpdateCommitteeHashValidator,
 )
<<<<<<< HEAD
=======

toData3CPS :: CompiledCode (Generated.Baz -> BuiltinData)
toData3CPS = $$(compile [||toBuiltinData||])

toData3Direct :: CompiledCode (Handwritten.Baz -> BuiltinData)
toData3Direct = $$(compile [||toBuiltinData||])

fromData3CPS :: CompiledCode (BuiltinData -> Maybe Generated.Baz)
fromData3CPS = $$(compile [||fromBuiltinData||])

fromData3Direct :: CompiledCode (BuiltinData -> Maybe Handwritten.Baz)
fromData3Direct = $$(compile [||fromBuiltinData||])

unsafeFromData3CPS :: CompiledCode (BuiltinData -> Generated.Baz)
unsafeFromData3CPS = $$(compile [||unsafeFromBuiltinData||])

unsafeFromData3Direct :: CompiledCode (BuiltinData -> Handwritten.Baz)
unsafeFromData3Direct = $$(compile [||unsafeFromBuiltinData||])

toDataDirect :: CompiledCode (Handwritten.Bar -> BuiltinData)
toDataDirect = $$(compile [||toBuiltinData||])

toDataWrapper :: CompiledCode (Generated.Bar -> BuiltinData)
toDataWrapper = $$(compile [||toBuiltinData||])

fromDataDirect :: CompiledCode (BuiltinData -> Maybe Handwritten.Bar)
fromDataDirect = $$(compile [||fromBuiltinData||])

fromDataWrapper :: CompiledCode (BuiltinData -> Maybe Generated.Bar)
fromDataWrapper = $$(compile [||fromBuiltinData||])

unsafeFromDataDirect :: CompiledCode (BuiltinData -> Handwritten.Bar)
unsafeFromDataDirect = $$(compile [||unsafeFromBuiltinData||])

unsafeFromDataWrapper :: CompiledCode (BuiltinData -> Generated.Bar)
unsafeFromDataWrapper = $$(compile [||unsafeFromBuiltinData||])

listUnsafeFromDataGenerated :: CompiledCode (BuiltinData -> [Integer])
listUnsafeFromDataGenerated = $$(compile [||unsafeFromBuiltinData||])

listUnsafeFromDataHandwritten :: CompiledCode (BuiltinData -> [Integer])
listUnsafeFromDataHandwritten = $$(compile [||Handwritten.listUnsafeFromData||])

listFromDataGenerated :: CompiledCode (BuiltinData -> Maybe [Integer])
listFromDataGenerated = $$(compile [||fromBuiltinData||])

listFromDataHandwritten :: CompiledCode (BuiltinData -> Maybe [Integer])
listFromDataHandwritten = $$(compile [||Handwritten.listFromData||])

listToDataGenerated :: CompiledCode ([Integer] -> BuiltinData)
listToDataGenerated = $$(compile [||toBuiltinData||])

listToDataHandwritten :: CompiledCode ([Integer] -> BuiltinData)
listToDataHandwritten = $$(compile [||Handwritten.listToData||])

pairUnsafeFromDataGenerated :: CompiledCode (BuiltinData -> (Integer, Integer))
pairUnsafeFromDataGenerated = $$(compile [||unsafeFromBuiltinData||])

pairUnsafeFromDataHandwritten :: CompiledCode (BuiltinData -> (Integer, Integer))
pairUnsafeFromDataHandwritten = $$(compile [||Handwritten.pairUnsafeFromData||])

pairFromDataGenerated :: CompiledCode (BuiltinData -> Maybe (Integer, Integer))
pairFromDataGenerated = $$(compile [||fromBuiltinData||])

pairFromDataHandwritten :: CompiledCode (BuiltinData -> Maybe (Integer, Integer))
pairFromDataHandwritten = $$(compile [||Handwritten.pairFromData||])

pairToDataGenerated :: CompiledCode ((Integer, Integer) -> BuiltinData)
pairToDataGenerated = $$(compile [||toBuiltinData||])

pairToDataHandwritten :: CompiledCode ((Integer, Integer) -> BuiltinData)
pairToDataHandwritten = $$(compile [||Handwritten.pairToData||])

fromDataGenerated :: CompiledCode (BuiltinData -> Maybe Generated.Foo)
fromDataGenerated = $$(compile [||fromBuiltinData||])

fromDataHandwritten :: CompiledCode (BuiltinData -> Maybe Handwritten.Foo)
fromDataHandwritten = $$(compile [||fromBuiltinData||])

toDataGenerated :: CompiledCode (Generated.Foo -> BuiltinData)
toDataGenerated = $$(compile [||toBuiltinData||])

toDataHandwritten :: CompiledCode (Handwritten.Foo -> BuiltinData)
toDataHandwritten = $$(compile [||toBuiltinData||])

unsafeFromDataGenerated :: CompiledCode (BuiltinData -> Generated.Foo)
unsafeFromDataGenerated = $$(compile [||unsafeFromBuiltinData||])

unsafeFromDataHandwritten :: CompiledCode (BuiltinData -> Handwritten.Foo)
unsafeFromDataHandwritten = $$(compile [||unsafeFromBuiltinData||])
>>>>>>> 18a2278b

newVerify ::
  CompiledCode
    ( [LedgerBytes] ->
      Integer ->
      LedgerBytes ->
      [LedgerBytes] ->
      Bool
    )
newVerify = $$(compile [||verifyPlainMultisig verifyEcdsaSecp256k1Signature||])

mkCPMPCode ::
  CompiledCode (CandidatePermissionMint -> () -> ScriptContext -> Bool)
mkCPMPCode = $$(compile [||mkCandidatePermissionMintingPolicy||])

mkCVCode ::
  CompiledCode
    ( CheckpointParameter ->
      CheckpointDatum ->
      CheckpointRedeemer ->
      ScriptContext ->
      Bool
    )
mkCVCode = $$(compile [||mkCheckpointValidator||])

mkCCVCode ::
  CompiledCode
    ( SidechainParams ->
      BlockProducerRegistration ->
      () ->
      ScriptContext ->
      Bool
    )
mkCCVCode = $$(compile [||mkCommitteeCandidateValidator||])

mkMPFuelCode ::
  CompiledCode
    ( FUELMint ->
      FUELRedeemer ->
      ScriptContext ->
      Bool
    )
mkMPFuelCode = $$(compile [||FUEL.mkMintingPolicy||])

mkMPMerkleRootCode ::
  CompiledCode
    ( SignedMerkleRootMint ->
      SignedMerkleRootRedeemer ->
      ScriptContext ->
      Bool
    )
mkMPMerkleRootCode = $$(compile [||MerkleRoot.mkMintingPolicy||])

mkUPCVCode ::
  CompiledCode
    ( UpdateCommitteeHash ->
      UpdateCommitteeDatum BuiltinData ->
      UpdateCommitteeHashRedeemer ->
      ScriptContext ->
      Bool
    )
mkUPCVCode = $$(compile [||mkUpdateCommitteeHashValidator||])

mkCommitteeOraclePolicyCode ::
  CompiledCode
    ( InitCommitteeHashMint ->
      () ->
      ScriptContext ->
      Bool
    )
mkCommitteeOraclePolicyCode = $$(compile [||mkCommitteeOraclePolicy||])

mkCPCode ::
  CompiledCode
    ( InitCheckpointMint ->
      () ->
      ScriptContext ->
      Bool
    )
mkCPCode = $$(compile [||mkCheckpointPolicy||])

mkInsertValidatorCode ::
  CompiledCode (Ds -> DsDatum -> () -> ScriptContext -> Bool)
mkInsertValidatorCode = $$(compile [||mkInsertValidator||])

mkDsConfPolicyCode ::
  CompiledCode (DsConfMint -> () -> ScriptContext -> Bool)
mkDsConfPolicyCode = $$(compile [||mkDsConfPolicy||])

mkDsKeyPolicyCode ::
  CompiledCode (DsKeyMint -> () -> ScriptContext -> Bool)
mkDsKeyPolicyCode = $$(compile [||mkDsKeyPolicy||])

mkCommitteePlainEcdsaSecp256k1ATMSPolicyCode ::
  CompiledCode (CommitteeCertificateMint -> ATMSPlainMultisignature -> ScriptContext -> Bool)
mkCommitteePlainEcdsaSecp256k1ATMSPolicyCode = $$(compile [||CommitteePlainEcdsaSecp256k1ATMSPolicy.mkMintingPolicy||])<|MERGE_RESOLUTION|>--- conflicted
+++ resolved
@@ -14,8 +14,6 @@
   mkDsConfPolicyCode,
   mkDsKeyPolicyCode,
   mkCommitteePlainEcdsaSecp256k1ATMSPolicyCode,
-<<<<<<< HEAD
-=======
   toDataGenerated,
   toDataHandwritten,
   fromDataGenerated,
@@ -46,7 +44,6 @@
   fromData3Direct,
   unsafeFromData3CPS,
   unsafeFromData3Direct,
->>>>>>> 18a2278b
 ) where
 
 import Data.Generated qualified as Generated
@@ -102,8 +99,6 @@
   mkCommitteeOraclePolicy,
   mkUpdateCommitteeHashValidator,
  )
-<<<<<<< HEAD
-=======
 
 toData3CPS :: CompiledCode (Generated.Baz -> BuiltinData)
 toData3CPS = $$(compile [||toBuiltinData||])
@@ -194,7 +189,6 @@
 
 unsafeFromDataHandwritten :: CompiledCode (BuiltinData -> Handwritten.Foo)
 unsafeFromDataHandwritten = $$(compile [||unsafeFromBuiltinData||])
->>>>>>> 18a2278b
 
 newVerify ::
   CompiledCode

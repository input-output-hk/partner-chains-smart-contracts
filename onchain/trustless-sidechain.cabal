cabal-version:      3.0
name:               trustless-sidechain
version:            3.0.0
synopsis:           TODO
description:        TODO
homepage:           https://github.com/mlabs-haskell/trustless-sidechain
bug-reports:        https://github.com/mlabs-haskell/trustless-sidechain
license:
license-file:
author:             MLabs
maintainer:         TODO
copyright:          TODO
category:           TODO
build-type:         Simple
tested-with:        GHC ==8.10.4
extra-source-files: README.md

source-repository head
  type:     git
  location: https://github.com/mlabs-haskell/trustless-sidechain

-- Common sections

common common-lang
  ghc-options:
    -Wall -Wcompat -Wincomplete-record-updates
    -Wincomplete-uni-patterns -Wredundant-constraints -Werror
    -fexpose-all-unfoldings

  build-depends:      base ^>=4.14
  default-extensions:
    NoStarIsType
    BangPatterns
    BinaryLiterals
    DataKinds
    DeriveTraversable
    DerivingVia
    DuplicateRecordFields
    EmptyCase
    FlexibleContexts
    FlexibleInstances
    GeneralizedNewtypeDeriving
    HexFloatLiterals
    ImportQualifiedPost
    InstanceSigs
    KindSignatures
    LambdaCase
    MultiParamTypeClasses
    NumericUnderscores
    OverloadedLabels
    OverloadedStrings
    PackageImports
    RebindableSyntax
    ScopedTypeVariables
    StandaloneDeriving
    TupleSections
    TypeApplications

  default-language:   Haskell2010

common common-script-lang
  build-depends:
    , plutus-tx
    , plutus-tx-plugin

  ghc-options:
    -fobject-code -fno-ignore-interface-pragmas
    -fno-omit-interface-pragmas -fplugin-opt
    PlutusTx.Plugin:defer-errors

common common-optimized
  ghc-options: -O2

common common-optimized-parallel
  import:      common-optimized
  ghc-options: -threaded -rtsopts -with-rtsopts=-N

-- Libraries

library
  import:          common-lang, common-script-lang
  exposed-modules:
    TrustlessSidechain.CandidatePermissionMintingPolicy
    TrustlessSidechain.CheckpointValidator
    TrustlessSidechain.CommitteeCandidateValidator
    TrustlessSidechain.DistributedSet
    TrustlessSidechain.FUELMintingPolicy
    TrustlessSidechain.MerkleRootTokenMintingPolicy
    TrustlessSidechain.MerkleRootTokenValidator
    TrustlessSidechain.MerkleTree
    TrustlessSidechain.OffChain
    TrustlessSidechain.PoCECDSA
    TrustlessSidechain.PoCInlineDatum
    TrustlessSidechain.PoCReferenceInput
    TrustlessSidechain.PoCReferenceScript
    TrustlessSidechain.PoCSchnorr
    TrustlessSidechain.PoCSerialiseData
    TrustlessSidechain.Types
    TrustlessSidechain.UpdateCommitteeHash
    TrustlessSidechain.Utils

  build-depends:
    , aeson                        ^>=1.5.0.0
    , attoparsec
    , base16-bytestring
    , bech32
    , bytestring                   ^>=0.10.12.0
    , cardano-addresses
    , cardano-api
    , cardano-binary
    , cardano-crypto
    , cardano-crypto-class
    , cryptonite
    , deepseq
    , either
    , playground-common
    , plutus-core
    , plutus-ledger
    , plutus-ledger-api
    , plutus-script-utils
    , plutus-shim-prelude
    , secp256k1-haskell
    , serialise
    , text
    , trustless-sidechain-prelude

  hs-source-dirs:  src

library trustless-sidechain-prelude
  import:          common-lang
  exposed-modules: TrustlessSidechain.HaskellPrelude
  build-depends:
    , bytestring
    , containers
    , indexed-traversable
    , integer-gmp
    , semialign
    , semirings
    , tasty-quickcheck
    , text
    , these
    , vector
    , witherable

  hs-source-dirs:  prelude

library plutus-shim-prelude
  import:          common-lang, common-script-lang
  exposed-modules: TrustlessSidechain.PlutusPrelude
  hs-source-dirs:  prelude

library quickcheck-extra
  import:          common-lang, common-optimized
  exposed-modules: Test.QuickCheck.Extra
  build-depends:
    , QuickCheck
    , trustless-sidechain-prelude

  hs-source-dirs:  src

-- Executables

executable trustless-sidechain-gen-signatures
  import:         common-lang, common-optimized-parallel, common-script-lang
  main-is:        Main.hs
  other-modules:
    GenOutput
    GetOpts

  build-depends:
    , aeson
    , attoparsec
    , base16-bytestring
    , bech32
    , bytestring
    , cardano-binary
    , cardano-crypto-class
    , cryptonite
    , either
    , optparse-applicative
    , plutus-core
    , plutus-ledger
    , plutus-ledger-api
    , secp256k1-haskell
    , serialise
    , text
    , trustless-sidechain
    , trustless-sidechain-prelude

  hs-source-dirs: app/gen-signatures

executable trustless-sidechain-serialise
  import:         common-lang, common-optimized-parallel
  main-is:        Main.hs
  build-depends:
    , aeson
    , bytestring
    , cardano-api
    , filepath
    , plutonomy
    , plutus-ledger
    , serialise
    , trustless-sidechain
    , trustless-sidechain-prelude

  hs-source-dirs: app/serialise

executable trustless-sidechain-merkle-tree
  import:         common-lang, common-optimized-parallel, common-script-lang
  main-is:        Main.hs
  build-depends:
    , bytestring
    , optparse-applicative
    , serialise
    , trustless-sidechain
    , trustless-sidechain-prelude

  hs-source-dirs: app/merkle-tree

-- Tests

test-suite trustless-sidechain-test
  import:         common-lang, common-optimized-parallel, common-script-lang
  type:           exitcode-stdio-1.0
  main-is:        Main.hs
  other-modules:
    Test.TrustlessSidechain.MerkleProofSerialisation
    Test.TrustlessSidechain.MerkleTree
    Test.TrustlessSidechain.MultiSig
    Test.TrustlessSidechain.UpdateCommitteeHashMessage

  build-depends:
    , base16-bytestring
    , bytestring
    , plutus-core
    , plutus-ledger
    , plutus-ledger-api
    , plutus-shim-prelude
    , QuickCheck
    , quickcheck-extra
    , secp256k1-haskell
    , tasty
    , tasty-hunit
    , tasty-quickcheck
    , trustless-sidechain
    , trustless-sidechain-prelude

  hs-source-dirs: test

test-suite script-size
  import:
    common-lang , common-optimized-parallel , common-script-lang

  type:           exitcode-stdio-1.0
  main-is:        Main.hs
  other-modules:
    Compiled
    Legacy
    Sizer

  build-depends:
    , plutus-core
    , plutus-ledger
    , plutus-ledger-api
    , plutus-shim-prelude
    , plutus-tx
    , plutus-tx-plugin
    , tagged
    , tasty
    , trustless-sidechain
    , trustless-sidechain-prelude

  hs-source-dirs: test/script-size

test-suite quickcheck-extra-test
  import:         common-lang, common-optimized-parallel
  type:           exitcode-stdio-1.0
  main-is:        Main.hs
  build-depends:
    , QuickCheck
    , quickcheck-extra
    , tasty
    , tasty-quickcheck
    , trustless-sidechain-prelude

  hs-source-dirs: test/quickcheck-extra-test

-- Benchmarks

<<<<<<< HEAD
benchmark bench-ctl
  import:         common-lang, common-optimized-parallel, common-script-lang
  type:           exitcode-stdio-1.0
  main-is:        Main.hs
  other-modules:
    Bench
    Bench.BenchResults
    Bench.Logger
    Bench.Monad
    Bench.NodeQuery
    Bench.OdcQuery
    Bench.Process
    Cases.FUELMintingPolicy
    Cases.GrowingTreeClaim
    Cases.InitSidechain
    Cases.UpdateCommitteeHash
    Ctl

  build-depends:
    , aeson
    , base
    , base64
    , bytestring
    , cardano-api
    , cardano-crypto-class
    , Chart
    , Chart-diagrams
    , containers
    , direct-sqlite
    , filepath
    , mtl
    , network
    , plutus-ledger-api
    , plutus-shim-prelude
    , process
    , secp256k1-haskell
    , semirings
    , statistics
    , text
    , trustless-sidechain
    , trustless-sidechain-prelude
    , vector
    , websockets

  hs-source-dirs: bench/

=======
>>>>>>> c06a4770
benchmark quickcheck-extra-bench
  import:         common-lang, common-optimized
  main-is:        Main.hs
  ghc-options:    -fproc-alignment=64 -rtsopts -with-rtsopts=-A32m
  type:           exitcode-stdio-1.0
  build-depends:
    , QuickCheck
    , quickcheck-extra
    , tasty
    , tasty-bench
    , trustless-sidechain-prelude

  hs-source-dirs: bench/quickcheck-extra-bench<|MERGE_RESOLUTION|>--- conflicted
+++ resolved
@@ -287,55 +287,6 @@
 
 -- Benchmarks
 
-<<<<<<< HEAD
-benchmark bench-ctl
-  import:         common-lang, common-optimized-parallel, common-script-lang
-  type:           exitcode-stdio-1.0
-  main-is:        Main.hs
-  other-modules:
-    Bench
-    Bench.BenchResults
-    Bench.Logger
-    Bench.Monad
-    Bench.NodeQuery
-    Bench.OdcQuery
-    Bench.Process
-    Cases.FUELMintingPolicy
-    Cases.GrowingTreeClaim
-    Cases.InitSidechain
-    Cases.UpdateCommitteeHash
-    Ctl
-
-  build-depends:
-    , aeson
-    , base
-    , base64
-    , bytestring
-    , cardano-api
-    , cardano-crypto-class
-    , Chart
-    , Chart-diagrams
-    , containers
-    , direct-sqlite
-    , filepath
-    , mtl
-    , network
-    , plutus-ledger-api
-    , plutus-shim-prelude
-    , process
-    , secp256k1-haskell
-    , semirings
-    , statistics
-    , text
-    , trustless-sidechain
-    , trustless-sidechain-prelude
-    , vector
-    , websockets
-
-  hs-source-dirs: bench/
-
-=======
->>>>>>> c06a4770
 benchmark quickcheck-extra-bench
   import:         common-lang, common-optimized
   main-is:        Main.hs

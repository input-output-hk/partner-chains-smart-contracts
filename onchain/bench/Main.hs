--- conflicted
+++ resolved
@@ -16,13 +16,8 @@
     - `./payment.skey` is your secret key
     - `./payment.addr` is the address of your key (bech32 encoded -- needed
     for querying your utxos)
-<<<<<<< HEAD
     - You have called `spago build` in `offchain/`
-    - You have a symlink `ln -s ./offchain/output/ output/`
-=======
-    - You have called `spago build` in `ctl/`
-    - You have a symlink `ln -s ../ctl/output/ output/`
->>>>>>> dfd25e1b
+    - You have a symlink `ln -s ../offchain/output/ output/`
 
  Then, to use, run
  ```

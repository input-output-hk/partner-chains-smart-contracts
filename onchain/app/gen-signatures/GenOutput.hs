--- conflicted
+++ resolved
@@ -77,6 +77,7 @@
     merkleProof,
     transaction
   ),
+  EcdsaSecp256k1PubKey (getEcdsaSecp256k1PubKey),
   MerkleRootInsertionMessage (
     MerkleRootInsertionMessage,
     merkleRoot,
@@ -91,9 +92,6 @@
     thresholdDenominator,
     thresholdNumerator
   ),
-<<<<<<< HEAD
-  SidechainParams (..),
-  SidechainPubKey (getSidechainPubKey),
   UpdateCommitteeHashMessage (
     UpdateCommitteeHashMessage,
     newAggregateCommitteePubKeys,
@@ -101,14 +99,6 @@
     sidechainEpoch,
     sidechainParams,
     validatorAddress
-=======
-  UpdateCommitteeHashMessage (
-    UpdateCommitteeHashMessage,
-    newCommitteePubKeys,
-    previousMerkleRoot,
-    sidechainEpoch,
-    sidechainParams
->>>>>>> 5141def8
   ),
  )
 
@@ -139,15 +129,10 @@
           [ ["--payment-signing-key-file", signingKeyFile]
           , ["--genesis-committee-hash-utxo", OffChain.showTxOutRef genesisUtxo]
           , ["--sidechain-id", show chainId]
-<<<<<<< HEAD
-          , ["--sidechain-genesis-hash", OffChain.showGenesisHash genesisHash]
+          , ["--sidechain-genesis-hash", show genesisHash]
           , ["--threshold-numerator", show thresholdNumerator]
           , ["--threshold-denominator", show thresholdDenominator]
           , ["--atms-kind", OffChain.showATMSKind atmsKind]
-=======
-          , ["--sidechain-genesis-hash", show genesisHash]
-          , ["--threshold", OffChain.showThreshold thresholdNumerator thresholdDenominator]
->>>>>>> 5141def8
           ]
    in List.intercalate " \\\n" $
         fmap List.unwords $ case cliCommand of
@@ -190,23 +175,17 @@
             let msg =
                   UpdateCommitteeHashMessage
                     { sidechainParams = scParams
-<<<<<<< HEAD
                     , newAggregateCommitteePubKeys =
                         case atmsKind of
                           Plain ->
                             CommitteePlainATMSPolicy.aggregateKeys $
-                              fmap getSidechainPubKey $
+                              fmap getEcdsaSecp256k1PubKey $
                                 List.sort uchcNewCommitteePubKeys
                           _ -> error "unimplemented aggregate keys for update committee hash message"
                     , previousMerkleRoot = uchcPreviousMerkleRoot
                     , sidechainEpoch = uchcSidechainEpoch
                     , validatorAddress =
                         uchcValidatorAddress
-=======
-                    , newCommitteePubKeys = List.sort uchcNewCommitteePubKeys
-                    , previousMerkleRoot = uchcPreviousMerkleRoot
-                    , sidechainEpoch = uchcSidechainEpoch
->>>>>>> 5141def8
                     }
                 currentCommitteePubKeysAndSigsFlags =
                   fmap
@@ -231,13 +210,9 @@
                   <> currentCommitteePubKeysAndSigsFlags
                   <> newCommitteeFlags
                   <> [["--sidechain-epoch", show uchcSidechainEpoch]]
-<<<<<<< HEAD
                   <> [ ["--new-committee-validator-cbor-encoded-address", OffChain.showHexOfCborBuiltinData uchcValidatorAddress]
                      ]
-                  <> maybe [] (\bs -> [["--previous-merkle-root", OffChain.showBuiltinBS bs]]) uchcPreviousMerkleRoot
-=======
                   <> maybe [] (\bs -> [["--previous-merkle-root", show bs]]) uchcPreviousMerkleRoot
->>>>>>> 5141def8
           SaveRootCommand {..} ->
             let msg =
                   MerkleRootInsertionMessage

--- conflicted
+++ resolved
@@ -58,12 +58,8 @@
  )
 import Options.Applicative qualified as OptParse
 import Plutus.V2.Ledger.Api (
-<<<<<<< HEAD
   Address,
-  BuiltinByteString,
   BuiltinData,
-=======
->>>>>>> 5141def8
   FromData (fromBuiltinData),
   LedgerBytes (LedgerBytes),
   TxId (TxId),
@@ -184,12 +180,8 @@
         uchcSidechainEpoch :: Integer
       , -- | previous merkle root that was just stored on chain.
         -- This is needed to create the message we wish to sign
-<<<<<<< HEAD
-        uchcPreviousMerkleRoot :: Maybe BuiltinByteString
+        uchcPreviousMerkleRoot :: Maybe LedgerBytes
       , uchcValidatorAddress :: Address
-=======
-        uchcPreviousMerkleRoot :: Maybe LedgerBytes
->>>>>>> 5141def8
       }
   | -- | CLI arguments for saving a new merkle root
     SaveRootCommand

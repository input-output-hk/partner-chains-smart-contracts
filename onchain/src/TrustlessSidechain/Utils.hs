{-# LANGUAGE BangPatterns #-}
{-# LANGUAGE ScopedTypeVariables #-}
-- Validate enough signatures are signed by legit pubkeys
{-# OPTIONS_GHC -fno-specialise #-}

<<<<<<< HEAD
module TrustlessSidechain.Utils (verifyMultisig, aggregateKeys, aggregateCheck) where
=======
module TrustlessSidechain.Utils (
  verifyMulti,
  verifyMultisig,
  aggregateKeys,
  aggregateCheck,
) where
>>>>>>> 59e93890

import PlutusTx.Builtins qualified as Builtins
import PlutusTx.Prelude
import TrustlessSidechain.Types (SidechainPubKey (getSidechainPubKey))

{- | @'verifyMultisig' pubKeys threshold message signatures@ checks if at least
 @threshold@ of @pubKeys@ have signed @message@ with @signatures@.

 Preconditions

      * @signatures@ should be a subsequence of the corresponding @pubKeys@
-}
{-# INLINEABLE verifyMultisig #-}
<<<<<<< HEAD
verifyMultisig :: [BuiltinByteString] -> Integer -> BuiltinByteString -> [BuiltinByteString] -> Bool
=======
verifyMultisig ::
  [BuiltinByteString] -> Integer -> BuiltinByteString -> [BuiltinByteString] -> Bool
-- note. we need to test nub of either signatures or pubkeys
--   | O(n^2) nub the public keys
--   | O(n)   require public keys to be sorted then test each elem greater than last O(n)
>>>>>>> 59e93890
verifyMultisig pubKeys threshold message signatures =
  let go :: Integer -> [BuiltinByteString] -> [BuiltinByteString] -> Bool
      go !signed !pubs !sigs =
        let ok = signed >= threshold
         in ok
              || ( case pubs of
                    [] -> ok
                    pub : pubs' ->
                      case sigs of
                        [] -> ok
                        sig : sigs' ->
                          if verifyEcdsaSecp256k1Signature pub message sig
                            then -- the public key and signature match, so
                            -- we move them both forward..
                              go (signed + 1) pubs' sigs'
                            else -- otherwise, they don't match so since
                            -- `sigs` is essentially a subsequence of
                            -- `pubs`, we move only `pubs` forward
                            -- since a later key should match with
                            -- `sig`.
                              go signed pubs' sigs
                 )
   in go 0 pubKeys signatures

{- | 'aggregateKeys' aggregates a list of public keys into a single
 committee hash by essentially computing the merkle root of all public keys
 together.
 We call the output of this function an /aggregate public key/.
-}
{-# INLINEABLE aggregateKeys #-}
aggregateKeys :: [SidechainPubKey] -> BuiltinByteString
aggregateKeys = Builtins.blake2b_256 . mconcat . map getSidechainPubKey

{- Note [Aggregate Keys Append Scheme]
 Potential optimizations: instead of doing the concatenated hash, we could
 instead compute a merkle root.
 -}

{- | 'aggregateCheck' takes a sequence of public keys and an aggregate public
 key, and returns true or false to determinig whether the public keys were
 used to produce the aggregate public key
-}
{-# INLINEABLE aggregateCheck #-}
aggregateCheck :: [SidechainPubKey] -> BuiltinByteString -> Bool
aggregateCheck pubKeys avk = aggregateKeys pubKeys == avk<|MERGE_RESOLUTION|>--- conflicted
+++ resolved
@@ -3,16 +3,11 @@
 -- Validate enough signatures are signed by legit pubkeys
 {-# OPTIONS_GHC -fno-specialise #-}
 
-<<<<<<< HEAD
-module TrustlessSidechain.Utils (verifyMultisig, aggregateKeys, aggregateCheck) where
-=======
 module TrustlessSidechain.Utils (
-  verifyMulti,
   verifyMultisig,
   aggregateKeys,
   aggregateCheck,
 ) where
->>>>>>> 59e93890
 
 import PlutusTx.Builtins qualified as Builtins
 import PlutusTx.Prelude
@@ -26,15 +21,8 @@
       * @signatures@ should be a subsequence of the corresponding @pubKeys@
 -}
 {-# INLINEABLE verifyMultisig #-}
-<<<<<<< HEAD
-verifyMultisig :: [BuiltinByteString] -> Integer -> BuiltinByteString -> [BuiltinByteString] -> Bool
-=======
 verifyMultisig ::
   [BuiltinByteString] -> Integer -> BuiltinByteString -> [BuiltinByteString] -> Bool
--- note. we need to test nub of either signatures or pubkeys
---   | O(n^2) nub the public keys
---   | O(n)   require public keys to be sorted then test each elem greater than last O(n)
->>>>>>> 59e93890
 verifyMultisig pubKeys threshold message signatures =
   let go :: Integer -> [BuiltinByteString] -> [BuiltinByteString] -> Bool
       go !signed !pubs !sigs =

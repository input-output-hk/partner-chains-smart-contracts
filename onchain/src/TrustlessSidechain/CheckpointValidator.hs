--- conflicted
+++ resolved
@@ -41,14 +41,7 @@
 import TrustlessSidechain.PlutusPrelude
 import TrustlessSidechain.Types (
   ATMSPlainAggregatePubKey,
-<<<<<<< HEAD
-  CheckpointDatum (
-    checkpointBlockHash,
-    checkpointBlockNumber
-  ),
-=======
   CheckpointDatum,
->>>>>>> 18a2278b
   CheckpointMessage (
     CheckpointMessage,
     blockHash,
@@ -64,11 +57,7 @@
   ),
   CheckpointRedeemer,
   SidechainParams,
-<<<<<<< HEAD
-  UpdateCommitteeDatum (sidechainEpoch),
-=======
   UpdateCommitteeDatum,
->>>>>>> 18a2278b
  )
 
 serializeCheckpointMsg :: CheckpointMessage -> BuiltinByteString

--- conflicted
+++ resolved
@@ -63,12 +63,7 @@
     thresholdDenominator,
     thresholdNumerator
   ),
-<<<<<<< HEAD
-  SidechainPubKey (getSidechainPubKey),
   UpdateCommitteeHashDatum (committeeHash),
-=======
-  UpdateCommitteeHashDatum (committeeHash, sidechainEpoch),
->>>>>>> b352060c
  )
 import TrustlessSidechain.Utils (aggregateCheck, verifyMultisig)
 

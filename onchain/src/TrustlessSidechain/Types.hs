{-# LANGUAGE DeriveAnyClass #-}
{-# LANGUAGE TemplateHaskell #-}
{-# LANGUAGE TypeFamilies #-}

module TrustlessSidechain.Types where

import Ledger.Crypto (PubKey, PubKeyHash, Signature)
import Ledger.Value (AssetClass, CurrencySymbol)
import Plutus.V2.Ledger.Api (LedgerBytes (LedgerBytes), ValidatorHash)
import Plutus.V2.Ledger.Tx (TxOutRef)
import PlutusTx (FromData, ToData, UnsafeFromData)
import PlutusTx qualified
import TrustlessSidechain.HaskellPrelude qualified as TSPrelude
import TrustlessSidechain.MerkleTree (MerkleProof)
import TrustlessSidechain.PlutusPrelude

-- * Sidechain Parametrization and general data

-- | Parameters uniquely identifying a sidechain
data SidechainParams = SidechainParams
  { chainId :: Integer
  , genesisHash :: GenesisHash
  , -- | 'genesisUtxo' is a 'TxOutRef' used to initialize the internal
    -- policies in the side chain (e.g. for the 'UpdateCommitteeHash' endpoint)
    genesisUtxo :: TxOutRef
  , -- | 'thresholdNumerator' is the numerator for the ratio of the committee
    -- needed to sign off committee handovers / merkle roots
    thresholdNumerator :: Integer
  , -- | 'thresholdDenominator' is the denominator for the ratio of the
    -- committee needed to sign off committee handovers / merkle roots
    thresholdDenominator :: Integer
  }

newtype GenesisHash = GenesisHash {getGenesisHash :: LedgerBytes}
  deriving stock (TSPrelude.Eq, TSPrelude.Ord)
  deriving newtype
    ( Eq
    , Ord
    , ToData
    , FromData
    , UnsafeFromData
    )
  deriving (IsString, TSPrelude.Show) via LedgerBytes

PlutusTx.makeIsDataIndexed ''SidechainParams [('SidechainParams, 0)]

<<<<<<< HEAD
-- | @since Unreleased
instance HasField "chainId" SidechainParams Integer where
  {-# INLINE get #-}
  get = chainId
  {-# INLINE modify #-}
  modify f sp = sp {chainId = f (chainId sp)}

-- | @since Unreleased
instance HasField "genesisHash" SidechainParams GenesisHash where
  {-# INLINE get #-}
  get = genesisHash
  {-# INLINE modify #-}
  modify f sp = sp {genesisHash = f (genesisHash sp)}

-- | @since Unreleased
instance HasField "genesisUtxo" SidechainParams TxOutRef where
  {-# INLINE get #-}
  get = genesisUtxo
  {-# INLINE modify #-}
  modify f sp = sp {genesisUtxo = f (genesisUtxo sp)}

-- | @since Unreleased
instance HasField "thresholdNumerator" SidechainParams Integer where
  {-# INLINE get #-}
  get = thresholdNumerator
  {-# INLINE modify #-}
  modify f sp = sp {thresholdNumerator = f (thresholdNumerator sp)}

-- | @since Unreleased
instance HasField "thresholdDenominator" SidechainParams Integer where
  {-# INLINE get #-}
  get = thresholdDenominator
  {-# INLINE modify #-}
  modify f sp = sp {thresholdDenominator = f (thresholdDenominator sp)}

-- | 'SidechainPubKey' is compressed DER Secp256k1 public key.
newtype SidechainPubKey = SidechainPubKey
  { getSidechainPubKey :: LedgerBytes
=======
-- | Compressed DER SECP256k1 public key.
newtype EcdsaSecp256k1PubKey = EcdsaSecp256k1PubKey
  { -- | @since Unreleased
    getEcdsaSecp256k1PubKey :: LedgerBytes
>>>>>>> b352060c
  }
  deriving stock (TSPrelude.Eq, TSPrelude.Ord)
  deriving newtype
    ( Eq
    , Ord
    , ToData
    , FromData
    , UnsafeFromData
    )
  deriving (IsString, TSPrelude.Show) via LedgerBytes

-- * Committee Candidate Validator data

-- | Endpoint parameters for committee candidate registration
data RegisterParams = RegisterParams
  { sidechainParams :: SidechainParams
  , spoPubKey :: PubKey
  , -- | @since Unreleased
    sidechainPubKey :: EcdsaSecp256k1PubKey
  , spoSig :: Signature
  , sidechainSig :: Signature
  , inputUtxo :: TxOutRef
  }

-- | @since Unreleased
instance HasField "sidechainParams" RegisterParams SidechainParams where
  {-# INLINE get #-}
  get (RegisterParams sp _ _ _ _ _) = sp
  {-# INLINE modify #-}
  modify f (RegisterParams sp spoPK sPK sS scS u) =
    RegisterParams (f sp) spoPK sPK sS scS u

-- | @since Unreleased
instance HasField "spoPubKey" RegisterParams PubKey where
  {-# INLINE get #-}
  get = spoPubKey
  {-# INLINE modify #-}
  modify f rp = rp {spoPubKey = f (spoPubKey rp)}

-- | @since Unreleased
instance HasField "sidechainPubKey" RegisterParams SidechainPubKey where
  {-# INLINE get #-}
  get = sidechainPubKey
  {-# INLINE modify #-}
  modify f rp = rp {sidechainPubKey = f (sidechainPubKey rp)}

-- | @since Unreleased
instance HasField "spoSig" RegisterParams Signature where
  {-# INLINE get #-}
  get = spoSig
  {-# INLINE modify #-}
  modify f rp = rp {spoSig = f (spoSig rp)}

-- | @since Unreleased
instance HasField "sidechainSig" RegisterParams Signature where
  {-# INLINE get #-}
  get = sidechainSig
  {-# INLINE modify #-}
  modify f rp = rp {sidechainSig = f (sidechainSig rp)}

-- | @since Unreleased
instance HasField "inputUtxo" RegisterParams TxOutRef where
  {-# INLINE get #-}
  get = inputUtxo
  {-# INLINE modify #-}
  modify f rp = rp {inputUtxo = f (inputUtxo rp)}

{- | 'CandidatePermissionMint' is used to parameterize the minting policy in
 'TrustlessSidechain.CommitteeCandidateMintingPolicy'.
-}
data CandidatePermissionMint = CandidatePermissionMint
  { -- | @since Unreleased
    sidechainParams :: SidechainParams
  , -- | @since Unreleased
    utxo :: TxOutRef
  }

PlutusTx.makeIsDataIndexed ''CandidatePermissionMint [('CandidatePermissionMint, 0)]

-- | @since Unreleased
instance HasField "sidechainParams" CandidatePermissionMint SidechainParams where
  {-# INLINE get #-}
  get (CandidatePermissionMint sp _) = sp
  {-# INLINE modify #-}
  modify f (CandidatePermissionMint sp u) = CandidatePermissionMint (f sp) u

-- | @since Unreleased
instance HasField "utxo" CandidatePermissionMint TxOutRef where
  {-# INLINE get #-}
  get (CandidatePermissionMint _ u) = u
  {-# INLINE modify #-}
  modify f (CandidatePermissionMint sp u) = CandidatePermissionMint sp (f u)

-- | Endpoint parameters for committee candidate deregistration
data DeregisterParams = DeregisterParams
  { sidechainParams :: SidechainParams
  , spoPubKey :: PubKey
  }

-- | @since Unreleased
instance HasField "sidechainParams" DeregisterParams SidechainParams where
  {-# INLINE get #-}
  get (DeregisterParams sp _) = sp
  {-# INLINE modify #-}
  modify f (DeregisterParams sp sPK) = DeregisterParams (f sp) sPK

-- | @since Unreleased
instance HasField "spoPubKey" DeregisterParams PubKey where
  {-# INLINE get #-}
  get (DeregisterParams _ x) = x
  {-# INLINE modify #-}
  modify f (DeregisterParams sp sPK) = DeregisterParams sp (f sPK)

data BlockProducerRegistration = BlockProducerRegistration
  { -- | SPO cold verification key hash
    -- | @since Unreleased
    spoPubKey :: PubKey -- own cold verification key hash
  , -- | public key in the sidechain's desired format
    -- | @since Unreleased
<<<<<<< HEAD
    sidechainPubKey :: SidechainPubKey
=======
    bprEcdsaSecp256k1PubKey :: EcdsaSecp256k1PubKey
  , -- | Signature of the SPO
    bprSpoSignature :: Signature
>>>>>>> b352060c
  , -- | Signature of the SPO
    -- | @since Unreleased
    spoSignature :: Signature
  , -- | Signature of the sidechain
    -- | @since Unreleased
    sidechainSignature :: Signature
  , -- | A UTxO that must be spent by the transaction
    -- | @since Unreleased
    inputUtxo :: TxOutRef
  , -- | Owner public key hash
    -- | @since Unreleased
    ownPkh :: PubKeyHash
  }

PlutusTx.makeIsDataIndexed ''BlockProducerRegistration [('BlockProducerRegistration, 0)]

-- | @since Unreleased
instance HasField "spoPubKey" BlockProducerRegistration PubKey where
  {-# INLINE get #-}
  get (BlockProducerRegistration x _ _ _ _ _) = x
  {-# INLINE modify #-}
  modify f (BlockProducerRegistration sPK scPK sS scS u pkh) =
    BlockProducerRegistration (f sPK) scPK sS scS u pkh

-- | @since Unreleased
instance HasField "sidechainPubKey" BlockProducerRegistration SidechainPubKey where
  {-# INLINE get #-}
  get (BlockProducerRegistration _ x _ _ _ _) = x
  {-# INLINE modify #-}
  modify f (BlockProducerRegistration sPK scPK sS scS u pkh) =
    BlockProducerRegistration sPK (f scPK) sS scS u pkh

-- | @since Unreleased
instance HasField "spoSignature" BlockProducerRegistration Signature where
  {-# INLINE get #-}
  get (BlockProducerRegistration _ _ x _ _ _) = x
  {-# INLINE modify #-}
  modify f (BlockProducerRegistration sPK scPK sS scS u pkh) =
    BlockProducerRegistration sPK scPK (f sS) scS u pkh

-- | @since Unreleased
instance HasField "sidechainSignature" BlockProducerRegistration Signature where
  {-# INLINE get #-}
  get (BlockProducerRegistration _ _ _ x _ _) = x
  {-# INLINE modify #-}
  modify f (BlockProducerRegistration sPK scPK sS scS u pkh) =
    BlockProducerRegistration sPK scPK sS (f scS) u pkh

-- | @since Unreleased
instance HasField "inputUtxo" BlockProducerRegistration TxOutRef where
  {-# INLINE get #-}
  get (BlockProducerRegistration _ _ _ _ x _) = x
  {-# INLINE modify #-}
  modify f (BlockProducerRegistration sPK scPK sS scS u pkh) =
    BlockProducerRegistration sPK scPK sS scS (f u) pkh

-- | @since Unreleased
instance HasField "ownPkh" BlockProducerRegistration PubKeyHash where
  {-# INLINE get #-}
  get (BlockProducerRegistration _ _ _ _ _ x) = x
  {-# INLINE modify #-}
  modify f (BlockProducerRegistration sPK scPK sS scS u pkh) =
    BlockProducerRegistration sPK scPK sS scS u (f pkh)

data BlockProducerRegistrationMsg = BlockProducerRegistrationMsg
<<<<<<< HEAD
  { -- | @since Unreleased
    sidechainParams :: SidechainParams
  , -- | @since Unreleased
    sidechainPubKey :: SidechainPubKey
=======
  { bprmSidechainParams :: SidechainParams
  , -- | @since Unreleased
    bprmEcdsaSecp256k1PubKey :: EcdsaSecp256k1PubKey
>>>>>>> b352060c
  , -- | A UTxO that must be spent by the transaction
    -- | @since Unreleased
    inputUtxo :: TxOutRef
  }

PlutusTx.makeIsDataIndexed ''BlockProducerRegistrationMsg [('BlockProducerRegistrationMsg, 0)]

-- | @since Unreleased
instance HasField "sidechainParams" BlockProducerRegistrationMsg SidechainParams where
  {-# INLINE get #-}
  get (BlockProducerRegistrationMsg x _ _) = x
  {-# INLINE modify #-}
  modify f (BlockProducerRegistrationMsg sp spk u) =
    BlockProducerRegistrationMsg (f sp) spk u

-- | @since Unreleased
instance HasField "sidechainPubKey" BlockProducerRegistrationMsg SidechainPubKey where
  {-# INLINE get #-}
  get (BlockProducerRegistrationMsg _ x _) = x
  {-# INLINE modify #-}
  modify f (BlockProducerRegistrationMsg sp spk u) =
    BlockProducerRegistrationMsg sp (f spk) u

-- | @since Unreleased
instance HasField "inputUtxo" BlockProducerRegistrationMsg TxOutRef where
  {-# INLINE get #-}
  get (BlockProducerRegistrationMsg _ _ x) = x
  {-# INLINE modify #-}
  modify f (BlockProducerRegistrationMsg sp spk u) =
    BlockProducerRegistrationMsg sp spk (f u)

-- * Merkle Root Token data

{- | 'MerkleTreeEntry' (abbr. mte and pl. mtes) is the data which are the elements in the merkle tree
 for the MerkleRootToken.
-}
data MerkleTreeEntry = MerkleTreeEntry
  { -- | 32 bit unsigned integer, used to provide uniqueness among transactions within the tree
    -- | @since Unreleased
    index :: Integer
  , -- | 256 bit unsigned integer that represents amount of tokens being sent out of the bridge
    -- | @since Unreleased
    amount :: Integer
  , -- | arbitrary length bytestring that represents decoded bech32 cardano
    -- | address. See [here](https://cips.cardano.org/cips/cip19/) for more details
    -- | of bech32
    -- | @since Unreleased
    recipient :: LedgerBytes
  , -- | the previous merkle root to ensure that the hashed entry is unique
    -- | @since Unreleased
    previousMerkleRoot :: Maybe LedgerBytes
  }

PlutusTx.makeIsDataIndexed ''MerkleTreeEntry [('MerkleTreeEntry, 0)]

-- | @since Unreleased
instance HasField "index" MerkleTreeEntry Integer where
  {-# INLINE get #-}
  get (MerkleTreeEntry x _ _ _) = x
  {-# INLINE modify #-}
  modify f (MerkleTreeEntry i a r pmr) =
    MerkleTreeEntry (f i) a r pmr

-- | @since Unreleased
instance HasField "amount" MerkleTreeEntry Integer where
  {-# INLINE get #-}
  get (MerkleTreeEntry _ x _ _) = x
  {-# INLINE modify #-}
  modify f (MerkleTreeEntry i a r pmr) =
    MerkleTreeEntry i (f a) r pmr

-- | @since Unreleased
instance HasField "recipient" MerkleTreeEntry LedgerBytes where
  {-# INLINE get #-}
  get (MerkleTreeEntry _ _ x _) = x
  {-# INLINE modify #-}
  modify f (MerkleTreeEntry i a r pmr) =
    MerkleTreeEntry i a (f r) pmr

-- | @since Unreleased
instance HasField "previousMerkleRoot" MerkleTreeEntry (Maybe LedgerBytes) where
  {-# INLINE get #-}
  get (MerkleTreeEntry _ _ _ x) = x
  {-# INLINE modify #-}
  modify f (MerkleTreeEntry i a r pmr) =
    MerkleTreeEntry i a r (f pmr)

{- | 'MerkleRootInsertionMessage' is a data type for which committee members
 create signatures for
 >  blake2b(cbor(MerkleRootInsertionMessage))
-}
data MerkleRootInsertionMessage = MerkleRootInsertionMessage
  { -- | @since Unreleased
    sidechainParams :: SidechainParams
  , -- | @since Unreleased
    merkleRoot :: LedgerBytes
  , -- | @since Unreleased
    previousMerkleRoot :: Maybe LedgerBytes
  }

PlutusTx.makeIsDataIndexed ''MerkleRootInsertionMessage [('MerkleRootInsertionMessage, 0)]

-- | @since Unreleased
instance HasField "sidechainParams" MerkleRootInsertionMessage SidechainParams where
  {-# INLINE get #-}
  get (MerkleRootInsertionMessage x _ _) = x
  {-# INLINE modify #-}
  modify f (MerkleRootInsertionMessage sp mr pmr) =
    MerkleRootInsertionMessage (f sp) mr pmr

-- | @since Unreleased
instance HasField "merkleRoot" MerkleRootInsertionMessage LedgerBytes where
  {-# INLINE get #-}
  get (MerkleRootInsertionMessage _ x _) = x
  {-# INLINE modify #-}
  modify f (MerkleRootInsertionMessage sp mr pmr) =
    MerkleRootInsertionMessage sp (f mr) pmr

-- | @since Unreleased
instance HasField "previousMerkleRoot" MerkleRootInsertionMessage (Maybe LedgerBytes) where
  {-# INLINE get #-}
  get (MerkleRootInsertionMessage _ _ x) = x
  {-# INLINE modify #-}
  modify f (MerkleRootInsertionMessage sp mr pmr) =
    MerkleRootInsertionMessage sp mr (f pmr)

-- | 'SignedMerkleRoot' is the redeemer for the Merkle root token minting policy
data SignedMerkleRoot = SignedMerkleRoot
  { -- | New merkle root to insert.
    merkleRoot :: LedgerBytes
  , -- | Previous merkle root (if it exists)
    previousMerkleRoot :: Maybe LedgerBytes
  , -- | Current committee signatures ordered as their corresponding keys
    signatures :: [LedgerBytes]
  , -- | Lexicographically sorted public keys of all committee members
    committeePubKeys :: [EcdsaSecp256k1PubKey]
  }

PlutusTx.makeIsDataIndexed ''SignedMerkleRoot [('SignedMerkleRoot, 0)]

-- | @since Unreleased
instance HasField "merkleRoot" SignedMerkleRoot LedgerBytes where
  {-# INLINE get #-}
  get (SignedMerkleRoot x _ _ _) = x
  {-# INLINE modify #-}
  modify f (SignedMerkleRoot mr pmr sigs cpks) =
    SignedMerkleRoot (f mr) pmr sigs cpks

-- | @since Unreleased
instance HasField "previousMerkleRoot" SignedMerkleRoot (Maybe LedgerBytes) where
  {-# INLINE get #-}
  get (SignedMerkleRoot _ x _ _) = x
  {-# INLINE modify #-}
  modify f (SignedMerkleRoot mr pmr sigs cpks) =
    SignedMerkleRoot mr (f pmr) sigs cpks

-- | @since Unreleased
instance HasField "signatures" SignedMerkleRoot [LedgerBytes] where
  {-# INLINE get #-}
  get (SignedMerkleRoot _ _ x _) = x
  {-# INLINE modify #-}
  modify f (SignedMerkleRoot mr pmr sigs cpks) =
    SignedMerkleRoot mr pmr (f sigs) cpks

-- | @since Unreleased
instance HasField "committeePubKeys" SignedMerkleRoot [SidechainPubKey] where
  {-# INLINE get #-}
  get (SignedMerkleRoot _ _ _ x) = x
  {-# INLINE modify #-}
  modify f (SignedMerkleRoot mr pmr sigs cpks) =
    SignedMerkleRoot mr pmr sigs (f cpks)

-- | 'SignedMerkleRootMint' is used to parameterize 'mkMintingPolicy'.
data SignedMerkleRootMint = SignedMerkleRootMint
  { -- | @since Unreleased
    sidechainParams :: SidechainParams
  , -- | The 'CurrencySymbol' which
    -- | identifies the utxo for which the 'UpdateCommitteeHashDatum'
    -- | resides.
    -- |
    -- | @since Unreleased
    updateCommitteeHashCurrencySymbol :: CurrencySymbol
  , -- | The validator hash corresponding to
    -- | 'TrustlessSidechain.MerkleRootTokenValidator.mkMptRootTokenValidator'
    -- | to ensure that this token gets minted to the "right" place.
    -- |
    -- | @since Unreleased
    validatorHash :: ValidatorHash
  }

PlutusTx.makeIsDataIndexed ''SignedMerkleRootMint [('SignedMerkleRootMint, 0)]

-- | @since Unreleased
instance HasField "sidechainParams" SignedMerkleRootMint SidechainParams where
  {-# INLINE get #-}
  get (SignedMerkleRootMint x _ _) = x
  {-# INLINE modify #-}
  modify f (SignedMerkleRootMint sp uchcs vh) =
    SignedMerkleRootMint (f sp) uchcs vh

-- | @since Unreleased
instance HasField "updateCommitteeHashCurrencySymbol" SignedMerkleRootMint CurrencySymbol where
  {-# INLINE get #-}
  get (SignedMerkleRootMint _ x _) = x
  {-# INLINE modify #-}
  modify f (SignedMerkleRootMint sp uchcs vh) =
    SignedMerkleRootMint sp (f uchcs) vh

-- | @since Unreleased
instance HasField "validatorHash" SignedMerkleRootMint ValidatorHash where
  {-# INLINE get #-}
  get (SignedMerkleRootMint _ _ x) = x
  {-# INLINE modify #-}
  modify f (SignedMerkleRootMint sp uchcs vh) =
    SignedMerkleRootMint sp uchcs (f vh)

{- | 'CombinedMerkleProof' is a product type to include both the
 'MerkleTreeEntry' and the 'MerkleProof'.

 This exists as for testing in #249.
-}
data CombinedMerkleProof = CombinedMerkleProof
  { -- | @since Unreleased
    transaction :: MerkleTreeEntry
  , -- | @since Unreleased
    merkleProof :: MerkleProof
  }

PlutusTx.makeIsDataIndexed ''CombinedMerkleProof [('CombinedMerkleProof, 0)]

-- | @since Unreleased
instance HasField "transaction" CombinedMerkleProof MerkleTreeEntry where
  {-# INLINE get #-}
  get (CombinedMerkleProof x _) = x
  {-# INLINE modify #-}
  modify f (CombinedMerkleProof t mp) =
    CombinedMerkleProof (f t) mp

-- | @since Unreleased
instance HasField "merkleProof" CombinedMerkleProof MerkleProof where
  {-# INLINE get #-}
  get (CombinedMerkleProof _ x) = x
  {-# INLINE modify #-}
  modify f (CombinedMerkleProof t mp) =
    CombinedMerkleProof t (f mp)

-- * FUEL Minting Policy data

-- | The Redeemer that's to be passed to onchain policy, indicating its mode of usage.
data FUELRedeemer
  = MainToSide LedgerBytes -- Recipient's sidechain address
  | -- | 'SideToMain' indicates that we wish to mint FUEL on the mainchain.
    -- So, this includes which transaction in the sidechain we are
    -- transferring over to the main chain (hence the 'MerkleTreeEntry'), and
    -- the proof tha this actually happened on the sidechain (hence the
    -- 'MerkleProof')
    SideToMain MerkleTreeEntry MerkleProof

-- Recipient address is in FUELRedeemer just for reference on the mainchain,
-- it's actually useful (and verified) on the sidechain, so it needs to be
-- recorded in the mainchain.

PlutusTx.makeIsDataIndexed ''FUELRedeemer [('MainToSide, 0), ('SideToMain, 1)]

{- | 'FUELMint' is the data type to parameterize the minting policy. See
 'mkMintingPolicy' for details of why we need the datum in 'FUELMint'
-}
data FUELMint = FUELMint
  { -- 'fmMptRootTokenValidator' is the hash of the validator script
    -- which /should/ have a token which has the merkle root in the token
    -- name. See 'TrustlessSidechain.MerkleRootTokenValidator' for
    -- details.
    -- > fmMptRootTokenValidator :: ValidatorHash
    -- N.B. We don't need this! We're really only interested in the token,
    -- and indeed; anyone can pay a token to this script so there really
    -- isn't a reason to use this validator script as the "identifier" for
    -- MerkleRootTokens.

    -- | 'fmMptRootTokenCurrencySymbol' is the 'CurrencySymbol' of a token
    -- | which contains a merkle root in the 'TokenName'. See
    -- | 'TrustlessSidechain.MerkleRootTokenMintingPolicy' for details.
    -- |
    -- | @since Unreleased
    mptRootTokenCurrencySymbol :: CurrencySymbol
  , -- | 'fmSidechainParams' is the sidechain parameters
    -- |
    -- | @since Unreleased
    sidechainParams :: SidechainParams
  , -- | 'fmDsKeyCurrencySymbol' is th currency symbol for the tokens which
    -- | hold the key for the distributed set. In particular, this allows the
    -- | FUEL minting policy to verify if a string has /just been inserted/ into
    -- | the distributed set.
    -- |
    -- | @since Unreleased
    dsKeyCurrencySymbol :: CurrencySymbol
  }

PlutusTx.makeIsDataIndexed ''FUELMint [('FUELMint, 0)]

-- | @since Unreleased
instance HasField "mptRootTokenCurrencySymbol" FUELMint CurrencySymbol where
  {-# INLINE get #-}
  get (FUELMint x _ _) = x
  {-# INLINE modify #-}
  modify f (FUELMint rtcs sp kcs) =
    FUELMint (f rtcs) sp kcs

-- | @since Unreleased
instance HasField "sidechainParams" FUELMint SidechainParams where
  {-# INLINE get #-}
  get (FUELMint _ x _) = x
  {-# INLINE modify #-}
  modify f (FUELMint rtcs sp kcs) =
    FUELMint rtcs (f sp) kcs

-- | @since Unreleased
instance HasField "dsKeyCurrencySymbol" FUELMint CurrencySymbol where
  {-# INLINE get #-}
  get (FUELMint _ _ x) = x
  {-# INLINE modify #-}
  modify f (FUELMint rtcs sp kcs) =
    FUELMint rtcs sp (f kcs)

-- * Update Committee Hash data

{- | Datum for the committee hash. This /committee hash/ is used to verify
 signatures for sidechain to mainchain transfers. This is a hash of
 concatenated public key hashes of the committee members
-}
data UpdateCommitteeHashDatum = UpdateCommitteeHashDatum
  { committeeHash :: LedgerBytes
  , sidechainEpoch :: Integer
  }

PlutusTx.makeIsDataIndexed ''UpdateCommitteeHashDatum [('UpdateCommitteeHashDatum, 0)]

-- | @since Unreleased
instance HasField "committeeHash" UpdateCommitteeHashDatum LedgerBytes where
  {-# INLINE get #-}
  get (UpdateCommitteeHashDatum x _) = x
  {-# INLINE modify #-}
  modify f (UpdateCommitteeHashDatum ch se) =
    UpdateCommitteeHashDatum (f ch) se

-- | @since Unreleased
instance HasField "sidechainEpoch" UpdateCommitteeHashDatum Integer where
  {-# INLINE get #-}
  get (UpdateCommitteeHashDatum _ x) = x
  {-# INLINE modify #-}
  modify f (UpdateCommitteeHashDatum ch se) =
    UpdateCommitteeHashDatum ch (f se)

{- | The Redeemer that is passed to the on-chain validator to update the
 committee
-}
data UpdateCommitteeHashRedeemer = UpdateCommitteeHashRedeemer
  { -- | The current committee's signatures for the @'aggregateKeys' 'newCommitteePubKeys'@
    committeeSignatures :: [LedgerBytes]
  , -- | 'committeePubKeys' is the current committee public keys
    committeePubKeys :: [EcdsaSecp256k1PubKey]
  , -- | 'newCommitteePubKeys' is the hash of the new committee
    newCommitteePubKeys :: [EcdsaSecp256k1PubKey]
  , -- | 'previousMerkleRoot' is the previous merkle root (if it exists)
    previousMerkleRoot :: Maybe LedgerBytes
  }

PlutusTx.makeIsDataIndexed ''UpdateCommitteeHashRedeemer [('UpdateCommitteeHashRedeemer, 0)]

-- | @since Unreleased
instance HasField "committeeSignatures" UpdateCommitteeHashRedeemer [LedgerBytes] where
  {-# INLINE get #-}
  get (UpdateCommitteeHashRedeemer x _ _ _) = x
  {-# INLINE modify #-}
  modify f (UpdateCommitteeHashRedeemer cs cpk ncpk pmr) =
    UpdateCommitteeHashRedeemer (f cs) cpk ncpk pmr

-- | @since Unreleased
instance HasField "committeePubKeys" UpdateCommitteeHashRedeemer [SidechainPubKey] where
  {-# INLINE get #-}
  get (UpdateCommitteeHashRedeemer _ x _ _) = x
  {-# INLINE modify #-}
  modify f (UpdateCommitteeHashRedeemer cs cpk ncpk pmr) =
    UpdateCommitteeHashRedeemer cs (f cpk) ncpk pmr

-- | @since Unreleased
instance HasField "newCommitteePubKeys" UpdateCommitteeHashRedeemer [SidechainPubKey] where
  {-# INLINE get #-}
  get (UpdateCommitteeHashRedeemer _ _ x _) = x
  {-# INLINE modify #-}
  modify f (UpdateCommitteeHashRedeemer cs cpk ncpk pmr) =
    UpdateCommitteeHashRedeemer cs cpk (f ncpk) pmr

-- | @since Unreleased
instance HasField "previousMerkleRoot" UpdateCommitteeHashRedeemer (Maybe LedgerBytes) where
  {-# INLINE get #-}
  get (UpdateCommitteeHashRedeemer _ _ _ x) = x
  {-# INLINE modify #-}
  modify f (UpdateCommitteeHashRedeemer cs cpk ncpk pmr) =
    UpdateCommitteeHashRedeemer cs cpk ncpk (f pmr)

-- | 'UpdateCommitteeHash' is used as the parameter for the validator.
data UpdateCommitteeHash = UpdateCommitteeHash
  { -- | @since Unreleased
    sidechainParams :: SidechainParams
  , -- | 'token' is the 'AssetClass' of the NFT that is used to
    -- | identify the transaction.
    -- |
    -- | @since Unreleased
    token :: AssetClass
  , -- | 'mptRootTokenCurrencySymbol' is the currency symbol of the corresponding merkle
    -- | root token. This is needed for verifying that the previous merkle root is verified.
    -- |
    -- | @since Unreleased
    mptRootTokenCurrencySymbol :: CurrencySymbol
  }

PlutusTx.makeIsDataIndexed ''UpdateCommitteeHash [('UpdateCommitteeHash, 0)]

-- | @since Unreleased
instance HasField "sidechainParams" UpdateCommitteeHash SidechainParams where
  {-# INLINE get #-}
  get (UpdateCommitteeHash x _ _) = x
  {-# INLINE modify #-}
  modify f (UpdateCommitteeHash sp t rtcs) =
    UpdateCommitteeHash (f sp) t rtcs

-- | @since Unreleased
instance HasField "token" UpdateCommitteeHash AssetClass where
  {-# INLINE get #-}
  get (UpdateCommitteeHash _ x _) = x
  {-# INLINE modify #-}
  modify f (UpdateCommitteeHash sp t rtcs) =
    UpdateCommitteeHash sp (f t) rtcs

-- | @since Unreleased
instance HasField "mptRootTokenCurrencySymbol" UpdateCommitteeHash CurrencySymbol where
  {-# INLINE get #-}
  get (UpdateCommitteeHash _ _ x) = x
  {-# INLINE modify #-}
  modify f (UpdateCommitteeHash sp t rtcs) =
    UpdateCommitteeHash sp t (f rtcs)

data UpdateCommitteeHashMessage = UpdateCommitteeHashMessage
  { -- | @since Unreleased
    sidechainParams :: SidechainParams
  , -- | 'newCommitteePubKeys' is the new committee public keys and _should_
<<<<<<< HEAD
    -- | be sorted lexicographically (recall that we can trust the bridge, so it
    -- | should do this for us
    -- |
    -- | @since Unreleased
    newCommitteePubKeys :: [SidechainPubKey]
  , -- | @since Unreleased
    previousMerkleRoot :: Maybe LedgerBytes
  , -- | @since Unreleased
    sidechainEpoch :: Integer
=======
    -- be sorted lexicographically (recall that we can trust the bridge, so it
    -- should do this for us
    uchmNewCommitteePubKeys :: [EcdsaSecp256k1PubKey]
  , uchmPreviousMerkleRoot :: Maybe LedgerBytes
  , uchmSidechainEpoch :: Integer
>>>>>>> b352060c
  }

PlutusTx.makeIsDataIndexed ''UpdateCommitteeHashMessage [('UpdateCommitteeHashMessage, 0)]

-- | @since Unreleased
instance HasField "sidechainParams" UpdateCommitteeHashMessage SidechainParams where
  {-# INLINE get #-}
  get (UpdateCommitteeHashMessage x _ _ _) = x
  {-# INLINE modify #-}
  modify f (UpdateCommitteeHashMessage sp ncpks pmr se) =
    UpdateCommitteeHashMessage (f sp) ncpks pmr se

-- | @since Unreleased
instance HasField "newCommitteePubKeys" UpdateCommitteeHashMessage [SidechainPubKey] where
  {-# INLINE get #-}
  get (UpdateCommitteeHashMessage _ x _ _) = x
  {-# INLINE modify #-}
  modify f (UpdateCommitteeHashMessage sp ncpks pmr se) =
    UpdateCommitteeHashMessage sp (f ncpks) pmr se

-- | @since Unreleased
instance HasField "previousMerkleRoot" UpdateCommitteeHashMessage (Maybe LedgerBytes) where
  {-# INLINE get #-}
  get (UpdateCommitteeHashMessage _ _ x _) = x
  {-# INLINE modify #-}
  modify f (UpdateCommitteeHashMessage sp ncpks pmr se) =
    UpdateCommitteeHashMessage sp ncpks (f pmr) se

-- | @since Unreleased
instance HasField "sidechainEpoch" UpdateCommitteeHashMessage Integer where
  {-# INLINE get #-}
  get (UpdateCommitteeHashMessage _ _ _ x) = x
  {-# INLINE modify #-}
  modify f (UpdateCommitteeHashMessage sp ncpks pmr se) =
    UpdateCommitteeHashMessage sp ncpks pmr (f se)

-- | Datum for a checkpoint
data CheckpointDatum = CheckpointDatum
  { -- | @since Unreleased
    blockHash :: LedgerBytes
  , -- | @since Unreleased
    blockNumber :: Integer
  }

PlutusTx.makeIsDataIndexed ''CheckpointDatum [('CheckpointDatum, 0)]

-- | @since Unreleased
instance HasField "blockHash" CheckpointDatum LedgerBytes where
  {-# INLINE get #-}
  get (CheckpointDatum x _) = x
  {-# INLINE modify #-}
  modify f (CheckpointDatum bh bn) =
    CheckpointDatum (f bh) bn

-- | @since Unreleased
instance HasField "blockNumber" CheckpointDatum Integer where
  {-# INLINE get #-}
  get (CheckpointDatum _ x) = x
  {-# INLINE modify #-}
  modify f (CheckpointDatum bh bn) =
    CheckpointDatum bh (f bn)

{- | The Redeemer that is passed to the on-chain validator to update the
 checkpoint
-}
data CheckpointRedeemer = CheckpointRedeemer
  { checkpointCommitteeSignatures :: [LedgerBytes]
  , checkpointCommitteePubKeys :: [EcdsaSecp256k1PubKey]
  , newCheckpointBlockHash :: BuiltinByteString
  , newCheckpointBlockNumber :: Integer
  }

PlutusTx.makeIsDataIndexed ''CheckpointRedeemer [('CheckpointRedeemer, 0)]

-- | @since Unreleased
instance HasField "checkpointCommitteeSignatures" CheckpointRedeemer [LedgerBytes] where
  {-# INLINE get #-}
  get (CheckpointRedeemer x _ _ _) = x
  {-# INLINE modify #-}
  modify f (CheckpointRedeemer ccs ccpks ncbh ncbn) =
    CheckpointRedeemer (f ccs) ccpks ncbh ncbn

-- | @since Unreleased
instance HasField "checkpointCommitteePubKeys" CheckpointRedeemer [SidechainPubKey] where
  {-# INLINE get #-}
  get (CheckpointRedeemer _ x _ _) = x
  {-# INLINE modify #-}
  modify f (CheckpointRedeemer ccs ccpks ncbh ncbn) =
    CheckpointRedeemer ccs (f ccpks) ncbh ncbn

-- | @since Unreleased
instance HasField "newCheckpointBlockHash" CheckpointRedeemer LedgerBytes where
  {-# INLINE get #-}
  get (CheckpointRedeemer _ _ x _) = x
  {-# INLINE modify #-}
  modify f (CheckpointRedeemer ccs ccpks ncbh ncbn) =
    CheckpointRedeemer ccs ccpks (f ncbh) ncbn

-- | @since Unreleased
instance HasField "newCheckpointBlockNumber" CheckpointRedeemer Integer where
  {-# INLINE get #-}
  get (CheckpointRedeemer _ _ _ x) = x
  {-# INLINE modify #-}
  modify f (CheckpointRedeemer ccs ccpks ncbh ncbn) =
    CheckpointRedeemer ccs ccpks ncbh (f ncbn)

-- | 'Checkpoint' is used as the parameter for the validator.
data CheckpointParameter = CheckpointParameter
  { checkpointSidechainParams :: SidechainParams
  , -- | 'checkpointAssetClass' is the 'AssetClass' of the NFT that is used to
    -- identify the transaction.
    checkpointAssetClass :: AssetClass
  , -- | 'committeeHashAssetClass' is the 'AssetClass' of the NFT that is used to
    -- | identify the current committee
    committeeHashAssetClass :: AssetClass
  }

PlutusTx.makeIsDataIndexed ''CheckpointParameter [('CheckpointParameter, 0)]

-- | @since Unreleased
instance HasField "checkpointSidechainParams" CheckpointParameter SidechainParams where
  {-# INLINE get #-}
  get (CheckpointParameter x _ _) = x
  {-# INLINE modify #-}
  modify f (CheckpointParameter csp cac chac) =
    CheckpointParameter (f csp) cac chac

-- | @since Unreleased
instance HasField "checkpointAssetClass" CheckpointParameter AssetClass where
  {-# INLINE get #-}
  get (CheckpointParameter _ x _) = x
  {-# INLINE modify #-}
  modify f (CheckpointParameter csp cac chac) =
    CheckpointParameter csp (f cac) chac

-- | @since Unreleased
instance HasField "committeeHashAssetClass" CheckpointParameter AssetClass where
  {-# INLINE get #-}
  get (CheckpointParameter _ _ x) = x
  {-# INLINE modify #-}
  modify f (CheckpointParameter csp cac chac) =
    CheckpointParameter csp cac (f chac)

data CheckpointMessage = CheckpointMessage
  { -- | @since Unreleased
    sidechainParams :: SidechainParams
  , -- | @since Unreleased
    blockHash :: LedgerBytes
  , -- | @since Unreleased
    blockNumber :: Integer
  , -- | @since Unreleased
    sidechainEpoch :: Integer
  }

PlutusTx.makeIsDataIndexed ''CheckpointMessage [('CheckpointMessage, 0)]

-- | @since Unreleased
instance HasField "sidechainParams" CheckpointMessage SidechainParams where
  {-# INLINE get #-}
  get (CheckpointMessage x _ _ _) = x
  {-# INLINE modify #-}
  modify f (CheckpointMessage sp bh bn se) =
    CheckpointMessage (f sp) bh bn se

-- | @since Unreleased
instance HasField "blockHash" CheckpointMessage LedgerBytes where
  {-# INLINE get #-}
  get (CheckpointMessage _ x _ _) = x
  {-# INLINE modify #-}
  modify f (CheckpointMessage sp bh bn se) =
    CheckpointMessage sp (f bh) bn se

-- | @since Unreleased
instance HasField "blockNumber" CheckpointMessage Integer where
  {-# INLINE get #-}
  get (CheckpointMessage _ _ x _) = x
  {-# INLINE modify #-}
  modify f (CheckpointMessage sp bh bn se) =
    CheckpointMessage sp bh (f bn) se

-- | @since Unreleased
instance HasField "sidechainEpoch" CheckpointMessage Integer where
  {-# INLINE get #-}
  get (CheckpointMessage _ _ _ x) = x
  {-# INLINE modify #-}
  modify f (CheckpointMessage sp bh bn se) =
    CheckpointMessage sp bh bn (f se)<|MERGE_RESOLUTION|>--- conflicted
+++ resolved
@@ -15,6 +15,17 @@
 import TrustlessSidechain.PlutusPrelude
 
 -- * Sidechain Parametrization and general data
+
+newtype GenesisHash = GenesisHash {getGenesisHash :: LedgerBytes}
+  deriving stock (TSPrelude.Eq, TSPrelude.Ord)
+  deriving newtype
+    ( Eq
+    , Ord
+    , ToData
+    , FromData
+    , UnsafeFromData
+    )
+  deriving (IsString, TSPrelude.Show) via LedgerBytes
 
 -- | Parameters uniquely identifying a sidechain
 data SidechainParams = SidechainParams
@@ -31,7 +42,48 @@
     thresholdDenominator :: Integer
   }
 
-newtype GenesisHash = GenesisHash {getGenesisHash :: LedgerBytes}
+PlutusTx.makeIsDataIndexed ''SidechainParams [('SidechainParams, 0)]
+
+-- | @since Unreleased
+instance HasField "chainId" SidechainParams Integer where
+  {-# INLINE get #-}
+  get = chainId
+  {-# INLINE modify #-}
+  modify f sp = sp {chainId = f (chainId sp)}
+
+-- | @since Unreleased
+instance HasField "genesisHash" SidechainParams GenesisHash where
+  {-# INLINE get #-}
+  get = genesisHash
+  {-# INLINE modify #-}
+  modify f sp = sp {genesisHash = f (genesisHash sp)}
+
+-- | @since Unreleased
+instance HasField "genesisUtxo" SidechainParams TxOutRef where
+  {-# INLINE get #-}
+  get = genesisUtxo
+  {-# INLINE modify #-}
+  modify f sp = sp {genesisUtxo = f (genesisUtxo sp)}
+
+-- | @since Unreleased
+instance HasField "thresholdNumerator" SidechainParams Integer where
+  {-# INLINE get #-}
+  get = thresholdNumerator
+  {-# INLINE modify #-}
+  modify f sp = sp {thresholdNumerator = f (thresholdNumerator sp)}
+
+-- | @since Unreleased
+instance HasField "thresholdDenominator" SidechainParams Integer where
+  {-# INLINE get #-}
+  get = thresholdDenominator
+  {-# INLINE modify #-}
+  modify f sp = sp {thresholdDenominator = f (thresholdDenominator sp)}
+
+-- | Compressed DER SECP256k1 public key.
+newtype EcdsaSecp256k1PubKey = EcdsaSecp256k1PubKey
+  { -- | @since Unreleased
+    getEcdsaSecp256k1PubKey :: LedgerBytes
+  }
   deriving stock (TSPrelude.Eq, TSPrelude.Ord)
   deriving newtype
     ( Eq
@@ -42,64 +94,6 @@
     )
   deriving (IsString, TSPrelude.Show) via LedgerBytes
 
-PlutusTx.makeIsDataIndexed ''SidechainParams [('SidechainParams, 0)]
-
-<<<<<<< HEAD
--- | @since Unreleased
-instance HasField "chainId" SidechainParams Integer where
-  {-# INLINE get #-}
-  get = chainId
-  {-# INLINE modify #-}
-  modify f sp = sp {chainId = f (chainId sp)}
-
--- | @since Unreleased
-instance HasField "genesisHash" SidechainParams GenesisHash where
-  {-# INLINE get #-}
-  get = genesisHash
-  {-# INLINE modify #-}
-  modify f sp = sp {genesisHash = f (genesisHash sp)}
-
--- | @since Unreleased
-instance HasField "genesisUtxo" SidechainParams TxOutRef where
-  {-# INLINE get #-}
-  get = genesisUtxo
-  {-# INLINE modify #-}
-  modify f sp = sp {genesisUtxo = f (genesisUtxo sp)}
-
--- | @since Unreleased
-instance HasField "thresholdNumerator" SidechainParams Integer where
-  {-# INLINE get #-}
-  get = thresholdNumerator
-  {-# INLINE modify #-}
-  modify f sp = sp {thresholdNumerator = f (thresholdNumerator sp)}
-
--- | @since Unreleased
-instance HasField "thresholdDenominator" SidechainParams Integer where
-  {-# INLINE get #-}
-  get = thresholdDenominator
-  {-# INLINE modify #-}
-  modify f sp = sp {thresholdDenominator = f (thresholdDenominator sp)}
-
--- | 'SidechainPubKey' is compressed DER Secp256k1 public key.
-newtype SidechainPubKey = SidechainPubKey
-  { getSidechainPubKey :: LedgerBytes
-=======
--- | Compressed DER SECP256k1 public key.
-newtype EcdsaSecp256k1PubKey = EcdsaSecp256k1PubKey
-  { -- | @since Unreleased
-    getEcdsaSecp256k1PubKey :: LedgerBytes
->>>>>>> b352060c
-  }
-  deriving stock (TSPrelude.Eq, TSPrelude.Ord)
-  deriving newtype
-    ( Eq
-    , Ord
-    , ToData
-    , FromData
-    , UnsafeFromData
-    )
-  deriving (IsString, TSPrelude.Show) via LedgerBytes
-
 -- * Committee Candidate Validator data
 
 -- | Endpoint parameters for committee candidate registration
@@ -107,7 +101,7 @@
   { sidechainParams :: SidechainParams
   , spoPubKey :: PubKey
   , -- | @since Unreleased
-    sidechainPubKey :: EcdsaSecp256k1PubKey
+    ecdsaSecp256k1PubKey :: EcdsaSecp256k1PubKey
   , spoSig :: Signature
   , sidechainSig :: Signature
   , inputUtxo :: TxOutRef
@@ -129,11 +123,11 @@
   modify f rp = rp {spoPubKey = f (spoPubKey rp)}
 
 -- | @since Unreleased
-instance HasField "sidechainPubKey" RegisterParams SidechainPubKey where
-  {-# INLINE get #-}
-  get = sidechainPubKey
-  {-# INLINE modify #-}
-  modify f rp = rp {sidechainPubKey = f (sidechainPubKey rp)}
+instance HasField "ecdsaSecp256k1PubKey" RegisterParams EcdsaSecp256k1PubKey where
+  {-# INLINE get #-}
+  get = ecdsaSecp256k1PubKey
+  {-# INLINE modify #-}
+  modify f rp = rp {ecdsaSecp256k1PubKey = f (ecdsaSecp256k1PubKey rp)}
 
 -- | @since Unreleased
 instance HasField "spoSig" RegisterParams Signature where
@@ -208,13 +202,7 @@
     spoPubKey :: PubKey -- own cold verification key hash
   , -- | public key in the sidechain's desired format
     -- | @since Unreleased
-<<<<<<< HEAD
-    sidechainPubKey :: SidechainPubKey
-=======
-    bprEcdsaSecp256k1PubKey :: EcdsaSecp256k1PubKey
-  , -- | Signature of the SPO
-    bprSpoSignature :: Signature
->>>>>>> b352060c
+    ecdsaSecp256k1PubKey :: EcdsaSecp256k1PubKey
   , -- | Signature of the SPO
     -- | @since Unreleased
     spoSignature :: Signature
@@ -240,7 +228,7 @@
     BlockProducerRegistration (f sPK) scPK sS scS u pkh
 
 -- | @since Unreleased
-instance HasField "sidechainPubKey" BlockProducerRegistration SidechainPubKey where
+instance HasField "ecdsaSecp256k1PubKey" BlockProducerRegistration EcdsaSecp256k1PubKey where
   {-# INLINE get #-}
   get (BlockProducerRegistration _ x _ _ _ _) = x
   {-# INLINE modify #-}
@@ -280,16 +268,10 @@
     BlockProducerRegistration sPK scPK sS scS u (f pkh)
 
 data BlockProducerRegistrationMsg = BlockProducerRegistrationMsg
-<<<<<<< HEAD
   { -- | @since Unreleased
     sidechainParams :: SidechainParams
   , -- | @since Unreleased
-    sidechainPubKey :: SidechainPubKey
-=======
-  { bprmSidechainParams :: SidechainParams
-  , -- | @since Unreleased
-    bprmEcdsaSecp256k1PubKey :: EcdsaSecp256k1PubKey
->>>>>>> b352060c
+    ecdsaSecp256k1PubKey :: EcdsaSecp256k1PubKey
   , -- | A UTxO that must be spent by the transaction
     -- | @since Unreleased
     inputUtxo :: TxOutRef
@@ -306,7 +288,7 @@
     BlockProducerRegistrationMsg (f sp) spk u
 
 -- | @since Unreleased
-instance HasField "sidechainPubKey" BlockProducerRegistrationMsg SidechainPubKey where
+instance HasField "ecdsaSecp256k1PubKey" BlockProducerRegistrationMsg EcdsaSecp256k1PubKey where
   {-# INLINE get #-}
   get (BlockProducerRegistrationMsg _ x _) = x
   {-# INLINE modify #-}
@@ -455,7 +437,7 @@
     SignedMerkleRoot mr pmr (f sigs) cpks
 
 -- | @since Unreleased
-instance HasField "committeePubKeys" SignedMerkleRoot [SidechainPubKey] where
+instance HasField "committeePubKeys" SignedMerkleRoot [EcdsaSecp256k1PubKey] where
   {-# INLINE get #-}
   get (SignedMerkleRoot _ _ _ x) = x
   {-# INLINE modify #-}
@@ -667,7 +649,7 @@
     UpdateCommitteeHashRedeemer (f cs) cpk ncpk pmr
 
 -- | @since Unreleased
-instance HasField "committeePubKeys" UpdateCommitteeHashRedeemer [SidechainPubKey] where
+instance HasField "committeePubKeys" UpdateCommitteeHashRedeemer [EcdsaSecp256k1PubKey] where
   {-# INLINE get #-}
   get (UpdateCommitteeHashRedeemer _ x _ _) = x
   {-# INLINE modify #-}
@@ -675,7 +657,7 @@
     UpdateCommitteeHashRedeemer cs (f cpk) ncpk pmr
 
 -- | @since Unreleased
-instance HasField "newCommitteePubKeys" UpdateCommitteeHashRedeemer [SidechainPubKey] where
+instance HasField "newCommitteePubKeys" UpdateCommitteeHashRedeemer [EcdsaSecp256k1PubKey] where
   {-# INLINE get #-}
   get (UpdateCommitteeHashRedeemer _ _ x _) = x
   {-# INLINE modify #-}
@@ -736,23 +718,15 @@
   { -- | @since Unreleased
     sidechainParams :: SidechainParams
   , -- | 'newCommitteePubKeys' is the new committee public keys and _should_
-<<<<<<< HEAD
     -- | be sorted lexicographically (recall that we can trust the bridge, so it
     -- | should do this for us
     -- |
     -- | @since Unreleased
-    newCommitteePubKeys :: [SidechainPubKey]
+    newCommitteePubKeys :: [EcdsaSecp256k1PubKey]
   , -- | @since Unreleased
     previousMerkleRoot :: Maybe LedgerBytes
   , -- | @since Unreleased
     sidechainEpoch :: Integer
-=======
-    -- be sorted lexicographically (recall that we can trust the bridge, so it
-    -- should do this for us
-    uchmNewCommitteePubKeys :: [EcdsaSecp256k1PubKey]
-  , uchmPreviousMerkleRoot :: Maybe LedgerBytes
-  , uchmSidechainEpoch :: Integer
->>>>>>> b352060c
   }
 
 PlutusTx.makeIsDataIndexed ''UpdateCommitteeHashMessage [('UpdateCommitteeHashMessage, 0)]
@@ -766,7 +740,7 @@
     UpdateCommitteeHashMessage (f sp) ncpks pmr se
 
 -- | @since Unreleased
-instance HasField "newCommitteePubKeys" UpdateCommitteeHashMessage [SidechainPubKey] where
+instance HasField "newCommitteePubKeys" UpdateCommitteeHashMessage [EcdsaSecp256k1PubKey] where
   {-# INLINE get #-}
   get (UpdateCommitteeHashMessage _ x _ _) = x
   {-# INLINE modify #-}
@@ -821,7 +795,7 @@
 data CheckpointRedeemer = CheckpointRedeemer
   { checkpointCommitteeSignatures :: [LedgerBytes]
   , checkpointCommitteePubKeys :: [EcdsaSecp256k1PubKey]
-  , newCheckpointBlockHash :: BuiltinByteString
+  , newCheckpointBlockHash :: LedgerBytes
   , newCheckpointBlockNumber :: Integer
   }
 
@@ -836,7 +810,7 @@
     CheckpointRedeemer (f ccs) ccpks ncbh ncbn
 
 -- | @since Unreleased
-instance HasField "checkpointCommitteePubKeys" CheckpointRedeemer [SidechainPubKey] where
+instance HasField "checkpointCommitteePubKeys" CheckpointRedeemer [EcdsaSecp256k1PubKey] where
   {-# INLINE get #-}
   get (CheckpointRedeemer _ x _ _) = x
   {-# INLINE modify #-}

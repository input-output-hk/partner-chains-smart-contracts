--- conflicted
+++ resolved
@@ -50,21 +50,14 @@
 
 makeIsDataIndexed ''SidechainParams [('SidechainParams, 0)]
 
-{- | 'SidechainPubKey' is compressed DER Secp256k1 public key.
-
-<<<<<<< HEAD
+{- | Compressed DER SECP256k1 public key.
  = Important note
 
  The 'Data' serializations for this type /cannot/ change.
 -}
-newtype SidechainPubKey = SidechainPubKey
-  { getSidechainPubKey :: LedgerBytes
-=======
--- | Compressed DER SECP256k1 public key.
 newtype EcdsaSecp256k1PubKey = EcdsaSecp256k1PubKey
   { -- | @since Unreleased
     getEcdsaSecp256k1PubKey :: LedgerBytes
->>>>>>> b352060c
   }
   deriving stock (TSPrelude.Eq, TSPrelude.Ord)
   deriving newtype
@@ -74,7 +67,12 @@
     , FromData
     , UnsafeFromData
     )
-  deriving (IsString, TSPrelude.Show) via LedgerBytes
+  deriving
+    ( -- | @since Unreleased
+      IsString
+    , TSPrelude.Show
+    )
+    via LedgerBytes
 
 -- * Committee Candidate Validator data
 

--- conflicted
+++ resolved
@@ -7,11 +7,7 @@
 
 import Ledger.Crypto (PubKey, PubKeyHash, Signature)
 import Ledger.Value (AssetClass, CurrencySymbol)
-<<<<<<< HEAD
-import Plutus.V2.Ledger.Api (Address, ValidatorHash)
-=======
 import Plutus.V2.Ledger.Api (Address, LedgerBytes (LedgerBytes), ValidatorHash)
->>>>>>> 18a2278b
 import Plutus.V2.Ledger.Tx (TxOutRef)
 import PlutusTx (makeIsDataIndexed)
 import TrustlessSidechain.HaskellPrelude qualified as TSPrelude
@@ -114,68 +110,6 @@
 
 -- * Committee Candidate Validator data
 
-<<<<<<< HEAD
-=======
--- | Endpoint parameters for committee candidate registration
-data RegisterParams = RegisterParams
-  { sidechainParams :: SidechainParams
-  , spoPubKey :: PubKey
-  , -- | @since Unreleased
-    ecdsaSecp256k1PubKey :: EcdsaSecp256k1PubKey
-  , spoSig :: Signature
-  , sidechainSig :: Signature
-  , inputUtxo :: TxOutRef
-  }
-
--- | @since Unreleased
-instance HasField "sidechainParams" RegisterParams SidechainParams where
-  {-# INLINE get #-}
-  get (RegisterParams x _ _ _ _ _) = x
-  {-# INLINE modify #-}
-  modify f (RegisterParams sp spoPK sPK sS scS u) =
-    RegisterParams (f sp) spoPK sPK sS scS u
-
--- | @since Unreleased
-instance HasField "spoPubKey" RegisterParams PubKey where
-  {-# INLINE get #-}
-  get (RegisterParams _ x _ _ _ _) = x
-  {-# INLINE modify #-}
-  modify f (RegisterParams sp spoPK sPK sS scS u) =
-    RegisterParams sp (f spoPK) sPK sS scS u
-
--- | @since Unreleased
-instance HasField "ecdsaSecp256k1PubKey" RegisterParams EcdsaSecp256k1PubKey where
-  {-# INLINE get #-}
-  get (RegisterParams _ _ x _ _ _) = x
-  {-# INLINE modify #-}
-  modify f (RegisterParams sp spoPK sPK sS scS u) =
-    RegisterParams sp spoPK (f sPK) sS scS u
-
--- | @since Unreleased
-instance HasField "spoSig" RegisterParams Signature where
-  {-# INLINE get #-}
-  get (RegisterParams _ _ _ x _ _) = x
-  {-# INLINE modify #-}
-  modify f (RegisterParams sp spoPK sPK sS scS u) =
-    RegisterParams sp spoPK sPK (f sS) scS u
-
--- | @since Unreleased
-instance HasField "sidechainSig" RegisterParams Signature where
-  {-# INLINE get #-}
-  get (RegisterParams _ _ _ _ x _) = x
-  {-# INLINE modify #-}
-  modify f (RegisterParams sp spoPK sPK sS scS u) =
-    RegisterParams sp spoPK sPK sS (f scS) u
-
--- | @since Unreleased
-instance HasField "inputUtxo" RegisterParams TxOutRef where
-  {-# INLINE get #-}
-  get (RegisterParams _ _ _ _ _ x) = x
-  {-# INLINE modify #-}
-  modify f (RegisterParams sp spoPK sPK sS scS u) =
-    RegisterParams sp spoPK sPK sS scS (f u)
-
->>>>>>> 18a2278b
 {- | 'CandidatePermissionMint' is used to parameterize the minting policy in
  'TrustlessSidechain.CommitteeCandidateMintingPolicy'.
 -}
@@ -216,46 +150,15 @@
   {-# INLINE modify #-}
   modify f (CandidatePermissionMint sp u) = CandidatePermissionMint sp (f u)
 
-<<<<<<< HEAD
-=======
--- | Endpoint parameters for committee candidate deregistration
-data DeregisterParams = DeregisterParams
-  { sidechainParams :: SidechainParams
-  , spoPubKey :: PubKey
-  }
-
--- | @since Unreleased
-instance HasField "sidechainParams" DeregisterParams SidechainParams where
-  {-# INLINE get #-}
-  get (DeregisterParams sp _) = sp
-  {-# INLINE modify #-}
-  modify f (DeregisterParams sp sPK) = DeregisterParams (f sp) sPK
-
--- | @since Unreleased
-instance HasField "spoPubKey" DeregisterParams PubKey where
-  {-# INLINE get #-}
-  get (DeregisterParams _ x) = x
-  {-# INLINE modify #-}
-  modify f (DeregisterParams sp sPK) = DeregisterParams sp (f sPK)
-
-{- | = Important note
-
+{-
  The 'Data' serializations for this type /cannot/ change.
 -}
->>>>>>> 18a2278b
 data BlockProducerRegistration = BlockProducerRegistration
   { -- | SPO cold verification key hash
     -- | @since Unreleased
     spoPubKey :: PubKey -- own cold verification key hash
   , -- | public key in the sidechain's desired format
-<<<<<<< HEAD
-    bprSidechainPubKey :: BuiltinByteString
-  , -- | Signature of the SPO
-    bprSpoSignature :: Signature
-=======
-    -- | @since Unreleased
-    ecdsaSecp256k1PubKey :: EcdsaSecp256k1PubKey
->>>>>>> 18a2278b
+    sidechainPubKey :: LedgerBytes
   , -- | Signature of the SPO
     -- | @since Unreleased
     spoSignature :: Signature
@@ -281,7 +184,7 @@
     BlockProducerRegistration (f sPK) scPK sS scS u pkh
 
 -- | @since Unreleased
-instance HasField "ecdsaSecp256k1PubKey" BlockProducerRegistration EcdsaSecp256k1PubKey where
+instance HasField "ecdsaSecp256k1PubKey" BlockProducerRegistration LedgerBytes where
   {-# INLINE get #-}
   get (BlockProducerRegistration _ x _ _ _ _) = x
   {-# INLINE modify #-}
@@ -325,15 +228,8 @@
  The 'Data' serializations for this type /cannot/ change.
 -}
 data BlockProducerRegistrationMsg = BlockProducerRegistrationMsg
-<<<<<<< HEAD
-  { bprmSidechainParams :: SidechainParams
-  , bprmSidechainPubKey :: BuiltinByteString
-=======
-  { -- | @since Unreleased
-    sidechainParams :: SidechainParams
-  , -- | @since Unreleased
-    ecdsaSecp256k1PubKey :: EcdsaSecp256k1PubKey
->>>>>>> 18a2278b
+  { sidechainParams :: SidechainParams
+  , sidechainPubKey :: LedgerBytes
   , -- | A UTxO that must be spent by the transaction
     -- | @since Unreleased
     inputUtxo :: TxOutRef
@@ -350,7 +246,7 @@
     BlockProducerRegistrationMsg (f sp) spk u
 
 -- | @since Unreleased
-instance HasField "ecdsaSecp256k1PubKey" BlockProducerRegistrationMsg EcdsaSecp256k1PubKey where
+instance HasField "sidechainPubKey" BlockProducerRegistrationMsg LedgerBytes where
   {-# INLINE get #-}
   get (BlockProducerRegistrationMsg _ x _) = x
   {-# INLINE modify #-}
@@ -444,8 +340,6 @@
 
 PlutusTx.makeIsDataIndexed ''MerkleRootInsertionMessage [('MerkleRootInsertionMessage, 0)]
 
-<<<<<<< HEAD
-=======
 -- | @since Unreleased
 instance HasField "sidechainParams" MerkleRootInsertionMessage SidechainParams where
   {-# INLINE get #-}
@@ -470,24 +364,17 @@
   modify f (MerkleRootInsertionMessage sp mr pmr) =
     MerkleRootInsertionMessage sp mr (f pmr)
 
->>>>>>> 18a2278b
 {- | 'SignedMerkleRootRedeemer' is the redeemer for the signed merkle root
  minting policy
 -}
 newtype SignedMerkleRootRedeemer = SignedMerkleRootRedeemer
-<<<<<<< HEAD
-  { previousMerkleRoot :: Maybe BuiltinByteString
-=======
   { previousMerkleRoot :: Maybe LedgerBytes
->>>>>>> 18a2278b
   }
   deriving newtype
     ( ToData
     , FromData
     , UnsafeFromData
     )
-<<<<<<< HEAD
-=======
 
 instance HasField "previousMerkleRoot" SignedMerkleRootRedeemer (Maybe LedgerBytes) where
   {-# INLINE get #-}
@@ -495,7 +382,6 @@
   {-# INLINE modify #-}
   modify f (SignedMerkleRootRedeemer pmr) =
     SignedMerkleRootRedeemer (f pmr)
->>>>>>> 18a2278b
 
 -- | 'SignedMerkleRootMint' is used to parameterize 'mkMintingPolicy'.
 data SignedMerkleRootMint = SignedMerkleRootMint
@@ -694,12 +580,6 @@
   , sidechainEpoch :: Integer
   }
 
-<<<<<<< HEAD
-PlutusTx.makeIsDataIndexed ''UpdateCommitteeDatum [('UpdateCommitteeDatum, 0)]
-
-newtype ATMSPlainAggregatePubKey = ATMSPlainAggregatePubKey BuiltinByteString
-  deriving newtype (FromData, ToData, UnsafeFromData, Eq, Ord)
-=======
 -- | @since Unreleased
 instance ToData aggregatePubKeys => ToData (UpdateCommitteeDatum aggregatePubKeys) where
   {-# INLINEABLE toBuiltinData #-}
@@ -734,7 +614,6 @@
 
 newtype ATMSPlainAggregatePubKey = ATMSPlainAggregatePubKey LedgerBytes
   deriving newtype (FromData, ToData, UnsafeFromData, Eq, Ord, IsString)
->>>>>>> 18a2278b
 
 -- | 'UpdateCommitteeHash' is used as the parameter for the validator.
 data UpdateCommitteeHash = UpdateCommitteeHash
@@ -758,8 +637,6 @@
   toBuiltinData (UpdateCommitteeHash {..}) =
     productToData4 sidechainParams committeeOracleCurrencySymbol committeeCertificateVerificationCurrencySymbol mptRootTokenCurrencySymbol
 
-<<<<<<< HEAD
-=======
 -- | @since Unreleased
 instance HasField "sidechainParams" UpdateCommitteeHash SidechainParams where
   {-# INLINE get #-}
@@ -805,16 +682,11 @@
 
  The 'Data' serializations for this type /cannot/ be changed.
 -}
->>>>>>> 18a2278b
 data UpdateCommitteeHashMessage aggregatePubKeys = UpdateCommitteeHashMessage
   { sidechainParams :: SidechainParams
   , -- | 'newCommitteePubKeys' is the new aggregate committee public keys
     newAggregateCommitteePubKeys :: aggregatePubKeys
-<<<<<<< HEAD
-  , previousMerkleRoot :: Maybe BuiltinByteString
-=======
   , previousMerkleRoot :: Maybe LedgerBytes
->>>>>>> 18a2278b
   , sidechainEpoch :: Integer
   , validatorAddress :: Address
   }
@@ -877,15 +749,6 @@
 
 newtype UpdateCommitteeHashRedeemer = UpdateCommitteeHashRedeemer
   { previousMerkleRoot :: Maybe LedgerBytes
-  }
-  deriving newtype
-    ( ToData
-    , FromData
-    , UnsafeFromData
-    )
-
-newtype UpdateCommitteeHashRedeemer = UpdateCommitteeHashRedeemer
-  { previousMerkleRoot :: Maybe BuiltinByteString
   }
   deriving newtype
     ( ToData
@@ -956,38 +819,11 @@
 
 PlutusTx.makeIsDataIndexed ''ATMSPlainMultisignature [('ATMSPlainMultisignature, 0)]
 
-{- | 'CommitteeCertificateMint' is the type to parameterize committee
- certificate verification minting policies.
- See SIP05 in @docs/SIPs/@ for details.
--}
-data CommitteeCertificateMint = CommitteeCertificateMint
-  { committeeOraclePolicy :: CurrencySymbol
-  , thresholdNumerator :: Integer
-  , thresholdDenominator :: Integer
-  }
-
-PlutusTx.makeIsDataIndexed ''CommitteeCertificateMint [('CommitteeCertificateMint, 0)]
-
-{- | 'ATMSPlainMultisignature' corresponds to SIP05 in @docs/SIPs/@.
- This is used as redeemer for the
- "TrustlessSidechain.CommitteePlainATMSPolicy".
--}
-data ATMSPlainMultisignature = ATMSPlainMultisignature
-  { plainPublicKeys :: [BuiltinByteString]
-  , plainSignatures :: [BuiltinByteString]
-  }
-
-PlutusTx.makeIsDataIndexed ''ATMSPlainMultisignature [('ATMSPlainMultisignature, 0)]
-
 {- | The Redeemer that is passed to the on-chain validator to update the
  checkpoint
 -}
 data CheckpointRedeemer = CheckpointRedeemer
-<<<<<<< HEAD
-  { newCheckpointBlockHash :: BuiltinByteString
-=======
   { newCheckpointBlockHash :: LedgerBytes
->>>>>>> 18a2278b
   , newCheckpointBlockNumber :: Integer
   }
 

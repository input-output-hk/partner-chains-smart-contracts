{-# LANGUAGE DuplicateRecordFields #-}
{-# LANGUAGE NamedFieldPuns #-}
{-# LANGUAGE TemplateHaskell #-}

module TrustlessSidechain.MerkleRootTokenMintingPolicy (
  serialiseMte,
  serialiseMrimHash,
  mkMintingPolicy,
  mkMintingPolicyUntyped,
  serialisableMintingPolicy,
) where

import Ledger (Language (PlutusV2), Versioned (Versioned))
import Ledger qualified
import Ledger.Value (TokenName (TokenName), getValue)
import Ledger.Value qualified as Value
import Plutus.Script.Utils.V2.Typed.Scripts qualified as ScriptUtils
import Plutus.V2.Ledger.Api (
  Address (addressCredential),
  Credential (ScriptCredential),
  CurrencySymbol,
  Datum (getDatum),
  LedgerBytes (LedgerBytes, getLedgerBytes),
  OutputDatum (OutputDatum),
  Script,
  ScriptContext,
  TxInInfo (txInInfoResolved),
  TxInfo (txInfoMint, txInfoOutputs, txInfoReferenceInputs),
  TxOut (txOutAddress, txOutDatum, txOutValue),
  Value,
  scriptContextTxInfo,
 )
import Plutus.V2.Ledger.Contexts qualified as Contexts
import PlutusTx (compile)
import PlutusTx.AssocMap qualified as AssocMap
import PlutusTx.Builtins qualified as Builtins
import PlutusTx.IsData.Class qualified as IsData
import TrustlessSidechain.PlutusPrelude
import TrustlessSidechain.Types (
<<<<<<< HEAD
  MerkleRootInsertionMessage (
    MerkleRootInsertionMessage,
    merkleRoot,
    previousMerkleRoot,
    sidechainParams
  ),
=======
  EcdsaSecp256k1PubKey (getEcdsaSecp256k1PubKey),
  MerkleRootInsertionMessage (MerkleRootInsertionMessage),
>>>>>>> b352060c
  MerkleTreeEntry,
  SidechainParams (
    thresholdDenominator,
    thresholdNumerator
  ),
<<<<<<< HEAD
  SidechainPubKey (getSidechainPubKey),
  SignedMerkleRoot (
    SignedMerkleRoot,
    committeePubKeys,
    merkleRoot,
    previousMerkleRoot,
    signatures
  ),
=======
  SignedMerkleRoot (SignedMerkleRoot, committeePubKeys, previousMerkleRoot),
>>>>>>> b352060c
  SignedMerkleRootMint,
  UpdateCommitteeHashDatum (committeeHash),
 )
import TrustlessSidechain.UpdateCommitteeHash qualified as UpdateCommitteeHash
import TrustlessSidechain.Utils qualified as Utils

-- | 'serialiseMte' serialises a 'MerkleTreeEntry' with cbor via 'PlutusTx.Builtins.serialiseData'
{-# INLINEABLE serialiseMte #-}
serialiseMte :: MerkleTreeEntry -> BuiltinByteString
serialiseMte = Builtins.serialiseData . IsData.toBuiltinData

{- | 'serialiseMrimHash' is an alias for
 > PlutusTx.Builtins.blake2b_256 . PlutusTx.Builtins.serialiseData . PlutusTx.IsData.Class.toBuiltinData
-}
{-# INLINEABLE serialiseMrimHash #-}
serialiseMrimHash :: MerkleRootInsertionMessage -> LedgerBytes
serialiseMrimHash =
  LedgerBytes . Builtins.blake2b_256 . Builtins.serialiseData . IsData.toBuiltinData

{- | 'mkMintingPolicy' verifies the following

      1. UTXO with the last Merkle root is referenced in the transaction.

      2.  the signature can be verified with the submitted public key hashes of
      committee members, and the list of public keys are unique

      3. the concatenated and hashed value of the public keys correspond to the
      one saved on-chain in 'TrustlessSidechain.UpdateCommitteeHash'

      4. Exactly one token is minted

      TODO: the spec doesn't say this, but this is what the implementation
      does. Fairly certain this is what we want...

      5. At least one token is paid to 'smrmValidatorHash'
-}
{-# INLINEABLE mkMintingPolicy #-}
mkMintingPolicy :: SignedMerkleRootMint -> SignedMerkleRoot -> ScriptContext -> Bool
mkMintingPolicy
  smrm
  SignedMerkleRoot
    { merkleRoot
    , signatures
    , committeePubKeys
    , previousMerkleRoot
    }
  ctx =
    traceIfFalse "error 'MerkleRootTokenMintingPolicy' previous merkle root not referenced" p1
      && traceIfFalse "error 'MerkleRootTokenMintingPolicy' verifyMultisig failed" p2
      && traceIfFalse "error 'MerkleRootTokenMintingPolicy' committee hash mismatch" p3
      && traceIfFalse "error 'MerkleRootTokenMintingPolicy' bad mint" p4
      && traceIfFalse "error 'MerkleRootTokenMintingPolicy' must pay to validator hash" p5
    where
      info :: TxInfo
      info = scriptContextTxInfo ctx
      minted :: Value
      minted = txInfoMint info
      ownCurrencySymbol :: CurrencySymbol
      ownCurrencySymbol = Contexts.ownCurrencySymbol ctx
      ownTokenName :: TokenName
      ownTokenName = Value.TokenName $ getLedgerBytes merkleRoot
      sc :: SidechainParams
      sc = get @"sidechainParams" smrm
      committeeDatum :: UpdateCommitteeHashDatum
      committeeDatum =
        let go :: [TxInInfo] -> UpdateCommitteeHashDatum
            go (t : ts)
              | o <- txInInfoResolved t
                , amt <-
                    Value.valueOf
                      (txOutValue o)
                      (get @"updateCommitteeHashCurrencySymbol" smrm)
                      UpdateCommitteeHash.initCommitteeHashMintTn
                , UpdateCommitteeHash.initCommitteeHashMintAmount == amt
                , -- See Note [Committee Hash Inline Datum] in
                  -- 'TrustlessSidechain.UpdateCommitteeHash'
                  OutputDatum d <- txOutDatum o =
                IsData.unsafeFromBuiltinData $ getDatum d
              | otherwise = go ts
            go [] = traceError "error 'MerkleRootTokenMintingPolicy' no committee utxo given as reference input"
         in go (txInfoReferenceInputs info)

      threshold :: Integer
      threshold =
        -- See Note [Threshold of Strictly More than Threshold Majority] in
        -- 'TrustlessSidechain.UpdateCommitteeHash' (this is mostly
        -- duplicated from there)
        ( length committeePubKeys
            `Builtins.multiplyInteger` thresholdNumerator sc
            `Builtins.divideInteger` thresholdDenominator sc
        )
          + 1

      -- Checks:
      -- @p1@, @p2@, @p3@, @p4@, @p5@ correspond to verifications 1., 2., 3.,
      -- 4., 5. resp. in the documentation of this function.
      p1 = case previousMerkleRoot of
        Nothing -> True
        Just (LedgerBytes tn) ->
          -- Checks if any of the reference inputs have at least 1 of the last
          -- merkle root.
          let go :: [TxInInfo] -> Bool
              go (txInInfo : rest) =
                Value.valueOf
                  (txOutValue (txInInfoResolved txInInfo))
                  ownCurrencySymbol
                  (TokenName tn)
                  > 0
                  || go rest
              go [] = False
           in go (txInfoReferenceInputs info)
      p2 =
        Utils.verifyMultisig
          (map getEcdsaSecp256k1PubKey committeePubKeys)
          threshold
          ( serialiseMrimHash
              MerkleRootInsertionMessage
                { sidechainParams = get @"sidechainParams" smrm
                , merkleRoot = merkleRoot
                , previousMerkleRoot = previousMerkleRoot
                }
          )
          signatures
      p3 = Utils.aggregateCheck committeePubKeys $ committeeHash committeeDatum
      p4 = case flattenValue minted of
        [(_sym, tn, amt)] -> amt == 1 && tn == ownTokenName
        -- There's no need to verify the following condition
        -- > sym == Contexts.ownCurrencySymbol ctx
        -- since we know that the the minting script is run in the case we are
        -- minting a token, and we pattern match to guarantee that there is
        -- only one token being minted namely this token.
        _ -> False
      p5 =
        let go [] = False
            go (txOut : txOuts) = case addressCredential (txOutAddress txOut) of
              ScriptCredential vh
                | vh == get @"validatorHash" smrm
                    && Value.valueOf (txOutValue txOut) ownCurrencySymbol ownTokenName
                    > 0 ->
                  True
              _ -> go txOuts
         in go $ txInfoOutputs info

-- CTL hack
mkMintingPolicyUntyped :: BuiltinData -> BuiltinData -> BuiltinData -> ()
mkMintingPolicyUntyped =
  ScriptUtils.mkUntypedMintingPolicy
    . mkMintingPolicy
    . IsData.unsafeFromBuiltinData

serialisableMintingPolicy :: Versioned Script
serialisableMintingPolicy =
  Versioned (Ledger.fromCompiledCode $$(PlutusTx.compile [||mkMintingPolicyUntyped||])) PlutusV2

-- Helpers

{-# INLINE flattenValue #-}
flattenValue :: Value -> [(CurrencySymbol, TokenName, Integer)]
flattenValue = go . AssocMap.toList . getValue
  where
    go ::
      [(CurrencySymbol, AssocMap.Map TokenName Integer)] ->
      [(CurrencySymbol, TokenName, Integer)]
    go = \case
      [] -> []
      ((cs, innerMap) : xs) -> goInner cs xs . AssocMap.toList $ innerMap
    goInner ::
      CurrencySymbol ->
      [(CurrencySymbol, AssocMap.Map TokenName Integer)] ->
      [(TokenName, Integer)] ->
      [(CurrencySymbol, TokenName, Integer)]
    goInner cs carryBack = \case
      [] -> go carryBack
      ((tn, i) : xs) ->
        if i == 0
          then goInner cs carryBack xs
          else (cs, tn, i) : goInner cs carryBack xs<|MERGE_RESOLUTION|>--- conflicted
+++ resolved
@@ -37,24 +37,18 @@
 import PlutusTx.IsData.Class qualified as IsData
 import TrustlessSidechain.PlutusPrelude
 import TrustlessSidechain.Types (
-<<<<<<< HEAD
+  EcdsaSecp256k1PubKey (getEcdsaSecp256k1PubKey),
   MerkleRootInsertionMessage (
     MerkleRootInsertionMessage,
     merkleRoot,
     previousMerkleRoot,
     sidechainParams
   ),
-=======
-  EcdsaSecp256k1PubKey (getEcdsaSecp256k1PubKey),
-  MerkleRootInsertionMessage (MerkleRootInsertionMessage),
->>>>>>> b352060c
   MerkleTreeEntry,
   SidechainParams (
     thresholdDenominator,
     thresholdNumerator
   ),
-<<<<<<< HEAD
-  SidechainPubKey (getSidechainPubKey),
   SignedMerkleRoot (
     SignedMerkleRoot,
     committeePubKeys,
@@ -62,9 +56,6 @@
     previousMerkleRoot,
     signatures
   ),
-=======
-  SignedMerkleRoot (SignedMerkleRoot, committeePubKeys, previousMerkleRoot),
->>>>>>> b352060c
   SignedMerkleRootMint,
   UpdateCommitteeHashDatum (committeeHash),
  )

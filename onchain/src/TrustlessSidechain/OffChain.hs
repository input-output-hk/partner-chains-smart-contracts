{-# LANGUAGE RecordWildCards #-}

{- | 'TrustlessSidechain.OffChain' provides utilities for doing offchain
 functionality. In particular, we provide utilities for generating signatures
 / related messages for the system. This is useful for testing the system
 externally.

 See: the executable `trustless-sidechain-gen-signatures`
-}
module TrustlessSidechain.OffChain (
  Bech32Recipient (..),
  SidechainCommittee (..),
  SidechainCommitteeMember (..),
  strToSecpPrivKey,
  strToSecpPubKey,
  secpPubKeyToSidechainPubKey,
  toSidechainPubKey,
  generateRandomSecpPrivKey,
  showScPubKey,
  showSecpPrivKey,
  showCombinedMerkleProof,
  showMerkleProof,
  showBuiltinBS,
<<<<<<< HEAD
  showScPubKeyAndSig,
  showSig,
  showThreshold,
  showMerkleTree,
  showMerkleProof,
  showSecpPrivKey,
  showCombinedMerkleProof,
=======
  showMerkleTree,
  showPubKey,
  showTxOutRef,
  showSig,
  signWithSPOKey,
  signWithSidechainKey,
  showScPubKeyAndSig,
  vKeyToSpoPubKey,
  showGenesisHash,
  showThreshold,
>>>>>>> 3c7a914c
  toSpoPubKey,
) where

import Cardano.Codec.Bech32.Prefixes qualified as Bech32.Prefixes
import Cardano.Crypto.DSIGN (Ed25519DSIGN, VerKeyDSIGN)
import Cardano.Crypto.DSIGN.Class (
  SignKeyDSIGN,
  deriveVerKeyDSIGN,
  rawSerialiseSigDSIGN,
  rawSerialiseVerKeyDSIGN,
  signDSIGN,
 )
import Codec.Binary.Bech32 (DataPart, HumanReadablePart)
import Codec.Binary.Bech32 qualified as Bech32
import Crypto.Random qualified as Random
import Crypto.Secp256k1 qualified as SECP
import Crypto.Secp256k1.Internal qualified as SECP.Internal
import Data.Aeson (FromJSON, ToJSON)
import Data.Aeson qualified as Aeson
import Data.Aeson.Types qualified as Aeson.Types
import Data.Bifunctor qualified as Bifunctor
import Data.ByteString.Base16 qualified as Base16
import Data.ByteString.Char8 qualified as Char8
import Data.ByteString.Hash (blake2b_256)
import Data.List qualified as List
import Data.String qualified as HaskellString
import Data.Text qualified as Text
import GHC.Err (undefined)
import Ledger (Signature (Signature))
import Ledger.Crypto qualified as Crypto
import Plutus.V2.Ledger.Api (
  BuiltinByteString,
  LedgerBytes (LedgerBytes),
  ToData (toBuiltinData),
  TxId (TxId),
  TxOutRef (TxOutRef),
 )
import PlutusTx.Builtins qualified as Builtins
import PlutusTx.Builtins.Internal qualified as Builtins.Internal
import TrustlessSidechain.HaskellPrelude
import TrustlessSidechain.MerkleTree (MerkleProof, MerkleTree)
import TrustlessSidechain.Types (
  BlockProducerRegistrationMsg,
  CombinedMerkleProof,
  SidechainPubKey (SidechainPubKey),
 )

-- * Bech32 addresses

-- For references, see:
--
--      [1] The bitcoin specification:
--      https://github.com/bitcoin/bips/blob/master/bip-0173.mediawiki
--
--      [2] Discussion on prefixes in Cardano:
--      https://github.com/cardano-foundation/CIPs/tree/master/CIP-0005
--
--      [3] The CIP for the data part (fairly certain that's what it's talking
--      about although it doesn't explicitly say that):
--      https://cips.cardano.org/cips/cip19/

{- | 'Bech32' is a thin wrapper around decoding a bech32 encoded value. See the
 bitcoin reference [3] for more details on the encoding.
-}
data Bech32 = Bech32
  { bech32HumanReadablePart :: HumanReadablePart
  , bech32DataPart :: DataPart
  }
  deriving (Show, Eq)

-- | Converts the data part into bytes
bech32DataPartBytes :: Bech32 -> Maybe ByteString
bech32DataPartBytes = Bech32.dataPartToBytes . bech32DataPart

{- | 'Bech32Recipient' is a newtype wrapper around the binary data part of
 specialized Bech32 type meant to only represent recipients on the main chain...

 In particular, we verify that the human readable part is @addr@ or @addr_test@.
 See Discussion on prefixes in Cardano [2]

 This exists so we can parse
 JSON of 'TrustlessSidechain.Types.MerkleTreeEntry'...
-}
newtype Bech32Recipient = Bech32Recipient {bech32RecipientBytes :: BuiltinByteString}
  deriving (Show, Eq)

-- | 'bech32RecipientFromText' parses a Bech32Recipient from 'Text'.
bech32RecipientFromText :: Text -> Either HaskellString.String Bech32Recipient
bech32RecipientFromText str =
  case Bech32.decode str of
    Left err -> Left $ "Failed decoding bech32: " <> show err
    Right (bech32HumanReadablePart, bech32DataPart)
      | isAddr -> case bech32DataPartBytes Bech32 {..} of
        Just bs -> Right $ Bech32Recipient $ Builtins.Internal.BuiltinByteString bs
        Nothing -> Left "Failed decoding bytes in bech32 recipient"
      | otherwise ->
        Left $
          List.unwords
            [ "Expected human readable part to be either:"
            , surroundAndShowTextWithBackticks $ Bech32.humanReadablePartToText Bech32.Prefixes.addr
            , "or"
            , surroundAndShowTextWithBackticks $ Bech32.humanReadablePartToText Bech32.Prefixes.addr_test
            ]
      where
        surroundAndShowTextWithBackticks :: Text -> HaskellString.String
        surroundAndShowTextWithBackticks t = "`" <> show t <> "`"
        isAddr :: Bool
        isAddr =
          bech32HumanReadablePart == Bech32.Prefixes.addr
            || bech32HumanReadablePart == Bech32.Prefixes.addr_test

instance FromJSON Bech32Recipient where
  parseJSON = Aeson.withText "bech32" $ \str -> case bech32RecipientFromText str of
    Left err -> Aeson.Types.parseFail err
    Right bech32 -> pure bech32

-- * Convenient sidechain committee public / private key wrapper + utility

-- parsing functions

-- | SidechainCommitteeMember is a sidechain (SECP) public and private key pair
data SidechainCommitteeMember = SidechainCommitteeMember
  { scmPrivateKey :: SECP.SecKey
  , scmPublicKey :: SidechainPubKey
  }

{- | 'SidechainCommittee' is a newtype wrapper around a lsit of
 @[SidechainCommitteeMember]@ to provide JSON parsing of a list of committee
 members (i.e., the 'Data.Aeson.FromJSON' is a derived via the newtype
 wrapper)
-}
newtype SidechainCommittee = SidechainCommittee
  {unSidechainCommittee :: [SidechainCommitteeMember]}
  deriving newtype (FromJSON, ToJSON)

instance FromJSON SidechainCommitteeMember where
  parseJSON = Aeson.withObject "SidechainCommitteeMember" $ \v ->
    -- wraps up 'strToSecpPrivKey' and 'strToSecpPubKey' as JSON
    -- parsers.
    let pPrivKey :: Aeson.Value -> Aeson.Types.Parser SECP.SecKey
        pPrivKey (Aeson.String text) =
          case strToSecpPrivKey (Text.unpack text) of
            Left err -> Aeson.Types.parseFail err
            Right ans -> pure ans
        pPrivKey _ = Aeson.Types.parseFail "Expected hex encoded SECP private key"

        pPubKey :: Aeson.Value -> Aeson.Types.Parser SidechainPubKey
        pPubKey (Aeson.String text) =
          case fmap secpPubKeyToSidechainPubKey $ strToSecpPubKey (Text.unpack text) of
            Left err -> Aeson.Types.parseFail err
            Right ans -> pure ans
        pPubKey _ = Aeson.Types.parseFail "Expected hex encoded DER SECP public key"
     in SidechainCommitteeMember
          <$> Aeson.Types.explicitParseField pPrivKey v "private-key"
          <*> Aeson.Types.explicitParseField pPubKey v "public-key"

-- | @since v3.0.0
instance ToJSON SidechainCommitteeMember where
  toJSON (SidechainCommitteeMember {..}) =
    Aeson.object
      [ "private-key" Aeson..= showSecpPrivKey scmPrivateKey
      , "public-key" Aeson..= show scmPublicKey
      ]
  toEncoding (SidechainCommitteeMember {..}) =
    Aeson.pairs
      ( "private-key" Aeson..= showSecpPrivKey scmPrivateKey
          <> "public-key" Aeson..= show scmPublicKey
      )

-- | Parses a hex encoded string into a sidechain private key
strToSecpPrivKey ::
  HaskellString.String ->
  Either HaskellString.String SECP.SecKey
strToSecpPrivKey raw = do
  decoded <-
    Bifunctor.first ("Invalid sidechain key hex: " <>)
      . Base16.decode
      . Char8.pack
      $ raw
  maybe (Left "Unable to parse sidechain private key") Right $ SECP.secKey decoded

{- | Parses a hex encoded string into a sidechain public key. Note that this
 uses 'Crypto.Secp256k1.importPubKey' which imports a DER-encoded
 public key.
-}
strToSecpPubKey ::
  HaskellString.String ->
  Either HaskellString.String SECP.PubKey
strToSecpPubKey raw = do
  decoded <-
    Bifunctor.first ("Invalid sidechain public key hex: " <>)
      . Base16.decode
      . Char8.pack
      $ raw
  maybe (Left "Unable to parse sidechain public key") Right $ SECP.importPubKey decoded

-- * Generating a private sidechain key

{- | Generates a random sidechain private key.

 The implementation is a translation of the underlying example in the C
 library: https://github.com/bitcoin-core/secp256k1/blob/master/examples/ecdsa.c
 where we use the module 'Crypto.Random' from cryptonite to handle the cross
 platform random bytestring generation

 Surprisingly, the Haskell library we're using doesn't include a nice wrapper
 for this, so we do it ourselves I guess.

 Some implementation notes:

      - We use the default context 'Crypto.Secp256k1.Internal.ctx' which is
      thread safe and used internally for precomputed values (and adding
      randomization to prevent side channel attacks)

      - As given in the C example, we loop forever until we find a "valid"
      key i.e., a non-zero key smaller than the group's order (see
      [here](https://github.com/bitcoin-core/secp256k1/blob/44c2452fd387f7ca604ab42d73746e7d3a44d8a2/include/secp256k1.h#L608)...
      Ostensibly, the probability of a secret key being "invalid" is
      neglible, so we _expect_ this loop to run at most once.

 TODO: might be a good idea to put this in a newtype wrapper...
-}
generateRandomSecpPrivKey :: IO SECP.SecKey
generateRandomSecpPrivKey =
  let go = do
        bs <- Random.getRandomBytes 32
        ret <- SECP.Internal.useByteString bs $ \(ptr, _len) ->
          SECP.Internal.ecSecKeyVerify SECP.Internal.ctx ptr
        -- Returns 1 in the case that this is valid, see the FFI
        -- call
        -- [here](https://github.com/bitcoin-core/secp256k1/blob/44c2452fd387f7ca604ab42d73746e7d3a44d8a2/include/secp256k1.h#L608)
        case SECP.secKey bs of
          Just bs' | ret == 1 -> pure bs'
          _ -> go
   in go

-- * Signing a message

-- | Sign a message with an Ed25519DSIGN key
signWithSPOKey ::
  SignKeyDSIGN Ed25519DSIGN ->
  BlockProducerRegistrationMsg ->
  Crypto.Signature
signWithSPOKey skey msg =
  let serialised = Builtins.fromBuiltin $ Builtins.serialiseData $ toBuiltinData msg
   in Crypto.Signature
        . Builtins.toBuiltin
        . rawSerialiseSigDSIGN
        $ signDSIGN () serialised skey

{- | Given a @message@, converts the @message@ to the 'BuiltinData'
 representation, seralises to cbor, then takes the @blake2b_256@ hash.
 Finally, this signs the hash with the given SECP256K1 key
-}
signWithSidechainKey ::
  ToData a =>
  SECP.SecKey ->
  a ->
  Crypto.Signature
signWithSidechainKey skey msg =
  let serialised = Builtins.serialiseData $ toBuiltinData msg
      hashedMsg = blake2b_256 $ Builtins.fromBuiltin serialised
      ecdsaMsg = fromMaybe undefined $ SECP.msg hashedMsg
   in Crypto.Signature
        . Builtins.toBuiltin
        . SECP.getCompactSig
        . SECP.exportCompactSig
        $ SECP.signMsg skey ecdsaMsg

-- * Show functions

-- | Serialise transaction output reference into CLI format (TX_ID#TX_IDX)
showTxOutRef ::
  TxOutRef -> HaskellString.String
showTxOutRef (TxOutRef (TxId txId) txIdx) =
  showBuiltinBS txId <> "#" <> show txIdx

-- | Serialise a ByteString into hex string
showBS :: ByteString -> HaskellString.String
showBS =
  Char8.unpack . Base16.encode

-- | Serialise a BuiltinByteString into hex string
showBuiltinBS :: BuiltinByteString -> HaskellString.String
showBuiltinBS = showBS . Builtins.fromBuiltin

<<<<<<< HEAD
=======
-- | Serialise public key
showPubKey :: PubKey -> HaskellString.String
showPubKey (PubKey (LedgerBytes pk)) = showBuiltinBS pk

-- | Serialise sidechain public key
showScPubKey :: SidechainPubKey -> HaskellString.String
showScPubKey (SidechainPubKey pk) = showBuiltinBS pk

>>>>>>> 3c7a914c
-- | Serailises a 'SECP.SecKey' private key by hex encoding it
showSecpPrivKey :: SECP.SecKey -> HaskellString.String
showSecpPrivKey = showBS . SECP.getSecKey

{- | Serialise a sidechain public key and signature into
 > PUBKEY:SIG
-}
showScPubKeyAndSig ::
  SidechainPubKey ->
  Signature ->
  HaskellString.String
showScPubKeyAndSig sckey sig =
  concat [show sckey, ":", showSig sig]

-- | Serialise signature
showSig :: Signature -> HaskellString.String
showSig (Signature sig) = showBuiltinBS sig

{- | 'showThreshold' shows integers @n@ and @m@ as
 > n/m
 Importantly, this is compatible with the purescript parser format
-}
showThreshold ::
  Integer ->
  Integer ->
  HaskellString.String
showThreshold n m = show n <> "/" <> show m

{- | 'showMerkleTree' seralises a merkle tree to the hex encoded cbor builtin
 data representation
-}
showMerkleTree :: MerkleTree -> HaskellString.String
showMerkleTree = showHexOfCborBuiltinData

{- | 'showMerkleProof' seralises a merkle tree proof to the hex encoded cbor builtin
 data representation
-}
showMerkleProof :: MerkleProof -> HaskellString.String
showMerkleProof = showHexOfCborBuiltinData

{- | 'showCombinedMerkleProof' seralises a combined merkle proof to the hex encoded
 cbor builtin data representation
-}
showCombinedMerkleProof :: CombinedMerkleProof -> HaskellString.String
showCombinedMerkleProof = showHexOfCborBuiltinData

{- | 'showHexOfCborBuiltinData' shows the hex of the cbor serialized
 BuiltinData representation of the given argument.

 Many serialization mechanisms are an alias of this.
-}
showHexOfCborBuiltinData ::
  forall (a :: Type).
  ToData a =>
  a ->
  HaskellString.String
showHexOfCborBuiltinData = showBuiltinBS . Builtins.serialiseData . toBuiltinData

-- * Covnerting converting private keys to public keys

-- | Derive Ed25519DSIGN public key from the private key
toSpoPubKey :: SignKeyDSIGN Ed25519DSIGN -> Crypto.PubKey
toSpoPubKey =
  vKeyToSpoPubKey
    . deriveVerKeyDSIGN

-- | Converts Ed25519DSIGN public key to a PubKey.
vKeyToSpoPubKey :: VerKeyDSIGN Ed25519DSIGN -> Crypto.PubKey
vKeyToSpoPubKey =
  Crypto.PubKey
    . LedgerBytes
    . Builtins.toBuiltin
    . rawSerialiseVerKeyDSIGN @Ed25519DSIGN

-- | Derive SECP256K1 public key from the private key
toSidechainPubKey :: SECP.SecKey -> SidechainPubKey
toSidechainPubKey =
  secpPubKeyToSidechainPubKey
    . SECP.derivePubKey

-- | Converts a 'SECP.PubKey' to a 'SidechainPubKey'
secpPubKeyToSidechainPubKey :: SECP.PubKey -> SidechainPubKey
secpPubKeyToSidechainPubKey = SidechainPubKey . LedgerBytes . Builtins.toBuiltin . SECP.exportPubKey True<|MERGE_RESOLUTION|>--- conflicted
+++ resolved
@@ -8,20 +8,12 @@
  See: the executable `trustless-sidechain-gen-signatures`
 -}
 module TrustlessSidechain.OffChain (
-  Bech32Recipient (..),
-  SidechainCommittee (..),
-  SidechainCommitteeMember (..),
-  strToSecpPrivKey,
-  strToSecpPubKey,
-  secpPubKeyToSidechainPubKey,
-  toSidechainPubKey,
-  generateRandomSecpPrivKey,
-  showScPubKey,
-  showSecpPrivKey,
-  showCombinedMerkleProof,
-  showMerkleProof,
+  Bech32Recipient (bech32RecipientBytes),
+  signWithSPOKey,
+  signWithSidechainKey,
+  showTxOutRef,
+  showBS,
   showBuiltinBS,
-<<<<<<< HEAD
   showScPubKeyAndSig,
   showSig,
   showThreshold,
@@ -29,19 +21,16 @@
   showMerkleProof,
   showSecpPrivKey,
   showCombinedMerkleProof,
-=======
-  showMerkleTree,
-  showPubKey,
-  showTxOutRef,
-  showSig,
-  signWithSPOKey,
-  signWithSidechainKey,
-  showScPubKeyAndSig,
+  toSpoPubKey,
   vKeyToSpoPubKey,
-  showGenesisHash,
-  showThreshold,
->>>>>>> 3c7a914c
-  toSpoPubKey,
+  toSidechainPubKey,
+  secpPubKeyToSidechainPubKey,
+  generateRandomSecpPrivKey,
+  SidechainCommittee (..),
+  SidechainCommitteeMember (..),
+  strToSecpPrivKey,
+  strToSecpPubKey,
+  bech32RecipientFromText,
 ) where
 
 import Cardano.Codec.Bech32.Prefixes qualified as Bech32.Prefixes
@@ -327,17 +316,6 @@
 showBuiltinBS :: BuiltinByteString -> HaskellString.String
 showBuiltinBS = showBS . Builtins.fromBuiltin
 
-<<<<<<< HEAD
-=======
--- | Serialise public key
-showPubKey :: PubKey -> HaskellString.String
-showPubKey (PubKey (LedgerBytes pk)) = showBuiltinBS pk
-
--- | Serialise sidechain public key
-showScPubKey :: SidechainPubKey -> HaskellString.String
-showScPubKey (SidechainPubKey pk) = showBuiltinBS pk
-
->>>>>>> 3c7a914c
 -- | Serailises a 'SECP.SecKey' private key by hex encoding it
 showSecpPrivKey :: SECP.SecKey -> HaskellString.String
 showSecpPrivKey = showBS . SECP.getSecKey

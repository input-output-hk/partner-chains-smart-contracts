--- conflicted
+++ resolved
@@ -32,10 +32,6 @@
   strToSecpPrivKey,
   strToSecpPubKey,
   bech32RecipientFromText,
-<<<<<<< HEAD
-  txOutRefFromText,
-=======
->>>>>>> 18a2278b
   ATMSKind (..),
   showATMSKind,
   parseATMSKind,
@@ -406,13 +402,8 @@
     . SECP.derivePubKey
 
 -- | Converts a 'SECP.PubKey' to a 'SidechainPubKey'
-<<<<<<< HEAD
-secpPubKeyToSidechainPubKey :: SECP.PubKey -> SidechainPubKey
-secpPubKeyToSidechainPubKey = SidechainPubKey . Builtins.toBuiltin . SECP.exportPubKey True
-=======
 secpPubKeyToSidechainPubKey :: SECP.PubKey -> EcdsaSecp256k1PubKey
 secpPubKeyToSidechainPubKey = EcdsaSecp256k1PubKey . LedgerBytes . Builtins.toBuiltin . SECP.exportPubKey True
->>>>>>> 18a2278b
 
 -- * ATMS offchain types
 

--- conflicted
+++ resolved
@@ -74,12 +74,7 @@
 import TrustlessSidechain.Types (
   BlockProducerRegistrationMsg,
   CombinedMerkleProof,
-<<<<<<< HEAD
   EcdsaSecp256k1PubKey (EcdsaSecp256k1PubKey),
-  GenesisHash (getGenesisHash),
-=======
-  SidechainPubKey (SidechainPubKey),
->>>>>>> 93d3d3b1
  )
 
 -- * Bech32 addresses
@@ -322,17 +317,6 @@
 showBuiltinBS :: BuiltinByteString -> HaskellString.String
 showBuiltinBS = showBS . Builtins.fromBuiltin
 
-<<<<<<< HEAD
--- | Serialise public key
-showPubKey :: PubKey -> HaskellString.String
-showPubKey (PubKey (LedgerBytes pk)) = showBuiltinBS pk
-
--- | Serialise sidechain public key
-showScPubKey :: EcdsaSecp256k1PubKey -> HaskellString.String
-showScPubKey (EcdsaSecp256k1PubKey pk) = showBuiltinBS pk
-
-=======
->>>>>>> 93d3d3b1
 -- | Serailises a 'SECP.SecKey' private key by hex encoding it
 showSecpPrivKey :: SECP.SecKey -> HaskellString.String
 showSecpPrivKey = showBS . SECP.getSecKey
@@ -414,10 +398,5 @@
     . SECP.derivePubKey
 
 -- | Converts a 'SECP.PubKey' to a 'SidechainPubKey'
-<<<<<<< HEAD
 secpPubKeyToSidechainPubKey :: SECP.PubKey -> EcdsaSecp256k1PubKey
-secpPubKeyToSidechainPubKey = EcdsaSecp256k1PubKey . Builtins.toBuiltin . SECP.exportPubKey True
-=======
-secpPubKeyToSidechainPubKey :: SECP.PubKey -> SidechainPubKey
-secpPubKeyToSidechainPubKey = SidechainPubKey . LedgerBytes . Builtins.toBuiltin . SECP.exportPubKey True
->>>>>>> 93d3d3b1
+secpPubKeyToSidechainPubKey = EcdsaSecp256k1PubKey . LedgerBytes . Builtins.toBuiltin . SECP.exportPubKey True
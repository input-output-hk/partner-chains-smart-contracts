{-# LANGUAGE RecordWildCards #-}

{- | 'TrustlessSidechain.OffChain' provides utilities for doing offchain
 functionality. In particular, we provide utilities for generating signatures
 / related messages for the system. This is useful for testing the system
 externally.

 See: the executable `trustless-sidechain-gen-signatures`
-}
module TrustlessSidechain.OffChain (
  Bech32Recipient (bech32RecipientBytes),
  signWithSPOKey,
  signWithSidechainKey,
  showTxOutRef,
  showBS,
  showBuiltinBS,
  showScPubKeyAndSig,
  showSig,
  showThreshold,
  showMerkleTree,
  showMerkleProof,
  showSecpPrivKey,
  showCombinedMerkleProof,
  showHexOfCborBuiltinData,
  toSpoPubKey,
  vKeyToSpoPubKey,
  toSidechainPubKey,
  secpPubKeyToSidechainPubKey,
  generateRandomSecpPrivKey,
  SidechainCommittee (..),
  SidechainCommitteeMember (..),
  strToSecpPrivKey,
  strToSecpPubKey,
  bech32RecipientFromText,
<<<<<<< HEAD
  txOutRefFromText,
  ATMSKind (..),
  showATMSKind,
  parseATMSKind,
=======
>>>>>>> 5141def8
) where

import Cardano.Codec.Bech32.Prefixes qualified as Bech32.Prefixes
import Cardano.Crypto.DSIGN (Ed25519DSIGN, VerKeyDSIGN)
import Cardano.Crypto.DSIGN.Class (
  SignKeyDSIGN,
  deriveVerKeyDSIGN,
  rawSerialiseSigDSIGN,
  rawSerialiseVerKeyDSIGN,
  signDSIGN,
 )
import Codec.Binary.Bech32 (DataPart, HumanReadablePart)
import Codec.Binary.Bech32 qualified as Bech32
import Crypto.Random qualified as Random
import Crypto.Secp256k1 qualified as SECP
import Crypto.Secp256k1.Internal qualified as SECP.Internal
import Data.Aeson (FromJSON, ToJSON)
import Data.Aeson qualified as Aeson
import Data.Aeson.Types qualified as Aeson.Types
import Data.Bifunctor qualified as Bifunctor
import Data.ByteString.Base16 qualified as Base16
import Data.ByteString.Char8 qualified as Char8
import Data.ByteString.Hash (blake2b_256)
import Data.List qualified as List
import Data.String qualified as HaskellString
import Data.Text qualified as Text
import GHC.Err (undefined)
import Ledger (Signature (Signature))
import Ledger.Crypto qualified as Crypto
import Plutus.V2.Ledger.Api (
  BuiltinByteString,
  LedgerBytes (LedgerBytes),
  ToData (toBuiltinData),
  TxId (TxId),
  TxOutRef (TxOutRef),
 )
import PlutusTx.Builtins qualified as Builtins
import PlutusTx.Builtins.Internal qualified as Builtins.Internal
import TrustlessSidechain.HaskellPrelude
import TrustlessSidechain.MerkleTree (MerkleProof, MerkleTree)
import TrustlessSidechain.Types (
  BlockProducerRegistrationMsg,
  CombinedMerkleProof,
  EcdsaSecp256k1PubKey (EcdsaSecp256k1PubKey),
 )

-- * Bech32 addresses

-- For references, see:
--
--      [1] The bitcoin specification:
--      https://github.com/bitcoin/bips/blob/master/bip-0173.mediawiki
--
--      [2] Discussion on prefixes in Cardano:
--      https://github.com/cardano-foundation/CIPs/tree/master/CIP-0005
--
--      [3] The CIP for the data part (fairly certain that's what it's talking
--      about although it doesn't explicitly say that):
--      https://cips.cardano.org/cips/cip19/

{- | 'Bech32' is a thin wrapper around decoding a bech32 encoded value. See the
 bitcoin reference [3] for more details on the encoding.
-}
data Bech32 = Bech32
  { bech32HumanReadablePart :: HumanReadablePart
  , bech32DataPart :: DataPart
  }
  deriving (Show, Eq)

-- | Converts the data part into bytes
bech32DataPartBytes :: Bech32 -> Maybe ByteString
bech32DataPartBytes = Bech32.dataPartToBytes . bech32DataPart

{- | 'Bech32Recipient' is a newtype wrapper around the binary data part of
 specialized Bech32 type meant to only represent recipients on the main chain...

 In particular, we verify that the human readable part is @addr@ or @addr_test@.
 See Discussion on prefixes in Cardano [2]

 This exists so we can parse
 JSON of 'TrustlessSidechain.Types.MerkleTreeEntry'...
-}
newtype Bech32Recipient = Bech32Recipient {bech32RecipientBytes :: BuiltinByteString}
  deriving (Show, Eq)

-- | 'bech32RecipientFromText' parses a Bech32Recipient from 'Text'.
bech32RecipientFromText :: Text -> Either HaskellString.String Bech32Recipient
bech32RecipientFromText str =
  case Bech32.decode str of
    Left err -> Left $ "Failed decoding bech32: " <> show err
    Right (bech32HumanReadablePart, bech32DataPart)
      | isAddr -> case bech32DataPartBytes Bech32 {..} of
        Just bs -> Right $ Bech32Recipient $ Builtins.Internal.BuiltinByteString bs
        Nothing -> Left "Failed decoding bytes in bech32 recipient"
      | otherwise ->
        Left $
          List.unwords
            [ "Expected human readable part to be either:"
            , surroundAndShowTextWithBackticks $ Bech32.humanReadablePartToText Bech32.Prefixes.addr
            , "or"
            , surroundAndShowTextWithBackticks $ Bech32.humanReadablePartToText Bech32.Prefixes.addr_test
            ]
      where
        surroundAndShowTextWithBackticks :: Text -> HaskellString.String
        surroundAndShowTextWithBackticks t = "`" <> show t <> "`"
        isAddr :: Bool
        isAddr =
          bech32HumanReadablePart == Bech32.Prefixes.addr
            || bech32HumanReadablePart == Bech32.Prefixes.addr_test

instance FromJSON Bech32Recipient where
  parseJSON = Aeson.withText "bech32" $ \str -> case bech32RecipientFromText str of
    Left err -> Aeson.Types.parseFail err
    Right bech32 -> pure bech32

-- * Convenient sidechain committee public / private key wrapper + utility

-- parsing functions

-- | SidechainCommitteeMember is a sidechain (SECP) public and private key pair
data SidechainCommitteeMember = SidechainCommitteeMember
  { scmPrivateKey :: SECP.SecKey
  , -- | @since Unreleased
    scmPublicKey :: EcdsaSecp256k1PubKey
  }

{- | 'SidechainCommittee' is a newtype wrapper around a lsit of
 @[SidechainCommitteeMember]@ to provide JSON parsing of a list of committee
 members (i.e., the 'Data.Aeson.FromJSON' is a derived via the newtype
 wrapper)
-}
newtype SidechainCommittee = SidechainCommittee
  {unSidechainCommittee :: [SidechainCommitteeMember]}
  deriving newtype (FromJSON, ToJSON)

instance FromJSON SidechainCommitteeMember where
  parseJSON = Aeson.withObject "SidechainCommitteeMember" $ \v ->
    -- wraps up 'strToSecpPrivKey' and 'strToSecpPubKey' as JSON
    -- parsers.
    let pPrivKey :: Aeson.Value -> Aeson.Types.Parser SECP.SecKey
        pPrivKey (Aeson.String text) =
          case strToSecpPrivKey (Text.unpack text) of
            Left err -> Aeson.Types.parseFail err
            Right ans -> pure ans
        pPrivKey _ = Aeson.Types.parseFail "Expected hex encoded SECP private key"

        pPubKey :: Aeson.Value -> Aeson.Types.Parser EcdsaSecp256k1PubKey
        pPubKey (Aeson.String text) =
          case fmap secpPubKeyToSidechainPubKey $ strToSecpPubKey (Text.unpack text) of
            Left err -> Aeson.Types.parseFail err
            Right ans -> pure ans
        pPubKey _ = Aeson.Types.parseFail "Expected hex encoded DER SECP public key"
     in SidechainCommitteeMember
          <$> Aeson.Types.explicitParseField pPrivKey v "private-key"
          <*> Aeson.Types.explicitParseField pPubKey v "public-key"

-- | @since v3.0.0
instance ToJSON SidechainCommitteeMember where
  toJSON (SidechainCommitteeMember {..}) =
    Aeson.object
      [ "private-key" Aeson..= showSecpPrivKey scmPrivateKey
      , "public-key" Aeson..= show scmPublicKey
      ]
  toEncoding (SidechainCommitteeMember {..}) =
    Aeson.pairs
      ( "private-key" Aeson..= showSecpPrivKey scmPrivateKey
          <> "public-key" Aeson..= show scmPublicKey
      )

-- | Parses a hex encoded string into a sidechain private key
strToSecpPrivKey ::
  HaskellString.String ->
  Either HaskellString.String SECP.SecKey
strToSecpPrivKey raw = do
  decoded <-
    Bifunctor.first ("Invalid sidechain key hex: " <>)
      . Base16.decode
      . Char8.pack
      $ raw
  maybe (Left "Unable to parse sidechain private key") Right $ SECP.secKey decoded

{- | Parses a hex encoded string into a sidechain public key. Note that this
 uses 'Crypto.Secp256k1.importPubKey' which imports a DER-encoded
 public key.
-}
strToSecpPubKey ::
  HaskellString.String ->
  Either HaskellString.String SECP.PubKey
strToSecpPubKey raw = do
  decoded <-
    Bifunctor.first ("Invalid sidechain public key hex: " <>)
      . Base16.decode
      . Char8.pack
      $ raw
  maybe (Left "Unable to parse sidechain public key") Right $ SECP.importPubKey decoded

-- * Generating a private sidechain key

{- | Generates a random sidechain private key.

 The implementation is a translation of the underlying example in the C
 library: https://github.com/bitcoin-core/secp256k1/blob/master/examples/ecdsa.c
 where we use the module 'Crypto.Random' from cryptonite to handle the cross
 platform random bytestring generation

 Surprisingly, the Haskell library we're using doesn't include a nice wrapper
 for this, so we do it ourselves I guess.

 Some implementation notes:

      - We use the default context 'Crypto.Secp256k1.Internal.ctx' which is
      thread safe and used internally for precomputed values (and adding
      randomization to prevent side channel attacks)

      - As given in the C example, we loop forever until we find a "valid"
      key i.e., a non-zero key smaller than the group's order (see
      [here](https://github.com/bitcoin-core/secp256k1/blob/44c2452fd387f7ca604ab42d73746e7d3a44d8a2/include/secp256k1.h#L608)...
      Ostensibly, the probability of a secret key being "invalid" is
      neglible, so we _expect_ this loop to run at most once.

 TODO: might be a good idea to put this in a newtype wrapper...
-}
generateRandomSecpPrivKey :: IO SECP.SecKey
generateRandomSecpPrivKey =
  let go = do
        bs <- Random.getRandomBytes 32
        ret <- SECP.Internal.useByteString bs $ \(ptr, _len) ->
          SECP.Internal.ecSecKeyVerify SECP.Internal.ctx ptr
        -- Returns 1 in the case that this is valid, see the FFI
        -- call
        -- [here](https://github.com/bitcoin-core/secp256k1/blob/44c2452fd387f7ca604ab42d73746e7d3a44d8a2/include/secp256k1.h#L608)
        case SECP.secKey bs of
          Just bs' | ret == 1 -> pure bs'
          _ -> go
   in go

-- * Signing a message

-- | Sign a message with an Ed25519DSIGN key
signWithSPOKey ::
  SignKeyDSIGN Ed25519DSIGN ->
  BlockProducerRegistrationMsg ->
  Crypto.Signature
signWithSPOKey skey msg =
  let serialised = Builtins.fromBuiltin $ Builtins.serialiseData $ toBuiltinData msg
   in Crypto.Signature
        . Builtins.toBuiltin
        . rawSerialiseSigDSIGN
        $ signDSIGN () serialised skey

{- | Given a @message@, converts the @message@ to the 'BuiltinData'
 representation, seralises to cbor, then takes the @blake2b_256@ hash.
 Finally, this signs the hash with the given SECP256K1 key
-}
signWithSidechainKey ::
  ToData a =>
  SECP.SecKey ->
  a ->
  Crypto.Signature
signWithSidechainKey skey msg =
  let serialised = Builtins.serialiseData $ toBuiltinData msg
      hashedMsg = blake2b_256 $ Builtins.fromBuiltin serialised
      ecdsaMsg = fromMaybe undefined $ SECP.msg hashedMsg
   in Crypto.Signature
        . Builtins.toBuiltin
        . SECP.getCompactSig
        . SECP.exportCompactSig
        $ SECP.signMsg skey ecdsaMsg

-- * Show functions

-- | Serialise transaction output reference into CLI format (TX_ID#TX_IDX)
showTxOutRef ::
  TxOutRef -> HaskellString.String
showTxOutRef (TxOutRef (TxId txId) txIdx) =
  showBuiltinBS txId <> "#" <> show txIdx

-- | Serialise a ByteString into hex string
showBS :: ByteString -> HaskellString.String
showBS =
  Char8.unpack . Base16.encode

-- | Serialise a BuiltinByteString into hex string
showBuiltinBS :: BuiltinByteString -> HaskellString.String
showBuiltinBS = showBS . Builtins.fromBuiltin

-- | Serailises a 'SECP.SecKey' private key by hex encoding it
showSecpPrivKey :: SECP.SecKey -> HaskellString.String
showSecpPrivKey = showBS . SECP.getSecKey

{- | Serialise a sidechain public key and signature into
 > PUBKEY:SIG
-}
showScPubKeyAndSig ::
  EcdsaSecp256k1PubKey ->
  Signature ->
  HaskellString.String
showScPubKeyAndSig sckey sig =
  concat [show sckey, ":", showSig sig]

-- | Serialise signature
showSig :: Signature -> HaskellString.String
showSig (Signature sig) = showBuiltinBS sig

{- | 'showThreshold' shows integers @n@ and @m@ as
 > n/m
 Importantly, this is compatible with the purescript parser format
-}
showThreshold ::
  Integer ->
  Integer ->
  HaskellString.String
showThreshold n m = show n <> "/" <> show m

{- | 'showMerkleTree' seralises a merkle tree to the hex encoded cbor builtin
 data representation
-}
showMerkleTree :: MerkleTree -> HaskellString.String
showMerkleTree = showHexOfCborBuiltinData

{- | 'showMerkleProof' seralises a merkle tree proof to the hex encoded cbor builtin
 data representation
-}
showMerkleProof :: MerkleProof -> HaskellString.String
showMerkleProof = showHexOfCborBuiltinData

{- | 'showCombinedMerkleProof' seralises a combined merkle proof to the hex encoded
 cbor builtin data representation
-}
showCombinedMerkleProof :: CombinedMerkleProof -> HaskellString.String
showCombinedMerkleProof = showHexOfCborBuiltinData

{- | 'showHexOfCborBuiltinData' shows the hex of the cbor serialized
 BuiltinData representation of the given argument.

 Many serialization mechanisms are an alias of this.
-}
showHexOfCborBuiltinData ::
  forall (a :: Type).
  ToData a =>
  a ->
  HaskellString.String
showHexOfCborBuiltinData = showBuiltinBS . Builtins.serialiseData . toBuiltinData

-- * Converting private keys to public keys

-- | Derive Ed25519DSIGN public key from the private key
toSpoPubKey :: SignKeyDSIGN Ed25519DSIGN -> Crypto.PubKey
toSpoPubKey =
  vKeyToSpoPubKey
    . deriveVerKeyDSIGN

-- | Converts Ed25519DSIGN public key to a PubKey.
vKeyToSpoPubKey :: VerKeyDSIGN Ed25519DSIGN -> Crypto.PubKey
vKeyToSpoPubKey =
  Crypto.PubKey
    . LedgerBytes
    . Builtins.toBuiltin
    . rawSerialiseVerKeyDSIGN @Ed25519DSIGN

-- | Derive SECP256K1 public key from the private key
toSidechainPubKey :: SECP.SecKey -> EcdsaSecp256k1PubKey
toSidechainPubKey =
  secpPubKeyToSidechainPubKey
    . SECP.derivePubKey

-- | Converts a 'SECP.PubKey' to a 'SidechainPubKey'
<<<<<<< HEAD
secpPubKeyToSidechainPubKey :: SECP.PubKey -> SidechainPubKey
secpPubKeyToSidechainPubKey = SidechainPubKey . Builtins.toBuiltin . SECP.exportPubKey True

-- * ATMS offchain types

-- | 'ATMSKind' denotes the ATMS scheme used for the sidechain
data ATMSKind
  = Plain
  | Multisignature
  | PoK
  | Dummy
  deriving (Eq)

-- | 'showATMSKind' shows the 'ATMSKind' in a CTL compatible way.
showATMSKind :: ATMSKind -> HaskellString.String
showATMSKind Plain = "plain"
showATMSKind _ = error "unimplemented ATMSKind"

-- | 'showATMSKind' shows the 'ATMSKind' in a CTL compatible way.
parseATMSKind :: HaskellString.String -> Maybe ATMSKind
parseATMSKind str = case str of
  "plain" -> Just Plain
  _ -> Nothing
=======
secpPubKeyToSidechainPubKey :: SECP.PubKey -> EcdsaSecp256k1PubKey
secpPubKeyToSidechainPubKey = EcdsaSecp256k1PubKey . LedgerBytes . Builtins.toBuiltin . SECP.exportPubKey True
>>>>>>> 5141def8
<|MERGE_RESOLUTION|>--- conflicted
+++ resolved
@@ -32,13 +32,9 @@
   strToSecpPrivKey,
   strToSecpPubKey,
   bech32RecipientFromText,
-<<<<<<< HEAD
-  txOutRefFromText,
   ATMSKind (..),
   showATMSKind,
   parseATMSKind,
-=======
->>>>>>> 5141def8
 ) where
 
 import Cardano.Codec.Bech32.Prefixes qualified as Bech32.Prefixes
@@ -406,9 +402,8 @@
     . SECP.derivePubKey
 
 -- | Converts a 'SECP.PubKey' to a 'SidechainPubKey'
-<<<<<<< HEAD
-secpPubKeyToSidechainPubKey :: SECP.PubKey -> SidechainPubKey
-secpPubKeyToSidechainPubKey = SidechainPubKey . Builtins.toBuiltin . SECP.exportPubKey True
+secpPubKeyToSidechainPubKey :: SECP.PubKey -> EcdsaSecp256k1PubKey
+secpPubKeyToSidechainPubKey = EcdsaSecp256k1PubKey . LedgerBytes . Builtins.toBuiltin . SECP.exportPubKey True
 
 -- * ATMS offchain types
 
@@ -429,8 +424,4 @@
 parseATMSKind :: HaskellString.String -> Maybe ATMSKind
 parseATMSKind str = case str of
   "plain" -> Just Plain
-  _ -> Nothing
-=======
-secpPubKeyToSidechainPubKey :: SECP.PubKey -> EcdsaSecp256k1PubKey
-secpPubKeyToSidechainPubKey = EcdsaSecp256k1PubKey . LedgerBytes . Builtins.toBuiltin . SECP.exportPubKey True
->>>>>>> 5141def8
+  _ -> Nothing
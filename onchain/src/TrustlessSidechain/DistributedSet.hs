{-# LANGUAGE MonoLocalBinds #-}
{-# LANGUAGE RecordWildCards #-}
{-# LANGUAGE TemplateHaskell #-}
{-# LANGUAGE UndecidableInstances #-}

{- | Implementation of a set for on-chain proof of not in a set membership.
 We call this a *distributed set* since the set structure is distributed over
 many utxos in the block chain.
-}
module TrustlessSidechain.DistributedSet (
  -- * Data types
  Ds (..),
  DsDatum (..),
  Node (..),
  DsConfDatum (..),
  DsConfMint (..),
  DsKeyMint (..),
  Ib (..),

  -- * Helper functions for the data types
  mkNode,
  rootNode,
  fromListIb,
  lengthIb,
  insertNode,

  -- * Validators / minting policies
  mkInsertValidator,
  mkDsConfValidator,
  mkDsConfPolicy,
  dsConfTokenName,
  mkDsKeyPolicy,

  -- * CTL serialisable validators / policies
  mkInsertValidatorUntyped,
  serialisableInsertValidator,
  mkDsConfValidatorUntyped,
  serialisableDsConfValidator,
  mkDsConfPolicyUntyped,
  serialisableDsConfPolicy,
  mkDsKeyPolicyUntyped,
  serialisableDsKeyPolicy,
) where

import Ledger (Language (PlutusV2), Versioned (Versioned))
import Ledger.Address (scriptHashAddress)
import Plutus.Script.Utils.V2.Typed.Scripts (
  UntypedMintingPolicy,
  UntypedValidator,
  mkUntypedMintingPolicy,
  mkUntypedValidator,
 )
import Plutus.V2.Ledger.Api (
  CurrencySymbol,
  Datum (getDatum),
  Map,
  OutputDatum (OutputDatum),
  Script,
  ScriptContext (scriptContextTxInfo),
  TokenName (TokenName, unTokenName),
  TxInInfo (txInInfoResolved),
  TxInfo (txInfoInputs, txInfoMint, txInfoOutputs, txInfoReferenceInputs),
  TxOut (txOutAddress, txOutDatum, txOutValue),
  TxOutRef,
  ValidatorHash,
  Value (getValue),
 )
import Plutus.V2.Ledger.Api qualified as Api
import Plutus.V2.Ledger.Contexts qualified as Contexts
import PlutusTx qualified
import PlutusTx.AssocMap qualified as AssocMap
import TrustlessSidechain.HaskellPrelude qualified as TSPrelude
import TrustlessSidechain.PlutusPrelude

{- | Distributed Set (abbr. 'Ds') is the type which parameterizes the validator
 for the distributed set. (See Note [How This All Works]. Moreover, this
 parameterizes the 'mkInsertValidator' and is used as the type which identifies
 the appropriate datum and redeemer type
-}
newtype Ds = Ds
  { -- | The 'CurrencySymbol' which identifies the utxo with 'DsConfDatum'.
    -- |
    -- | @since Unreleased
    identitySymbol :: CurrencySymbol
  }
  deriving stock (TSPrelude.Show, TSPrelude.Eq)
  deriving newtype (FromData, ToData, UnsafeFromData)

-- | @since Unreleased
instance HasField "identitySymbol" Ds CurrencySymbol where
  {-# INLINE get #-}
  get (Ds x) = x
  {-# INLINE modify #-}
  modify f (Ds x) = Ds (f x)

-- | 'DsDatum' is the datum in the distributed set. See: Note [How This All Works]
newtype DsDatum = DsDatum
  { -- | @since Unreleased
    next :: BuiltinByteString
  }
  deriving stock (TSPrelude.Show, TSPrelude.Eq)
  deriving newtype (Eq, FromData, ToData, UnsafeFromData)

-- | @since Unreleased
instance HasField "next" DsDatum BuiltinByteString where
  {-# INLINE get #-}
  get (DsDatum x) = x
  {-# INLINE modify #-}
  modify f (DsDatum x) = DsDatum (f x)

{- | 'Node' is an internal data type of the tree node used in the validator.
 See: Note [How This All Works].
-}
data Node = Node
  { -- | @since Unreleased
    key :: BuiltinByteString
  , -- | @since Unreleased
    next :: BuiltinByteString
  }
  deriving stock (TSPrelude.Show, TSPrelude.Eq)

instance Eq Node where
  {-# INLINEABLE (==) #-}
  a == b =
    get @"key" a == get @"key" b
      && get @"next" a == get @"next" b

-- | @since Unreleased
instance HasField "key" Node BuiltinByteString where
  {-# INLINE get #-}
  get (Node x _) = x
  {-# INLINE modify #-}
  modify f (Node k n) = Node (f k) n

-- | @since Unreleased
instance HasField "next" Node BuiltinByteString where
  {-# INLINE get #-}
  get (Node _ x) = x
  {-# INLINE modify #-}
  modify f (Node k n) = Node k (f n)

-- | @since Unreleased
instance ToData Node where
  {-# INLINEABLE toBuiltinData #-}
  toBuiltinData (Node {..}) = productToData2 nKey nNext

-- | @since Unreleased
instance FromData Node where
  {-# INLINEABLE fromBuiltinData #-}
  fromBuiltinData = productFromData2 Node

-- | @since Unreleased
instance UnsafeFromData Node where
  {-# INLINEABLE unsafeFromBuiltinData #-}
  unsafeFromBuiltinData = productUnsafeFromData2 Node

{- | 'DsConfDatum' is the datum which contains the 'CurrencySymbol's of various
 minting policies needed by the distributed set.
-}
data DsConfDatum = DsConfDatum
  { -- | @since Unreleased
    keyPolicy :: CurrencySymbol
  , -- | @since Unreleased
    fuelPolicy :: CurrencySymbol
  }

instance Eq DsConfDatum where
  {-# INLINEABLE (==) #-}
  a == b =
    get @"keyPolicy" a == get @"keyPolicy" b
      && get @"fuelPolicy" a == get @"fuelPolicy" b

-- | @since Unreleased
instance HasField "keyPolicy" DsConfDatum CurrencySymbol where
  {-# INLINE get #-}
  get (DsConfDatum x _) = x
  {-# INLINE modify #-}
  modify f (DsConfDatum kp fp) = DsConfDatum (f kp) fp

-- | @since Unreleased
instance HasField "fuelPolicy" DsConfDatum CurrencySymbol where
  {-# INLINE get #-}
  get (DsConfDatum _ x) = x
  {-# INLINE modify #-}
  modify f (DsConfDatum kp fp) = DsConfDatum kp (f fp)

-- | @since Unreleased
instance ToData DsConfDatum where
  {-# INLINEABLE toBuiltinData #-}
  toBuiltinData (DsConfDatum {..}) = productToData2 dscKeyPolicy dscFUELPolicy

-- | @since Unreleased
instance FromData DsConfDatum where
  {-# INLINEABLE fromBuiltinData #-}
  fromBuiltinData = productFromData2 DsConfDatum

-- | @since Unreleased
instance UnsafeFromData DsConfDatum where
  {-# INLINEABLE unsafeFromBuiltinData #-}
  unsafeFromBuiltinData = productUnsafeFromData2 DsConfDatum

{- | 'Ib' is the insertion buffer (abbr. Ib) where we store which is a fixed
 length "array" of how many new nodes (this is always 2, see 'lengthIb') are
 generated after inserting into a node.
-}
newtype Ib a = Ib {unIb :: (a, a)}
  deriving stock (TSPrelude.Show, TSPrelude.Eq)
  deriving newtype (Eq)

instance TSPrelude.Foldable Ib where
  foldMap f (Ib (a, b)) = f a TSPrelude.<> f b

-- | @since Unreleased
instance (ToData a) => ToData (Ib a) where
  {-# INLINEABLE toBuiltinData #-}
  toBuiltinData (Ib (x, y)) = productToData2 x y

-- | @since Unreleased
instance (PlutusTx.FromData a) => PlutusTx.FromData (Ib a) where
  {-# INLINEABLE fromBuiltinData #-}
  fromBuiltinData = productFromData2 (curry Ib)

-- | @since Unreleased
instance (PlutusTx.UnsafeFromData a) => PlutusTx.UnsafeFromData (Ib a) where
  {-# INLINEABLE unsafeFromBuiltinData #-}
  unsafeFromBuiltinData = productUnsafeFromData2 (curry Ib)

{- | 'DsConfMint' is the parameter for the NFT to initialize the distributed
 set. See 'mkDsConfPolicy' for more details.
-}
<<<<<<< HEAD
newtype DsConfMint = DsConfMint
  { -- | @since Unreleased
    txOutRef :: TxOutRef
  }
  deriving newtype (PlutusTx.FromData, PlutusTx.ToData, PlutusTx.UnsafeFromData)
=======
newtype DsConfMint = DsConfMint {dscmTxOutRef :: TxOutRef}
  deriving newtype (FromData, ToData, UnsafeFromData)
>>>>>>> c2686d82

-- | @since Unreleased
instance HasField "txOutRef" DsConfMint TxOutRef where
  {-# INLINE get #-}
  get (DsConfMint x) = x
  {-# INLINE modify #-}
  modify f (DsConfMint x) = DsConfMint (f x)

{- | 'DsKeyMint' is the parameter for the minting policy. In particular, the
 'TokenName' of this 'CurrencySymbol' (from 'mkDsKeyPolicy') stores the key of
 the token. See Note [How This All Works] for more details.
-}
data DsKeyMint = DsKeyMint
  { -- | The validator hash that the minting policy
    -- | essentially "forwards" its checks to the validator.
    -- |
    -- | TODO: as an optimization, we can take the 'Address' as a parameter
    -- | instead (since the offchain code will always immediately convert this
    -- | into an 'Address').
    -- |
    -- | @since Unreleased
    validatorHash :: ValidatorHash
  , -- | The currency symbol to identify a utxo with 'DsConfDatum'
    -- |
    -- | @since Unreleased
    confCurrencySymbol :: CurrencySymbol
  }
  deriving stock (TSPrelude.Show, TSPrelude.Eq)

-- | @since Unreleased
<<<<<<< HEAD
instance HasField "validatorHash" DsKeyMint ValidatorHash where
  {-# INLINE get #-}
  get (DsKeyMint x _) = x
  {-# INLINE modify #-}
  modify f (DsKeyMint vh ccs) = DsKeyMint (f vh) ccs

-- | @since Unreleased
instance HasField "confCurrencySymbol" DsKeyMint CurrencySymbol where
  {-# INLINE get #-}
  get (DsKeyMint _ x) = x
  {-# INLINE modify #-}
  modify f (DsKeyMint vh ccs) = DsKeyMint vh (f ccs)
=======
instance ToData DsKeyMint where
  {-# INLINEABLE toBuiltinData #-}
  toBuiltinData (DsKeyMint {..}) =
    productToData2 dskmValidatorHash dskmConfCurrencySymbol

-- | @since Unreleased
instance FromData DsKeyMint where
  {-# INLINEABLE fromBuiltinData #-}
  fromBuiltinData = productFromData2 DsKeyMint

-- | @since Unreleased
instance UnsafeFromData DsKeyMint where
  {-# INLINEABLE unsafeFromBuiltinData #-}
  unsafeFromBuiltinData = productUnsafeFromData2 DsKeyMint
>>>>>>> c2686d82

{- | 'unsafeGetDatum' gets the datum sitting at a 'TxOut' and throws an error
 otherwise.
-}
{-# INLINEABLE unsafeGetDatum #-}
unsafeGetDatum :: PlutusTx.UnsafeFromData a => TxInfo -> TxOut -> a
unsafeGetDatum _info o = case txOutDatum o of
  -- Legacy code which used to accept a regular old datum.... we only allow
  -- inline datum now.
  -- > OutputDatumHash dhash
  -- >   | Just bn <- Contexts.findDatum dhash info ->
  -- >     PlutusTx.unsafeFromBuiltinData (getDatum bn)
  OutputDatum d -> PlutusTx.unsafeFromBuiltinData (getDatum d)
  _ -> traceError "error 'unsafeGetDatum' failed"

{- | 'getConf' gets the config associated with a distributed set and throws an
 error if it does not exist.
-}
{-# INLINEABLE getConf #-}
getConf :: CurrencySymbol -> TxInfo -> DsConfDatum
getConf currencySymbol info = go $ txInfoReferenceInputs info
  where
    go :: [TxInInfo] -> DsConfDatum
    go (t : ts) =
      case txInInfoResolved t of
        o -> case AssocMap.lookup currencySymbol $ getValue $ txOutValue o of
          Just _ -> unsafeGetDatum info o
          Nothing -> go ts
    go [] = traceError "error 'getConf' missing conf"

PlutusTx.makeLift ''DsKeyMint

PlutusTx.makeLift ''DsConfDatum

{- Note [How This all Works]
 See @docs/DistributedSet.md@.
 -}

-- | 'mkNode' is a wrapper to create a Node from a prefix and the datum.
{-# INLINEABLE mkNode #-}
mkNode :: BuiltinByteString -> DsDatum -> Node
mkNode str d =
  Node
    { key = str
    , next = get @"next" d
    }

-- | 'rootNode' is the root node of every distributed set.
{-# INLINEABLE rootNode #-}
rootNode :: Node
rootNode =
  Node
    { key = emptyByteString
    , -- this is the lower bound of all values in the set.

      next =
        let dbl str = str `appendByteString` str
         in consByteString 255 (dbl (dbl (dbl (dbl (dbl (consByteString 255 emptyByteString))))))
        -- TODO:
        -- We'd really want to write something like this:
        -- > "\255\255\255\255\255\255\255\255\255\255\255\255\255\255\255\255\255\255\255\255\255\255\255\255\255\255\255\255\255\255\255\255\255"
        -- which is a 33 byte long string which is the max value.
        -- In particular, this is the upper bound of all values produced by the
        -- hash.
    }

{- | 'fromListIb lst' converts a list of length 2 into an 'Ib' and throws an
 exception otherwise.
-}
{-# INLINEABLE fromListIb #-}
fromListIb :: [a] -> Ib a
fromListIb = \case
  [a, b] -> Ib {unIb = (a, b)}
  _ -> traceError "error 'fromListIb' bad list"

-- | 'lengthIb' always returns 2.
{-# INLINEABLE lengthIb #-}
lengthIb :: Ib a -> Integer
lengthIb _ = 2

{- | @'insertNode' str node@ inserts returns the new nodes which should be
 created (in place of the old @node@) provided that @str@ can actually be
 inserted here. See Note [How This All Works].

 Note that the first projection of 'Ib' will always be the node which should
 replace @node@, which also should be the node which is strictly less than
 @str@. This property is helpful in 'mkInsertValidator' when verifying that the
 nodes generated are as they should be.
-}
{-# INLINEABLE insertNode #-}
insertNode :: BuiltinByteString -> Node -> Maybe (Ib Node)
insertNode str node
  | get @"key" node < str && str < get @"next" node =
    Just $
      Ib {unIb = (put @"next" str node, Node {key = str, next = get @"next" node})}
  | otherwise = Nothing

{- | 'mkInsertValidator' is rather complicated. Most of the heavy lifting is
 done in the 'insertNode' function.
-}
{-# INLINEABLE mkInsertValidator #-}
mkInsertValidator :: Ds -> DsDatum -> () -> ScriptContext -> Bool
mkInsertValidator ds _dat _red ctx =
  ( \nStr ->
      ( \nNodes ->
          let -- the "continuing" nodes...
              contNodes :: Ib Node
              contNodes =
                let normalizeIbNodes Ib {unIb = (a, b)}
                      | get @"key" a < get @"key" b = Ib {unIb = (a, b)}
                      | otherwise = Ib {unIb = (b, a)}
                 in normalizeIbNodes $
                      fromListIb $ case txOutAddress (txInInfoResolved ownInput) of
                        ownAddr ->
                          let go :: [TxOut] -> [Node]
                              go (t : ts)
                                | txOutAddress t == ownAddr = getTxOutNodeInfo t : go ts
                                | otherwise = go ts
                              go [] = []
                           in go (txInfoOutputs info)

              -- the total number tokens which are prefixes is @1 + the number of
              -- minted tokens@ since we know that there is only one input with this
              -- token.
              --
              -- In erroneous cases, we return @-1@ which will always be @False@ in the
              -- above predicate
              totalKeys :: Integer
              totalKeys = case AssocMap.lookup keyCurrencySymbol minted of
                Just mp
                  | [(_, amt)] <- AssocMap.toList mp
                    , amt == 1 ->
                    2
                _ -> -1
           in traceIfFalse "error 'mkInsertValidator' bad insertion" (contNodes == nNodes && totalKeys == lengthIb nNodes)
                && traceIfFalse "error 'mkInsertValidator' missing FUEL mint" (AssocMap.member (get @"fuelPolicy" conf) minted)
      )
        ( fromMaybe
            (traceError "error 'mkInsertValidator' bad insertion")
            (insertNode nStr $ getTxOutNodeInfo (txInInfoResolved ownInput))
        )
  )
    ( case AssocMap.lookup keyCurrencySymbol minted of
        Just mp
          | [(leaf, amt)] <- AssocMap.toList mp
            , amt == 1 ->
            unTokenName leaf
        _ -> traceError "error 'mkInsertValidator' missing unique string to insert"
    )
  where
    -- if you're wondering why this is written in such an unreadable way, it's
    -- because (as I read it) plutus is by value language, and to ensure that
    -- things aren't recomputed, you can wrap things up with a lambda...
    -- otherwise, we run into budgeting issues...

    info :: TxInfo
    info = scriptContextTxInfo ctx

    ownInput :: TxInInfo
    !ownInput = case Contexts.findOwnInput ctx of
      Just i -> i
      Nothing -> traceError "error 'mkInsertValidator': ownInput failed"

    minted :: Map CurrencySymbol (Map TokenName Integer)
    !minted = getValue (txInfoMint info)

    conf :: DsConfDatum
    !conf = getConf (get @"identitySymbol" ds) info

    keyCurrencySymbol :: CurrencySymbol
    keyCurrencySymbol = get @"keyPolicy" conf

    -- Given a value, gets the token name (of the "continuing" token name)
    getKeyTn :: Value -> BuiltinByteString
    getKeyTn v
      | Just tns <- AssocMap.lookup keyCurrencySymbol $ getValue v
        , [(tn, amt)] <- AssocMap.toList tns
        , amt == 1 =
        unTokenName tn
    getKeyTn _ = traceError "error 'mkInsertValidator': 'getKeyTn' failed"

    -- Given a TxOut, this will get (and check) if we have the 'TokenName' and
    -- required datum.
    getTxOutNodeInfo :: TxOut -> Node
    getTxOutNodeInfo o = mkNode (getKeyTn $ txOutValue o) $ unsafeGetDatum info o

{- | 'mkDsConfValidator' is the script for which 'DsConfDatum' will be sitting
 at. This will always error.
-}
mkDsConfValidator :: Ds -> BuiltinData -> BuiltinData -> BuiltinData -> ()
mkDsConfValidator _ds _dat _red _ctx = ()

-- TODO: when we get reference inputs, we need to change the above line
-- of code to the following line of code
-- > mkDsConfValidator _ds _dat _red _ctx = Builtins.error ()

{- | 'mkDsConfPolicy' mints the nft which identifies the utxo that stores
 the various minting policies that the distributed set depends on
-}
mkDsConfPolicy :: DsConfMint -> () -> ScriptContext -> Bool
mkDsConfPolicy dsc _red ctx =
  traceIfFalse "error 'mkDsConfPolicy' missing TxOutRef" spendsTxOutRef
    && traceIfFalse "error 'mkDsConfPolicy' illegal mint" mintingChecks
  where
    -- Aliases
    info :: TxInfo
    info = scriptContextTxInfo ctx

    ownCurSymb :: CurrencySymbol
    ownCurSymb = Contexts.ownCurrencySymbol ctx

    -- Checks
    spendsTxOutRef :: Bool
    spendsTxOutRef = isJust $ Contexts.findTxInByTxOutRef (get @"txOutRef" dsc) info

    mintingChecks :: Bool
    mintingChecks
      | Just tns <- AssocMap.lookup ownCurSymb $ getValue (txInfoMint info)
        , [(tn, amt)] <- AssocMap.toList tns
        , tn == dsConfTokenName
        , amt == 1 =
        True
      | otherwise = False

{- | 'dsConfTokenName' is the token name of the NFT which identifies the utxo
 holding 'DsConfDatum'. We just leave this as the empty string since it
 doesn't matter
-}
dsConfTokenName :: TokenName
dsConfTokenName = TokenName emptyByteString

{-# INLINE mkDsKeyPolicy #-}

-- | 'mkDsKeyPolicy'.  See Note [How This All Works].
mkDsKeyPolicy :: DsKeyMint -> () -> ScriptContext -> Bool
mkDsKeyPolicy dskm _red ctx = case ins of
  [_ownTn] -> True
  -- This is enough to imply that the validator succeeded. Since we know
  -- that all these tokens are paid to the original validator hash, if an
  -- input has this token, that means the validator has successffully
  -- validated. Woohoo!
  []
    | -- If we are minting the NFT which configures everything, then we
      -- should mint only the empty prefix
      AssocMap.member (get @"confCurrencySymbol" dskm) $ getValue $ txInfoMint info ->
      case mintedTns of
        [tn] | unTokenName tn == get @"key" rootNode ->
          traceIfFalse "error 'mkDsKeyPolicy' illegal outputs" $
            case find (\txout -> txOutAddress txout == scriptHashAddress (get @"validatorHash" dskm)) (txInfoOutputs info) of
              Just txout -> AssocMap.member ownCS $ getValue $ txOutValue txout
              Nothing -> False
        -- Note: Why don't we have to verify that the 'DsConf' validator has
        -- 'ownCS' stored in the 'DsConfDatum' field 'dscKeyPolicy'? This is
        -- because we assume that everyone knows the protocol to participate in
        -- this system (and the 'DsConf' validator cannot be changed), so
        -- everyone may independently verify offchain that the 'dscKeyPolicy'
        -- is as expected.
        _ -> traceError "error 'mkDsKeyPolicy' bad initial mint"
  _ -> traceError "error 'mkDsKeyPolicy' bad inputs in transaction"
  where
    -- Aliases
    info :: TxInfo
    info = scriptContextTxInfo ctx

    ownCS :: CurrencySymbol
    ownCS = Contexts.ownCurrencySymbol ctx

    -- determines the nodes we are consuming
    ins :: [TokenName]
    ins =
      let go [] = []
          go (t : ts)
            | txout <- txInInfoResolved t
              , txOutAddress txout == scriptHashAddress (get @"validatorHash" dskm)
              , Just tns <- AssocMap.lookup ownCS $ getValue (txOutValue txout)
              , -- If it's more clear, we're checking the following condition:
                -- > [(tn,1)] <- AssocMap.toList tns
                -- In our case, it is implicit that there is exactly one
                -- 'TokenName' and that there will be only one distinct 'TokenName'.
                (tn, _amt) : _ <- AssocMap.toList tns =
              tn : go ts
            -- Need to keep recursing to ensure that this transaction
            -- is only spending one input
            | otherwise = go ts -- otherwise, we skip the element
       in go (txInfoInputs info)

    mintedTns :: [TokenName]
    mintedTns = case AssocMap.lookup ownCS $ getValue (txInfoMint info) of
      Just mp | vs <- AssocMap.toList mp, all ((== 1) . snd) vs -> map fst vs
      _ -> traceError "error 'mkDsKeyPolicy': bad minted tokens"

{- Note [Alternative Ways of Doing This]
 We actually did try some other ways of doing it, but none of them worked.  For
 reference, here's what we tried:

    * The [Stick Breaking Set](https://github.com/Plutonomicon/plutonomicon/blob/main/stick-breaking-set.md)
    which had some obvious issues with datum sizes being too large which could
    be remedied by working at the bit level of having a binary tree with
    branches of 0 and 1.
    This had budget issues.

    * Variations of a Patricia Tree. This also had budget issues.
-}

{- | 'mkInsertValidatorUntyped' creates an untyped 'mkInsertValidator' (this is
 needed for ctl)
-}
mkInsertValidatorUntyped :: BuiltinData -> UntypedValidator
mkInsertValidatorUntyped = mkUntypedValidator . mkInsertValidator . PlutusTx.unsafeFromBuiltinData

{- | 'serialisableInsertValidator' is a serialisable version of the validator
 (this is needed for ctl)
-}
serialisableInsertValidator :: Versioned Script
serialisableInsertValidator = Versioned (Api.fromCompiledCode $$(PlutusTx.compile [||mkInsertValidatorUntyped||])) PlutusV2

{- | 'mkDsConfValidatorUntyped' creates an untyped 'mkDsConfValidator' (this is
 needed for ctl)
-}
mkDsConfValidatorUntyped :: BuiltinData -> UntypedValidator
mkDsConfValidatorUntyped = mkDsConfValidator . PlutusTx.unsafeFromBuiltinData

{- | 'serialisableDsConfValidator' creates a serialisable version of the
 validator (this is needed for ctl)
-}
serialisableDsConfValidator :: Versioned Script
serialisableDsConfValidator = Versioned (Api.fromCompiledCode $$(PlutusTx.compile [||mkDsConfValidatorUntyped||])) PlutusV2

{- | 'mkDsConfPolicyUntyped' is an untyped version of 'mkDsConfPolicy' (this is
 needed for ctl)
-}
mkDsConfPolicyUntyped :: BuiltinData -> UntypedMintingPolicy
mkDsConfPolicyUntyped = mkUntypedMintingPolicy . mkDsConfPolicy . PlutusTx.unsafeFromBuiltinData

{- | 'serialisableDsConfPolicy' creates a serialisable version of the minting
 policy (this is needed for ctl)
-}
serialisableDsConfPolicy :: Versioned Script
serialisableDsConfPolicy = Versioned (Api.fromCompiledCode $$(PlutusTx.compile [||mkDsConfPolicyUntyped||])) PlutusV2

{- | 'mkDsKeyPolicy' is an untyped version of 'mkDsKeyPolicy' (this is
 needed for ctl)
-}
mkDsKeyPolicyUntyped :: BuiltinData -> UntypedMintingPolicy
mkDsKeyPolicyUntyped = mkUntypedMintingPolicy . mkDsKeyPolicy . PlutusTx.unsafeFromBuiltinData

{- | 'serialisableDsKeyPolicy' creates a serialisable version of the minting
 policy (this is needed for ctl)
-}
serialisableDsKeyPolicy :: Versioned Script
serialisableDsKeyPolicy = Versioned (Api.fromCompiledCode $$(PlutusTx.compile [||mkDsKeyPolicyUntyped||])) PlutusV2<|MERGE_RESOLUTION|>--- conflicted
+++ resolved
@@ -142,7 +142,7 @@
 -- | @since Unreleased
 instance ToData Node where
   {-# INLINEABLE toBuiltinData #-}
-  toBuiltinData (Node {..}) = productToData2 nKey nNext
+  toBuiltinData (Node {..}) = productToData2 key next
 
 -- | @since Unreleased
 instance FromData Node where
@@ -187,7 +187,7 @@
 -- | @since Unreleased
 instance ToData DsConfDatum where
   {-# INLINEABLE toBuiltinData #-}
-  toBuiltinData (DsConfDatum {..}) = productToData2 dscKeyPolicy dscFUELPolicy
+  toBuiltinData (DsConfDatum {..}) = productToData2 keyPolicy fuelPolicy
 
 -- | @since Unreleased
 instance FromData DsConfDatum where
@@ -228,16 +228,11 @@
 {- | 'DsConfMint' is the parameter for the NFT to initialize the distributed
  set. See 'mkDsConfPolicy' for more details.
 -}
-<<<<<<< HEAD
 newtype DsConfMint = DsConfMint
   { -- | @since Unreleased
     txOutRef :: TxOutRef
   }
   deriving newtype (PlutusTx.FromData, PlutusTx.ToData, PlutusTx.UnsafeFromData)
-=======
-newtype DsConfMint = DsConfMint {dscmTxOutRef :: TxOutRef}
-  deriving newtype (FromData, ToData, UnsafeFromData)
->>>>>>> c2686d82
 
 -- | @since Unreleased
 instance HasField "txOutRef" DsConfMint TxOutRef where
@@ -268,7 +263,6 @@
   deriving stock (TSPrelude.Show, TSPrelude.Eq)
 
 -- | @since Unreleased
-<<<<<<< HEAD
 instance HasField "validatorHash" DsKeyMint ValidatorHash where
   {-# INLINE get #-}
   get (DsKeyMint x _) = x
@@ -281,11 +275,12 @@
   get (DsKeyMint _ x) = x
   {-# INLINE modify #-}
   modify f (DsKeyMint vh ccs) = DsKeyMint vh (f ccs)
-=======
+
+-- | @since Unreleased
 instance ToData DsKeyMint where
   {-# INLINEABLE toBuiltinData #-}
   toBuiltinData (DsKeyMint {..}) =
-    productToData2 dskmValidatorHash dskmConfCurrencySymbol
+    productToData2 validatorHash confCurrencySymbol
 
 -- | @since Unreleased
 instance FromData DsKeyMint where
@@ -296,7 +291,6 @@
 instance UnsafeFromData DsKeyMint where
   {-# INLINEABLE unsafeFromBuiltinData #-}
   unsafeFromBuiltinData = productUnsafeFromData2 DsKeyMint
->>>>>>> c2686d82
 
 {- | 'unsafeGetDatum' gets the datum sitting at a 'TxOut' and throws an error
  otherwise.

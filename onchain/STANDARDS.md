# Introduction

This document describes a set of standards for Haskell code in this project. It
also explains our reasoning for these choices, and acts as a living document of
our practices for current and future contributors. We intend for this document
to evolve as our needs change.

# Changelog

<<<<<<< HEAD
## 14/06/23

### Added

* Requirement to define `toEncoding` in addition to `toJSON` for instances of
  `ToJSON`.
=======
## 15/05/23

### Added

* `-fexpose-all-unfoldings` is now a mandatory GHC flag.
>>>>>>> a6db577a

## 23/05/23

### Added

* Start changelogging

# Motivation

The desired outcomes from the standards defined in this document are as follows.

## Increase consistency

Inconsistency is worse than _any_ standard, as it requires us to track a large
amount of case-specific information. Software development is already a difficult
task due to the inherent complexities of the problems we seek to solve, as well
as the inherent complexities foisted upon us by _decades_ of bad historical
choices we have no control over. For newcomers to a project and old hands alike,
increased inconsistency translates to developmental friction, resulting in
wasted time, frustration and ultimately, worse outcomes for the code in
question.

To avoid putting ourselves into this boat, both currently and in the future, we
must strive to be _automatically consistent_. Similar things should look
similar; different things should look different; as much as possible, we must
pick some rules _and stick to them_; and this has to be clear, explicit and
well-motivated. This will ultimately benefit us, in both the short and the long
term. The standards described here, as well as this document itself, is written
with this foremost in mind.

## Limit non-local information

There is a limited amount of space in a developer's skull; we all have bad days,
and we forget things or make decisions that, perhaps, may not be ideal at the
time. Therefore, limiting cognitive load is good for us, as it reduces the
amount of trouble we can inflict due to said skull limitations. One of the worst
contributors to cognitive load (after inconsistency) is _non-local information_
- the requirement to have some understanding beyond the scope of the current
unit of work. That unit of work can be a data type, a module, or even a whole
project; in all cases, the more non-local information we require ourselves to
hold in our minds, the less space that leaves for actually doing the task at
hand, and the more errors we will introduce as a consequence.

Thus, we must limit the need for non-local information at all possible levels.
'Magic' of any sort must be avoided; as much locality as possible must be
present everywhere; needless duplication of effort or result must be avoided.
Thus, our work must be broken down into discrete, minimal, logical units, which
can be analyzed, worked on, reviewed and tested in as much isolation as
possible. This also applies to our external dependencies.

Thus, many of the decisions described here are oriented around limiting the
amount of non-local knowledge required at all levels of the codebase.
Additionally, we aim to avoid doing things 'just because we can' in a way that
would be difficult for other Haskellers to follow, regardless of skill level.

## Minimize impact of legacy

Haskell is a language that is older than some of the people currently writing
it; parts of its ecosystem are not exempt from it. With age comes legacy, and
much of it is based on historical decisions which we now know to be problematic
or wrong. We can't avoid our history, but we can minimize its impact on our
current work.

Thus, we aim to codify good practices in this document _as seen today_. We also
try to avoid obvious 'sharp edges' by proscribing them away in a principled,
consistent and justifiable manner.

## Automate away drudgery

As developers, we should use our tools to make ourselves as productive as
possible. There is no reason for us to do a task if a machine could do it for
us, especially when this task is something boring or repetitive. We love Haskell
as a language not least of all for its capability to abstract, to describe, and
to make fun what other languages make dull or impossible; likewise, our work
must do the same.

Many of the tool-related proscriptions and requirements in this document are
driven by a desire to remove boring, repetitive tasks that don't need a human to
perform. By removing the need for us to think about such things, we can focus on
those things which _do_ need a human; thus, we get more done, quicker.

# Conventions

The words MUST, SHOULD, MUST NOT, SHOULD NOT and MAY are defined as per [RFC
2119][rfc-2119]. Specifically:

* MUST, as well as its synonyms REQUIRED or SHALL, describe an absolute
  requirement.
* MUST NOT, as well as its synonym SHALL NOT, describe an absolute prohibition.
* SHOULD, as well as the adjective RECOMMENDED, describe an ‘ideal-world’
  requirement. Unless there exist specific reasons not to follow this
  requirement, it should be followed, and going against this requirement
  should be understood and carefully weighed in its consequences.
* SHOULD NOT, as well as its synonym NOT RECOMMENDED, describe an 'ideal-world'
  prohibition, with similar caveats to SHOULD.
* MAY, as well as the adjective OPTIONAL, describe a 'take-it-or-leave-it'
  situation; it can be followed, or not, and neither is given preference.

Throughout, we refer to _script_ modules and _non-script_ modules. In a _script
module_, we primarily define or use onchain Plutus code; a _non-script_ module
instead primarily contains ordinaly Haskell code. This document places some
requirements on both kinds of module, and some only on one kind: unless stated
otherwise, assume the requirement applies to both.

# Tools

## Compiler settings

The following flags MUST be enabled for all stanzas in the `ghc-options` section
of the Cabal file:

* ``-Wall``
* ``-Wcompat``
* ``-Wincomplete-record-updates``
* ``-Wincomplete-uni-patterns``
* ``-Wredundant-constraints``
* ``-Werror``
* ``-fexpose-all-unfoldings``

Additionally, ``-Wredundant-constraints`` SHOULD be enabled for all stanzas, in
the `ghc-options` section. Exceptions are allowed when the additional
constraints are designed to ensure safety, rather than due to reliance on any
method. If this compiler option is to be disabled, it MUST be disabled in the
narrowest possible scope: this SHOULD be a single module.

Additionally, for script modules, the following flags MUST be enabled:

* ``-fobject-code``
* ``-fno-ignore-interface-pragmas``
* ``-fno-omit-interface-pragmas``
* ``-fplugin-opt PlutuxTx.Plugin:defer-errors``

Additionally, for `test-suite` and `executable` stanzas, the following flags
MUST be enabled:

* ``-O2``
* ``-threaded``
* ``-rtsopts``
* ``-with-rtsopts=-N``

Additionally, for `benchmark` stanzas, the following flag MUST be enabled:

* ``-O2``

Any other compiler settings MUST be specified in the narrowest possible scope
(that is, one module), using an `{-# OPTIONS_GHC #-}` pragma.

### Justification

These options are suggested by [Alexis King][alexis-king-options] - the
justifications for them can be found at the link. These fit well with our
motivations, and thus, should be used everywhere. The ``-Werror`` ensures that
warnings _cannot_ be ignored: this means that problems get fixed sooner. The
more lax enforcement of the use of ``-Wredundant-constraints`` is due to cases
where the constraint is necessary, but GHC can't prove it, as no type class
method use is involved. A classic example is ``HasCallStack``; while the type
class does have a method, there's almost never cause to use it, and GHC can rule
the constraint redundant without it.

Plutus script definitions (due to how they are compiled) require some additional
flags to be set, which produce confusing error messages if not present. We set
these to ensure that we don't have such issues; the ``-fplugin-opt`` avoids
problems with Haddock specifically.

``-fexpose-all-unfoldings`` is a bruteforce hammer of an optimization option: we
mostly enforce its use due to Plutus scripts needing it in some cases to avoid
compilation issues revolving around type class methods. It also helps offchain
Haskell code, especially in cases revolving around type class dictionaries.
While it does increase compile time somewhat, the alternative would be to use it
piecemeal in only those modules whose Plutus scripts require it, which is a
tedious task and leads to confusion as to why this flag is on in some modules,
and not others. Therefore, we enable it globally.

It benefits everyone if tests run as fast as possible: since parallel
capabilities are available (and can be used automatically with Tasty), we should
do that. The flags specified guarantee that parallelism is automatically used;
furthermore, we use ``-O2`` to make sure we get the benefit of most
optimizations. We do something similar for benchmarks, but because parallelism
can interfere with benchmark measurements, we don't require the same flag set.
For executables, we also want to use whatever parallelism is available: hence,
we require the same settings as for tests.

## Linting

Every source file SHOULD be free of warnings as produced by [HLint][hlint], with
default settings; the CI MUST enforce this. The only exception granted is when
enforcing the recommendation would cause the code to no longer compile; in that
case, the warning MUST be disabled on a per-module basis, using an annotation.

### Justification

HLint automates away the detection of many common sources of boilerplate and
inefficiency. It also describes many useful refactors, which in many cases make
the code easier to read and understand. As this is fully automatic, it saves
effort on our part, and ensures consistency across the codebase without us
having to think about it. At times, HLint may offer suggestions that no longer
compile, especially in cases where compiler plugins (like Plutus) are involved:
we allow disabling these suggestions in such cases, but only in a specific
scope.

## Code formatting

Every source file MUST be formatted according to [Fourmolu][fourmolu], with the
following settings (as per its settings file):

* ``indentation: 2``
* ``comma-style: leading``
* ``record-brace-space: true``
* ``indent-wheres: true``
* ``diff-friendly-import-export: true``
* ``respectful: true``
* ``haddock-style: multi-line``
* ``newlines-between-decls: 1``

Each source code line MUST be at most 100 characters wide, and SHOULD
be at most 80 characters wide.

The project's Cabal file MUST be formatted with `cabal-fmt`.

### Justification

Consistency is the most important goal of readable codebases. Having a single
standard, automatically enforced, means that we can be sure that everything will
look similar, and not have to spend time or mind-space ensuring that our code
complies. Additionally, as Ormolu is opinionated, anyone familiar with its
layout will find our code familiar, which eases the learning curve.

Lines wider than 80 characters become difficult to read, especially when viewed
on a split screen. Sometimes, we can't avoid longer lines (especially with more
descriptive identifiers), but a line length of over 100 characters becomes
difficult to read even without a split screen. We don't _enforce_ a maximum of
80 characters for this exact reason; some judgment is allowed.

Cabal files can become quite large and unwieldy, and thus, similarly to code,
it helps to have a fixed formatting convention.

## CI

The project MUST have CI. The CI MUST ensure the following:

* All stanzas in the project compile; namely, that the equivalent of ``cabal
  build --enable-tests --enable-benchmarks`` completes without error.
* The formatting requirements described in 'Code formatting' are enforced.
* The linting requirements described in 'Linting' are enforced.
* All tests pass; namely, that the equivalent of `cabal test all` completes
  without error.

### Justification

CI is an important tool in modern software development practice. It ensures
that reviewers don’t have to worry about machine-checkable issues, helps hold
up standards, and can potentially alert us to issues that arise outside of a
specific developer’s machine. Having the CI not only build the project, but
also run its tests, can help ensure that we don’t accidentally create
regressions, and also reduces reviewer cognitive load.

# Code practices

## Naming

camelCase MUST be used for all non-type, non-data-constructor names; otherwise,
TitleCase MUST be used. Acronyms used as part of a naming identifier (such as
'JSON', 'API', etc) SHOULD be downcased; thus ``repairJson`` and
``fromHttpService`` are correct. Exceptions are allowed for external libraries
(Aeson's ``parseJSON`` for example).

If a name would contain the word 'Transaction' or 'transaction', it SHOULD be
shortened to 'Tx' and 'tx' respectively.

### Justification

camelCase for non-type, non-data-constructor names is a long-standing convention
in Haskell (in fact, HLint checks for it); TitleCase for type names or data
constructors is _mandatory_. Obeying such conventions reduces cognitive load, as
it is common practice among the entire Haskell ecosystem. There is no particular
standard regarding acronym casing: examples of always upcasing exist (Aeson) as
well as examples of downcasing (``http-api-data``). One choice for consistency
(or as much as is possible) should be made however.

The word ‘transaction’ (in both capitalized and non-capitalized form) comes up
often in the context of Plutus-adjacent code; ‘tx’ is not ambiguous, and is
much shorter. Furthermore, this is already a convention in Plutus, so
following it is sensible from the point of view of consistency. In some cases,
it may make more sense not to abbreviate, so we don’t mandate it.

## Imports

All modules MUST use one of the following conventions for imports:

* ``import Foo (Baz, Bar, quux)``
* ``import Foo qualified as F``
* ``import Foo qualified``

We allow an exception for a prelude module: see the Prelude section.

Data types from qualified-imported modules SHOULD be imported unqualified by
themselves:

```haskell
import Data.Vector (Vector)
import qualified Data.Vector as Vector
```

The main exception is if such an import would cause a name clash:

```haskell
-- no way to import both of these without clashing the Vector type name
import qualified Data.Vector as Vector
import qualified Data.Vector.Storable as VStorable
```

Data constructors SHOULD be imported individually. For example, given the
following data type declaration:

```haskell
module Quux where

data Foo = Bar Int | Baz
```

Its corresponding import should be:

```haskell
import Quux (Foo(Bar, Baz))
```

Record fields MUST be imported alongside their record:

```haskell
import Data.Monoid (Endo (appEndo))
```

For type class methods, the type class and its methods MUST be imported
as so:

```haskell
import Data.Aeson (FromJSON (fromJSON))
```

We grant an exception if only the method is needed, in which case it MUST be
imported like any other function.

Qualified imports SHOULD use the entire module name (that is, the last component
of its hierarchical name) as the prefix. For example:

```haskell
import qualified Data.Vector as Vector
```

Exceptions are granted when:

* The import would cause a name clash anyway (such as different ``vector``
  modules); or
* We have to import a data type qualified as well; or
* The last component of the hierarchical name wouldn't be meaningful (for
  example, ``Data.ByteString.Lazy``).

Qualified imports of multiple modules MUST NOT be imported under the same name.
Thus, the following is wrong:

```haskell
-- Do not do this!
import qualified Foo.Bar as Baz
import qualified Foo.Quux as Baz
```

### Justification

One of the biggest challenges for modules which depend on other modules
(especially ones that come from the project, rather than an external library) is
knowing where a given identifier's definition can be found. Having explicit
imports of the form described helps make this search as straightforward as
possible. This also limits cognitive load when examining the sources (if we
don't import something, we don't need to care about it in general). Lastly,
being explicit avoids stealing too many useful names. We grant an exception for
a prelude, for two reasons:

* It's used everywhere, and thus you have to be familiar with it anyway; and
* Having to qualify it, or import each part you use, is horribly tedious and
  gains very little.

In general, type names occur far more often in code than function calls: we have
to use a type name every time we write a type signature, but it's unlikely we
use only one function that operates on said type. Thus, we want to reduce the
amount of extra noise needed to write a type name if possible. Additionally,
name clashes from function names are far more likely than name clashes from type
names: consider the number of types on which a ``size`` function makes sense.
Thus, importing type names unqualified, even if the rest of the module is
qualified, is good practice, and saves on a lot of prefixing.

Multi-imports under the same qualification is arguably a severe misfeature: in
general, qualified imports must uniquely identify the module that the
identifier comes from to be useful. In any case, this leads to considerable
confusion, as now, to determine the source of an identifier requires checking
multiple modules, rather than just one, and there’s no good reason to do this.

## Exports

All modules MUST have explicit export lists; that is, every module must
explicitly state what exactly it exports. Export lists SHOULD be separated
using Haddock headings:

```haskell
module Foo.Bar (
-- * Types
Baz,
Quux (..),

-- * Construction
mkBaz,
quuxFromBaz,

-- etc
) where
```

We allow exceptions when any of the following hold:

* If Haddocks wouldn't be required for a module according to these standards; or
* If the number of exported identifiers is low; or
* The exported identifier serve a single purpose, apparent from the module's
  name.

In the specific case where a module only provides instances ('compatibility
orphans' for example), the export list MUST be empty.

A module SHOULD NOT re-export identifiers from outside of the project: for
example, the following is not allowed:

```haskell
module Foo.Bar (Value) where

import Data.Aeson (Value)
```

The only exception is for a prelude module.

If a module re-exports identifiers from a different module in the project, the
identifiers MUST be exported individually; thus, ``module`` exports are not
allowed. Furthermore, re-exporting re-exports MUST NOT be done; you can only
export something you define directly, or re-export something defined directly
by a module you import.

### Justification

Explicit export lists are an immediate, clear and obvious indication of what
public interface a module provides. It gives us stability guarantees (namely,
we know that we can change things that aren’t exported without breaking
downstream code at compile time), and tells us where to go looking first when
inspecting or learning the module. Additionally, it means there is less chance
that implementation details ‘leak’ out of the module due to mistakes on the
part of developers, especially those who may not be familiar with the code in
question.

Allowing wildcard exports while disallowing wildcard imports is justified on
grounds of locality of information. Seeing a wildcard import of all a type’s
data constructors or fields doesn’t tell us what these are without looking up
the module from where they are exported; having such an import be explicit
reduces how much searching we have to do, as well as telling us clearly where
certain identifiers come from. However, if we are reading an export list, we
have the type definition in the same file we’re already looking at, making
it fairly easy to check.

Re-exports are a useful feature, allowing us to have 'internal' versus
'external' modules, which make for useful interface stability guarantees.
However, transitive re-exports are an unnecessary obfuscation, both for
people familiarizing themselves with the code, and people trying to use the
code (if it’s a library). Having to follow a daisy chain of multiple re-exports
to get to a definition is tedious, and ultimately not necessary: the only
distinction required are 'internal' modules and 'external' modules, where
'external' modules import 'internal' modules, and then selectively re-export.
The transitive re-export issue counts double when dealing with identifiers
from outside the project: in addition to being even more tedious, this is
arguably an abstraction boundary violation. We forbid module re-exports on the
same grounds as we restrict imports: without knowing exactly what we’re
re-exporting, it makes it very difficult to see what exact public interface we
are presenting to the world. The exception for a custom prelude is a necessity,
but a unique one.

## LANGUAGE pragmata

The following pragmata MUST be enabled for all stanzas:

* ``BangPatterns``
* ``BinaryLiterals``
* ``DataKinds``
* ``DeriveTraversable``
* ``DerivingVia``
* ``EmptyCase``
* ``FlexibleContexts``
* ``FlexibleInstances``
* ``GeneralizedNewtypeDeriving``
* ``HexFloatLiterals``
* ``ImportQualifiedPost``
* ``InstanceSigs``
* ``KindSignatures``
* ``LambdaCase``
* ``MultiParamTypeClasses``
* ``NoStarIsType``
* ``NumericUnderscores``
* ``OverloadedStrings``
* ``PackageImports``
* ``RebindableSyntax``
* ``ScopedTypeVariables``
* ``StandaloneDeriving``
* ``TupleSections``
* ``TypeApplications``

Any other LANGUAGE pragmata MUST be enabled per-file. All language pragmata MUST
be at the top of the source file, written as ``{-# LANGUAGE PragmaName #-}``.

Furthermore, the following pragmata MUST NOT be used, or enabled, anywhere:

* ``DeriveDataTypeable``
* ``PartialTypeSignatures``
* ``PostfixOperators``

### Justification

Our choice of default extensions is driven by the following considerations:

* How useful or widely-used is this extension?
* Does this extension support other priorities or requirements from our
  standards?
* Would we need to enable this extension in most places anyway, due to
  requirements from our own code (or our dependencies)?
* Does this extension iron out a bad legacy of Haskell, or does it extend the
  language in new (or surprising) ways?
* Does it make GHC Haskell behave similarly to other languages, particularly in
  smaller and narrower-context issues of syntax?
* Is this extension something that needs ‘signposting’, in that it involves
  additional thought or context that wouldn’t be needed otherwise?

Extensions that are widely-used or highly useful, iron out bad legacy,
increase similarity in certain syntactical features common to many languages,
and that don’t require signposting are the primary candidates for inclusion by
default. Additionally, some other standards defined in this document mandate
certain extensions anyway: in this case, having them on by default saves us
having to enable them per-module, which we would have to do otherwise. Lastly,
some of our dependencies (most notably Plutus) make certain extensions
required everywhere, or almost everywhere, just to use them: making these
always-on doesn’t really do anything other than save us needless typing.

``BangPatterns`` are a much more convenient way to force evaluation than
repeatedly using ``seq``. They are not confusing, and are considered
ubiquitous enough for inclusion into the ``GHC2021`` standard. Having this
extension on by default simplifies a lot of performance tuning work, and
doesn’t really require signposting.

``BinaryLiterals``, ``HexFloatLiterals`` and ``NumericUnderscores`` all
simulate syntactic features that are found in many (or even most) other
programming languages. Furthermore, these syntactic features are extremely
convenient in many settings, ranging from dealing with large numbers to
bit-twiddling. If anything, it is more surprising and annoying when these
extensions aren’t enabled, and arguably should have been part of Haskell’s
syntax from the beginning. Enabling these extensions project-wide actually
encourages better practices and readability, and costs almost nothing.
Additionally, use of ``NumericUnderscores`` is suggested by HLint, which makes
not enabling it actively confusing in the context of our project.

``DerivingVia`` provides two benefits. Firstly, it implies
``DerivingStrategies``, which is good practice to use (and in fact, is required
by this document): this avoid ambiguities between different derivations, and
makes the intent of a derivation clear on immediate reading. This reduces the
amount of non-local information about derivation priorities. Secondly,
``DerivingVia`` enables considerable savings in boilerplate in combination
with other extensions that we enable either directly or by implication. While
technically, only ``DerivingStrategies`` would be sufficient for our
requirements, since ``DerivingVia`` is not mandatory and is clearly
signposted, while having no effects beyond its use sites, we enable it
globally for its usefulness.

``DeriveTraversable``, together with ``GeneralizedNewtypeDeriving``, allows us
considerable savings on boilerplate. Firstly, it allows a stock derivation of
``Functor`` (by implication): this is completely safe and straightforward, due
to [parametricity](https://www.schoolofhaskell.com/user/edwardk/snippets/fmap),
and saves us effort in many cases. Secondly, ``GeneralizedNewtypeDeriving``
allows us to 'borrow' any instance from the 'underlying' type: this is also
completely safe and straightforward, as there is no ambiguity as to what that
instance could be. This allows powerful examples such as this:

```haskell
newtype FooM (a :: Type) =
	FooM (ReaderT Int (StateT Text IO) a)
	deriving (
		Functor,
		Applicative,
		Monad,
		MonadReader Int,
		MonadState Text,
		MonadIO
		) via (ReaderT Int (StateT Text IO))
```

The savings in code length alone make this worthwhile; in combination with
their locality and good behaviour, as well as their lawfulness, this makes them
a good candidate for being always on. ``DeriveTraversable`` is, in part,
required to solve the problem of
[not being able to coerce through a ``Functor``](https://ryanglscott.github.io/2018/06/22/quantifiedconstraints-and-the-trouble-with-traversable/).
While ``Traversable`` is lawful, multiple different law-abiding
implementations are possible in many cases. This combination of factors makes
even ``newtype`` or ``via`` derivations of ``Traversable`` impossible,
requiring special support from GHC, which is exactly what
``DeriveTraversable`` is. This is a historically-motivated inconsistency in GHC
which should really not exist at all: while this only papers over the problem
(as with this extension, only ``stock`` derivations become possible), it at
least means such derivations can be done at all. Having this globally enabled
makes this inconsistency slightly less visible, and due to ``Traversable``’s
lawfulness, is completely safe. While this merely provides _a_ derivation for a
lawful ``Traversable``, rather than _the_ lawful ``Traversable``, this is
still useful and requires no signposting.

``EmptyCase`` resolves an inconsistency in Haskell2010, as the report allows
us to _define_ an empty data type (that is, one with no constructors), but not
pattern match on it. This should really be in the language, and enabling this
globally resolves a strange inconsistency in the language at no real cost.

``FlexibleContexts`` and ``FlexibleInstances`` paper over a major deficiency in
Haskell2010, which isn’t well-motivated in general. There is no real reason to
restrict type arguments to variables in either type class instances or
constraints: the reasons for this restriction in Haskell2010 are entirely for
the convenience of compiler writers. Having such a capability produces no
ambiguities, and in many ways, the fact that such things are _not_ allowed by
default is more surprising than anything. Furthermore, many core ecosystem
libraries, and even boot libraries (``mtl`` being the most obvious example)
rely on one, or both, of these extensions being enabled. Enabling these
globally is both logical and harmless.

``ImportQualifiedPost`` allows us to write ``import Foo.Bar.Baz qualified as
Quux`` instead of ``import qualified Foo.Bar.Baz as Quux``, as well as the
corresponding ``import MyPackage qualified`` instead of ``import qualified
MyPackage``. This reads more naturally in English, and is more consistent, as
the structure of imports always starts with the module being imported,
regardless of qualification.

``InstanceSigs`` are harmless by default, and introduce no complications. It
is in fact quite strange that by default, we _cannot_ put signatures on type
class method definitions. Furthermore, in the presence of type arguments,
especially higher-rank ones, such signatures are practically mandatory anyway.
Enabling this is harmless, useful, and resolves a strange language
inconsistency.

``LambdaCase`` eliminates a lot of code in the common case of analysis of
single sum type values as function arguments. Without this extension, we
either have to write a dummy ``case`` statement:

```haskell
foo s = case s of
	-- rest of code here
```

Or, alternatively, we need multiple heads:

```haskell
foo Bar = -- the Bar case
foo (Baz x y) = -- the Baz case here
-- etc
```

``LambdaCase`` is shorter than both of these, and avoids us having to bind a
variable only to pattern match it away immediately. It is convenient, clear
from context (especially with our requirement for explicit type signatures),
and doesn’t cause any bad interactions.

``MultiParamTypeClasses`` are required for a large number of common Haskell
libraries, including ``mtl`` and ``vector``, and in many situations. Almost
any project of non-trivial size must have this extension enabled somewhere,
and if the code makes significant use of ``mtl``-style monad transformers, or
defines anything non-trivial for ``vector``, ``MultiParamTypeClasses`` must be
enabled. Furthermore, Plutus makes use of several multi-parameter type classes
(such as ``FromBuiltin`` and ``ToBuiltin``), which also need
``MultiParamTypeClasses`` on to even make use of. Additionally, the original
restriction in Haskell2010 solved by this extension is, much like
``FlexibleInstances`` and ``FlexibleContexts``, put in place for no reason
other than the convenience of compiler writers. Lastly, although having this
extension enabled can introduce ambiguity into type checking, this only
applies in one of two situations:

* When we want to define multi-parameter type classes ourselves, which is rarely
  necessary; or
* If we're using a multi-parameter type class that lacks functional
  dependencies, which we can't do much about anyway.

Enabling ``MultiParamTypeClasses`` globally is practically a necessity given
all of these, and is clear enough that it doesn’t need signposting.

``NoStarIsType`` is a perfect example of a GHC extension covering a legacy
choice, and a questionable one even then. ``*`` being used to refer to ‘the
kind of types’ stems from Haskell’s background in academia: for someone not
aware of the STLC and its academic notational conventions, it’s a fairly
meaningless symbol. Furthermore, ``*`` looks like a type operator, and in fact
clashes with the operator of the same name from ``GHC.TypeNats``, which can
produce some very odd-looking error messages. ``NoStarIsType`` resolves this
problem, particularly in error messages, by replacing ``*`` with ``Type``,
which is more informative and more consistent. There’s no reason not to have
this enabled by default.

``OverloadedStrings`` deals with the problem of ``String`` being a suboptimal
choice of string representation for basically _any_ problem, but at the same
time being forced on us by ``base``. This has led to a range of replacements,
of which ``Text`` is generally the most advised; Plutus instead provides its
own ``BuiltinString`` specifically for on-chain use. Having
``OverloadedStrings`` enabled allows us to use string literal syntax for both
``Text`` and ``BuiltinString``, which is convenient for the first and
practically mandatory for the second; it is also fairly obvious in intent. It
is not, however, without problems:

* ``ByteStrings`` are treated as ASCII strings by their ``IsString`` instance,
  which makes its string literal behaviour somewhat surprising. This is widely
  considered a mistake; even worse, ``BuiltinByteString`` mindlessly repeats
  this mistake, then blindly translates it to various ``newtype`` wrappers
  around it.
* Overly polymorphic behaviour in many functions (especially in the presence
  of type classes) often forces either type signatures or type arguments
  together with ``IsString``.
* ``IsString``, similarly to ``IsList``, attempts to handle two arguably quite
  different problems: compile-time resolution of _constants_, and runtime
  conversion of _values_. It also does both badly.
* ``IsString`` is essentially lawless, and cannot be given any laws that make
  sense.

However, these problems (aside from the last one) aren’t usually caused by
``OverloadedStrings`` itself, but by other libraries and their implementations,
either of ``IsString`` itself, or overly-polymorphic use of type classes
without appropriate (or any) laws. A particularly egregious offender is
``KeyValue`` from ``aeson``, which has all the above problems in spades.
However, the convenience of this extension, combined with the fact that for
``BuiltinString`` there basically isn’t another way to form literals, makes
this worth enabling by default. Additionally, we solve the problem of dodgy
``IsString`` instances by use of ``RebindableSyntax`` below.

``PackageImports`` is an extension designed to address a fairly niche, but
quite annoying problem: different packages providing the same module. While
this doesn’t happen often, when it does happen, it’s annoying and practically
impossible to resolve any other way. Additionally, its use is clearly marked
and expresses its intent well. Enabling this globally is harmless.

``RebindableSyntax`` provides us with the benefit of ``NoImplicitPrelude``,
which we have to use due to our policy on preludes. Additionally, it allows us
to correct several bad legacies in our custom prelude:

* ``Num``, and its entire hierarchy, which is lawless and ill-behaved, can now
  be replaced with the hierarchy from `semirings`.
* `ByteString`'s problematic `IsString` instance can now be bypassed.

These don't significantly impact the logic of code, but make for _significantly_
fewer issues in the long run.

``ScopedTypeVariables`` needs to be enabled globally for several reasons. The
primary reason is, when combined with our requirement for explicit signatures
for both type and kind arguments, _not_ having ``ScopedTypeVariables`` on
would produce _extremely_ weird behaviour. Consider the case below:

```haskell
foo :: a -> b
foo = bar . baz
	where
		bar :: String -> b
		bar = ...
		baz :: a -> String
		baz = ...
```

This would cause GHC to produce a _fresh_ ``a`` in the ``where``-bind of
``baz``, and a _fresh_ ``b`` in the ``where``-bind for ``bar``. This is
confusing and makes little sense - if the user wanted a fresh type variable,
they would have named it differently (for example, ``c`` or ``a'``). Worse
still, if this code fails to type check due to errors in the ``where``-binds,
the type error makes no sense, except for those who have learned to spot this
exact situation. This becomes really bad when the type variable is constrained:

```haskell
foo :: (Monoid m) => m -> String
foo = bar . baz
	where
		baz :: m -> Int
		baz = ... -- this has no idea that m is a Monoid, since m is fresh!
```

Furthermore, with the availability of ``TypeApplications``, as well as
possible ambiguities stemming from multi-parameter type classes (which Plutus
has some of), we need to know the order of type variable application. While
there _is_ a default, having to remember it, especially in the presence of
type class constraints, is tedious and error-prone. This becomes even worse
when dealing with skolems, since GHC cannot in general properly infer them.
This leads to hard-to-diagnose, and extremely strange, error messages, which
once again are meaningless to people who aren't specifically familiar with this
problem. Explicit ordering of type variables for this purpose can only be done
with ``ScopedTypeVariables`` enabled, and this also has the benefit of making it
unambiguous and explicit.

Lastly, it could be argued that ``ScopedTypeVariables`` is the way Haskell
ought to work in the first place. If we name a _value_, it propagates
'downward' into _where_-binds - why should types work any differently? The
default behaviour of 'silently refreshing' type variables is thus both
surprising and counter-intuitive. All of these, together with our requirement
for explicit signatures, make having ``ScopedTypeVariables`` being on by
default inevitable, and arguably even the right thing to do.

``StandaloneDeriving``, while not being needed often, is quite useful when
using ``via``-derivations with complex constraints, such as those driven by
type families, or for GADTs. This can pose some syntactic difficulties
(especially with ``via`` derivations), but the extension is not problematic in
and of itself, as it doesn’t really change how the language works, and is
self-signposting. Having ``StandaloneDeriving`` enabled by default is thus
not problematic.

``TupleSections`` smooths out an oddity in the syntax of Haskell2010 regarding
partial application of tuple constructors. Given a data type like this:

```haskell
data Pair a = Pair a a
```

We accept it as natural that we can partially-apply ``Pair`` by writing
``Pair "foo"`` to get something of type ``String -> Pair String``. However,
without ``TupleSections``, the same does not extend to tuple constructors. As
special cases are annoying to keep track of, and this particular special case
serves no purpose, it makes sense to enable ``TupleSections`` by default. This
also smooths out an inconsistency that doesn’t apply to anything else.

``TypeApplications`` is so widely used that it would likely be enabled everywhere
anyway. Not only does Plutus require TypeApplications in many cases (
``ToBuiltin``, ``FromBuiltin``), it’s also common for modern Haskell APIs to
take type arguments directly, rather than passing a ``Proxy`` or an
``undefined`` (as was done before). Furthermore, ``TypeApplications`` is
self-telegraphing, and poses no problems for us, as we consider type arguments
and their order to be part of the API, and require explicit ``foralls`` and
signatures.

We exclude ``DeriveDataTypeable``, as ``Data`` is a strictly-worse legacy
version of ``Generic``, while ``Typeable`` derivations are not needed anymore.
The only reason to enable this extension, and indeed, use either derivation,
is for compatibility with legacy libraries, which we don’t need any of, and
the number of which shrinks every year. Furthermore, ``Data`` is conflictingly
named with the ``Data`` from Plutus Core, which we use at least some of the
time. If we’re using this extension at all, it’s probably a mistake.

``PartialTypeSignatures`` is a misfeature. Allowing leaving in type holes
(to be filled by GHC’s inference algorithm) in finished code is an
anti-pattern for the exact same reasons as not providing top-level type
signatures: while it is (mostly) possible for GHC to infer signatures, we lose
considerable clarity and active documentation by doing so, in return for
(quite minor) convenience. While the use of typed holes during _development_
is a good practice, they should not remain in the final code: to make matters
worse, ``PartialTypeSignatures`` actually works _against_ typed-hole-driven
development, as once GHC has enough information to infer the hole, it won’t
emit any more information. Furthermore, once you start to engage with
higher-rank types, or indeed, practically anything non-trivial at the type
level, GHC’s inference for such holes is often wrong, if it’s decidable at
all. There is no reason to leave behind typed holes instead of filling them
in, and we shouldn’t encourage this.

``PostfixOperators`` are arguably a misfeature. Infix operators already
require a range of special cases to support properly (such as what symbols
create an infix operator, how to import them at the value and type level,
etc); postfix operators make all these special cases even worse. Furthermore,
postfix operators are seldom, if ever, used, and typically aren’t worth the
trouble. Haskell is not Forth, none of our dependencies rely on postfix
operators, and defining our own would create more problems than it would solve.

## Prelude

Script modules MUST use ``TrustlessSidechain.PlutusPrelude``, which MUST be imported
unqualified. If off-chain prelude functionality is required, it MUST come from
``TrustlessSidechain.Prelude``, which MUST be imported qualified as
``TSPrelude``. Other preludes MUST NOT be used.

Non-script modules MUST use ``TrustlessSidechain.Prelude``, which MUST be
imported unqualified. If on-chain prelude functionality is required, it MUST come
from ``TrustlessSidechain.PlutusPrelude``, which MUST be imported qualified as ``PTPrelude``.
Other preludes MUST NOT be used.

### Justification

Haskell is a 35-year-old language, and the ``Prelude`` is one of its biggest
sources of legacy. A lot of its defaults are questionable at best, and often
need replacing. As a consequence of this, a range of 'better ``Prelude``s' have
been written, with a range of opinions: while there is a common core, a large
number of decisions are opinionated in ways more appropriate to the needs of the
authors, rather than other users. This means that, when a non-``base``
``Prelude`` is in scope, it often requires familiarity with its specific
decisions, in addition to whatever cognitive load the current module and its
other imports impose. Furthermore, the dependency footprint of many alternative
``Prelude``s is _highly_ non-trivial, and we need to weigh the cost of
potentially adding many things to our dependency tree.

At the same time, the needs of this project necessitate depending on Plutus, as
well as writing on-chain code. This means that we _already_ have Plutus'
dependencies as mandatory (which includes quite a lot), but also have to use
Plutus-provided tools for writing large parts of the code we deal with. In
particular, for modules that define Plutus scripts, we _must_ use the Plutus
prelude. However, for code where there are no scripts (or very few), such as
tests, the Plutus prelude isn't very useful. This suggests we need _two_
preludes: one for on-chain use, and one for off-chain functionality.

We have to ensure that each of the following goals is met:

1. In both script and non-script modules, there's a minimal amount of friction
   when writing the code they're mostly focused on.
2. If we need functionality from 'the other side' (offchain for script modules,
   onchain for non-script modules), it should be clearly designated.
3. Our choices for the non-script module prelude must be well-motivated for both
   our needs and best practices, _in that order_.

Points 1 and 2 are well-covered by our policy of unqualified import of one
prelude, with possibly qualified use of the other prelude. With regard to point
3, we follow the lead of [What I Wish I Knew When Learning
Haskell](https://smunix.github.io/dev.stephendiehl.com/hask/tutorial.pdf#section*.94):

1. Avoid `String`.
2. Use `fmap` instead of `map`.
3. Use `Foldable` and `Traversable` instead of the `Control.Monad` and
  `Data.List` versions of traversals.
4. Avoid partial functions like `head` and `read` or use their total variants.
5. Avoid exceptions; use `ExceptT` or `Either` instead.
6. Avoid boolean blind functions.

Many of these (specifically 1, 4 and 6, as well as 3 to some extent) are already
mandated or strongly encouraged by the standards described here. We also extend
this with the following:

1. Use the most general version of a function available.
2. If something is mis-named for historical reasons (such as `filterM`), rename
   it.
3. Use a less problematic numerical hierarchy than the one from `base`.
4. Make list alternatives as easy to work with as possible.

To this end, we incorporate a few non-`base` libraries into our prelude: as
these are all transitive dependencies of Plutus, we incur no cost for doing so.
These, along with their reasoning, are:

* ``bytestring``: The ``ByteString`` type, as well as ``ByteString``-based IO.
* ``containers``: The ``Set`` and ``Map`` types.
* ``indexed-traversable``: Various generalizations of traversals,
  particularly of key-value containers like ``Map``.
* ``semialign``: Generalizations of ``zip`` and ``zipWith`` that are better
  than ``MonadZip`` in ``base``.
* ``semirings``: Better numerical hierarchy.
* ``text``: The ``Text`` type, as well as ``Text``-based IO, ``show`` and
  ``fromString`` for literals.
* ``these``: Required for ``semialign`` to be useful.
* ``vector``: The ``Vector`` type.
* ``witherable``: Generalizations of filtering, as well as ``mapMaybe`` and
  similar functions.

We also have to 'shim' some Plutus prelude functionality to work correctly with
some of our extensions (notably `RebindableSyntax`), thus our second wrapper
prelude. We can also use this for stability, as Plutus is known to change
rapidly without warning.

## Versioning and changelogging

A project MUST use the [PVP][pvp]. Three, and only three, version numbers MUST be
used: a major version and two minor versions.

Any changes MUST be logged in `CHANGELOG.md`, which MUST comply with [Keep A
Changelog](https://keepachangelog.com/en/1.1.0/) requirements. Each entry SHOULD
provide two additional pieces of information:

* A link to Github issue(s) that the entry corresponds to; and
* A marker (either "onchain" or "offchain") explaining which part of the
  codebase it relates to.

Exceptions are given when:

* The change did not have a Github issue associated with it; or
* The change affects both onchain and offchain.

An example entry is below:

```
* Demons no longer fly out your nose
  ([666](https://github.com/mlabs/trustless-sidechain/issues/666), onchain)
```

### Justification

The [Package Versioning Policy][pvp] is the conventional Haskell versioning
scheme, adopted by most packages on Hackage. It is clearly described, and even
automatically verifiable by use of tools like [``policeman``][policeman]. Thus,
adopting it is both in line with community standards (making it easier to
remember), and simplifies cases such as Hackage publication or open-sourcing in
general. Three version numbers are typically used for most packages, thus making
it the sensible choice for the largest familiarity to most developers.

Changelogs are critical for several reasons: they allow downstream users to
quickly see what's changed, provide context for incoming developers, and
maintain an easier-to-read record of project changes over time. Keep A Changelog
is a relatively common format, which is designed for easy reading, which suits
our needs. In order to add context to our changes, we require 'linking' to
Github issues, as well as a marker of whether the change affects onchain or
offchain: this helps both users and developers get more context easily if they
need to.

## Documentation

Every publically-exported definition MUST have a Haddock comment, detailing its
purpose. If a definition is a function, it SHOULD also have examples of use
using [Bird tracks][bird-tracks]. The Haddock for a publically-exported
definition SHOULD also provide an explanation of any caveats, complexities of
its use, or common issues a user is likely to encounter.

If the code project is a library, these Haddock comments SHOULD carry an
[``@since``][haddock-since] annotation, stating what version of the library they
were introduced in, or the last version where their functionality or type
signature changed.

For type classes, their laws MUST be documented using a Haddock comment.

### Justification

Code reading is a difficult task, especially when the 'why' rather than the
'how' of the code needs to be deduced. A good solution to this is documentation,
especially when this documentation specifies common issues, provides examples of
use, and generally states the rationale behind the definition.

For libraries, it is often important to inform users what changed in a given
version, especially where 'major bumps' are concerned. While this would ideally
be addressed with accurate changelogging, it can be difficult to give proper
context. ``@since`` annotations provide a granular means to indicate the last
time a definition changed considerably, allowing someone to quickly determine
whether a version change affects something they are concerned with.

As stated elsewhere in the document, type classes having laws is critical to our
ability to use equational reasoning, as well as a clear indication of what
instances are and aren't permissible. These laws need to be clearly stated, as
this assists both those seeking to understand the purpose of the type class, and
also the expected behaviour of its instances.

## `let` versus `where`

For function-local definitions, if we require re-use of bindings outside of the
function's arguments, or, in the case of type class methods, type class instance
type variable bindings, `let` MUST be used. Otherwise, if the definition needs
to be used in other `where`-bindings, or if the definition is a function,
`where` MUST be used. Otherwise, `let` MUST be used.

### Justification

`let` and `where` both serve a similar purpose, namely definitions within the
scope of a single function. In this regard, they are _almost_ equivalent; the
only differences between them are as follows:

* `let` allows re-use of bindings in any of its enclosing scopes, while `where`
  allows re-use of function arguments, other `where`s, and for type class
  instances, type class instance variable bindings.
* `let` [should not be
  generalized](https://www.microsoft.com/en-us/research/wp-content/uploads/2016/02/tldi10-vytiniotis.pdf).
* `let` bindings must be defined 'inline' before their first use, while
  `where` bindings are put at the bottom of the function scoping them.

In many, if not most, cases, which to use is a matter of taste: both can serve
the purpose of introducing most function-local binds. However, in some cases, we
really have to use one or the other: `let` for cases where we need to re-use
bindings that aren't function arguments, `where` for cases where we need to
share among multiple `where`s. At the same time, their _syntactic_ differences
provide the biggest difference in their use: as `let`s must be 'inline' before
their first use, they become unsuitable when the binding is complex, as they end
up 'cluttering' the definition amid the rest of the function's logic. On the
other hand, a `where` gets its own section, similarly to a footnote in text.
Ideally, we should specify a 'complexity boundary' for when a `where` would be
more appropriate.

While exactly what qualifies as 'too complicated for a `let`' is also a matter
of some debate, we choose 'function versus non-function' as a boundary. This
works in most cases, as this leaves `let`-bindings for function call results and
constants, while `where`s contain anything more complex, like a helper function.
At the same time, we don't want to force the use of either in cases where it
would be more convoluted or longer: on that basis, we allow use of `let` or
`where` in cases they're absolutely required, regardless of what they define.
This appears to be a good tradeoff for us between syntactic clarity and
capability, without being too complex to decide between.

## Type and kind signatures

All module-level definitions, as well as ``where``-binds, MUST have explicit
type signatures. Type variables MUST have an explicit ``forall`` scoping them,
and all type variables MUST have explicit kind signatures. Thus, the following
is wrong:

```haskell
-- Do not do this
data Foo a = Bar | Baz [a]

quux :: (Monoid m) => [m] -> m -> m
```

Instead, these should look as follows:

```haskell
data Foo (a :: Type) = Bar | Baz [a]

quux :: forall (m :: Type) . (Monoid m) => [m] -> m -> m
```

Kind signatures must be specified (using ``(a :: Type)``), not inferred
(using ``{a :: Type}``). See
[here](https://www.tweag.io/blog/2020-03-12-expl-spec/) for an explanation of
the difference.

Each explicit type signature MUST correspond to one definition only. Thus, the
following is wrong:

```haskell
bar :: Int
baz :: Int
(bar, baz) = someOtherFunction someOtherValue
```

Instead, write it like this:

```haskell
bar :: Int
bar = fst . someOtherFunction $ someOtherValue

baz :: Int
baz = snd . someOtherFunction $ someOtherValue
```

### Justification

Explicit type signatures for module-level definitions are a good practice in
Haskell for several reasons: they aid type-driven (and typed-hole-driven)
development by providing better compiler feedback; they act as 'active
documentation' describing what we expect a function to (and not do); and they
help us plan and formulate our thoughts while we implement. While GHC can
infer some type signatures, not having them significantly impedes readability,
and can easily go wrong in the presence of more advanced type-level features.

Furthermore, the existence of ``TypeApplications`` now requires us to care not
just about _which_ type variables we have, but also the _order_ in which they
are defined. While there is an algorithm for determining this precisely, this
leads to three unpleasant consequences:

* Those trying to use our definitions with ``TypeApplications`` now have to
  remember the algorithm. Its interactions, especially with type classes, are
  not very straightforward, and typically quite tedious to work through.
* An invisible change at the value level (such as reordering constraints) can
  be an API break.
* The type variables that need to be applied with ``TypeApplications`` may not
  be well-positioned in declaration order, requiring long 'snail trains' of
  inference holes (``@_``).

We avoid all of these problems by explicitly ``forall``ing all of our type
variables: reading the type signature is now sufficient to determine what
order is in use, changes in that order are stable, and we can choose an
optimal ordering with ``TypeApplications`` in mind. This is not only
convenient, but also much easier to understand, and much less brittle.

According to our standards for `let` versus `where`, `where` bindings tend to
contain functions or non-trivial logic. Furthermore, `where`s are often used a
development tool, by creating a hole, to be filled with a `where`-bound helper
function definition. In both of these situations, having a type signature for
`where`-binds helps: for the first case, you get extra clarity, and for the
second case, you can use the type to assist you. This is also advantageous in
cases where we want to refactor by 'promoting' where-binds to the top level,
as the signature is already there for us. This is both helpful and not
particularly onerous, so there's little reason not to do it.

While in theory, it would be beneficial to mandate signatures on `let`-bindings
as well, based on our standards for `let` versus `where`, `let` bindings tend to
be both rarer and simpler, and tend not to get 'promoted' to the top level like
`where`-binds are, due to their re-use of more scoped arguments. Furthermore, in
more complex cases, there's nothing stopping us from putting a signature on a
`let`-binding if needed. Thus, we keep `let` signatures optional.

While it is possible to provide definitions for multiple signatures at once,
it is almost never a good idea. Even in fairly straightforward cases (like the
example provided), it can be confusing, and in cases where the 'definition
disassembly' is more complex (or involves other language features, like named
field puns or wildcards), it is _definitely_ confusing. Furthermore, it’s
almost never really required: it _can_ be more concise, but only at the cost
of clarity, which is never a viable long-term tradeoff. Lastly, refactoring
and documenting such multi-definitions is more difficult. Keeping strictly to
a 'one signature, one definition' structure aids readability and maintenance,
and is almost never particularly verbose anyway.

## Other

In non-script modules, lists SHOULD NOT be field values of types; this extends
to ``String``s. Instead, ``Vector``s (``Text``s) SHOULD be used, unless a more
appropriate structure exists. We allow exceptions for `newtype`s over lists or
``String``s.

In non-script modules, partial functions MUST NOT be defined, and SHOULD NOT be
used, except to ensure that another function is total (and the type system
cannot be used to prove it).

Derivations MUST use an explicit [strategy][deriving-strategies]. Thus, the
following is wrong:

```haskell
newtype Foo = Foo (Bar Int)
    deriving (Eq, Show, Generic, FromJSON, ToJSON, Data, Typeable)
```

Instead, write it like this:

```haskell
newtype Foo = Foo (Bar Int)
    deriving stock (Generic, Data, Typeable)
    deriving newtype (Eq, Show)
    deriving anyclass (FromJSON, ToJSON)
```

Deriving via SHOULD be preferred to ``newtype`` derivation, especially where the
underlying type representation could change significantly. In non-script
modules, `Show` instances MUST be stock derived, and `Eq` or `Ord` instances
SHOULD be `via`-derived or `newtype`-derived where possible.

``type`` MUST NOT be used.

Sum types containing record fields MUST NOT be defined. Thus, the following is
not allowed:

```haskell
-- Do not do this!
data Foo = Bar | Baz { quux :: Int }
```

### Justification

Haskell lists are a substantial example of the legacy of the language: they (in
the form of singly-linked lists) have played an important role in the
development of functional programming (and for some 'functional' languages,
continue to do so). However, from the perspective of data structures, they are
suboptimal except for _extremely_ specific use cases. In almost any situation
involving data (rather than control flow), an alternative, better structure
exists. Although it is both acceptable and efficient to use lists within
functions (due to GHC's extensive fusion optimizations), from the point of view
of field values, they are a poor choice from an efficiency perspective, both in
theory _and_ in practice. For almost all cases where you would want a list field
value, a ``Vector`` field value is more appropriate, and in almost all others,
some other structure (such as a ``Map`` is even better). We exempt newtypes, as
they don't actually change the runtime representation of either type (and are
useful for avoiding orphan instances), as well as script modules, since there's
no alternative to lists in Plutus.

Partial functions are runtime bombs waiting to explode. The number of times the
'impossible' happened, especially in production code, is significant in our
experience, and most partiality is easily solvable. Allowing the compiler to
support our efforts, rather than being blind to them, will help us write more
clear, more robust, and more informative code. Partiality is also an example of
legacy, and it is legacy of _considerable_ weight. Sometimes, we do need an
'escape hatch' due to the impossibility of explaining what we want to the
compiler; this should be the _exception_, not the rule. This is somewhat relaxed
for script modules, as Plutus makes heavy use of partiality, especially in its
builtins, and the idiomatic way of defining validators or minting policies is as
partial functions; however, even there, we should aim for totality where
possible.

Derivations are one of the most useful features of GHC, and extend the
capabilities of Haskell 2010 considerably. However, with great power comes great
ambiguity, especially when ``GeneralizedNewtypeDeriving`` is in use. While there
_is_ an unambiguous choice if no strategy is given, it becomes hard to remember.
This is especially dire when ``GeneralizedNewtypeDeriving`` combines with
``DeriveAnyClass`` on a newtype. Explicit strategies give more precise control
over this, and document the resulting behaviour locally. This reduces the number
of things we need to remember, and allows more precise control when we need it.
Lastly, in combination with ``DerivingVia``, considerable boilerplate can be
saved; in this case, explicit strategies are _mandatory_.

The only exception to the principle above is newtype deriving, which can
occasionally cause unexpected problems; if we use a newtype derivation, and
change the underlying type, we get no warning. Since this can affect the effect
of some type classes drastically, it would be good to have the compiler check
our consistency.

``type`` is generally a terrible idea in Haskell. You don't create an
abstraction boundary with it (any operations on the 'underlying type' still work
over it), and compiler output becomes _very_ inconsistent (sometimes showing the
``type`` definition, sometimes the underlying type). If your goal is to create
an abstraction boundary with its own operations, ``newtype`` is both cost-free
and clearer; if that is _not_ your goal, just use the type you'd otherwise
rename, since it's equivalent semantically.

The combination of record syntax and sum types, while allowed, causes
[considerable issues](https://stackoverflow.com/questions/37652243/record-syntax-and-sum-types/37657296#37657296).
The main issue here is that such a combination silently sneaks partiality in
'via the back door', which, given our stance against partiality, is definitely
not desirable. While arguably useful in some cases, this extra trouble
doesn’t make it worth its weight.

# Design practices

## Parse, don't validate

[Boolean blindness][boolean-blindness] SHOULD NOT be used in the design of any
function or API. Returning more meaningful data SHOULD be the preferred choice.
The general principle of ['parse, don't validate'][parse-dont-validate] SHOULD
guide design and implementation.

### Justification

The [description of boolean blindness][boolean-blindness] gives specific reasons
why it is a bad choice from a design and usability point of view. In many cases,
it is possible to give back a more meaningful result than 'yes' or 'no, and we
should aim to do this where we can. Designs that avoid boolean blindness are
more flexible, less bug-prone, and allow the type checker to assist us when
writing. This reduces cognitive load, improves our ability to refactor, and
means fewer bugs from things the compiler could have checked had the function
not been boolean-blind.

'Parse, don’t validate' as a design philosophy can be thought of as an
extension of 'no boolean blindness'. Its
[description](https://lexi-lambda.github.io/blog/2019/11/05/parse-don-t-validate/)
specifies its benefits and explores this connection.

## No multi-parameter type-classes without functional dependencies

Any multi-parameter type class MUST have a functional dependency restricting its
relation to a one-to-many at most. In cases of true many-to-many relationships,
type classes MUST NOT be used as a solution to the problem.

### Justification

Single-parameter type classes can be seen as subsets of `Hask` (the class of
Haskell types); by this logic, multi-parameter type classes describe
_relations_ on `Hask`. While useful, and a natural extension,
multi-parameter type classes make type inference extremely flakey, as the
global coherence condition can often lead to the compiler being unable to
determine what instance you mean. This can happen even if all the type
parameters are concrete, as anyone can add a new instance at any time.
This comes directly from the assumption by the compiler that a
multi-parameter type class effectively represents an arbitrary many-to-many
relation.

When we do _not_ have arbitrary many-to-many relations, multi-parameter type
classes are useful and convenient. We can indicate this using functional
dependencies, which inform the type checker that our relationship is not
arbitrarily many-to-many: more precisely, we specify that certain type
variables determine others, making the relation more restricted. This is
standard practice in many libraries (``mtl`` being the most ubiquitous
example), and allows us the benefits of multi-parameter type classes without
making type checking more confusing and difficult.

In general, many-to-many relationships pose difficult design choices, for which
type classes are not the correct solution. If we cannot reduce our problem away
from a many-to-many relationship, it suggests that either the design is
incomplete, or it truly needs a many-to-many. This means we must either rethink
the design to eliminate the many-to-many, or deal with it in some other, more
appropriate, way.

## Visible type classes must have laws

Any publically-exported type class MUST have laws. These laws MUST be
documented in a Haddock comment on the type class definition, and all
instances MUST follow these laws.

Type classes which are internal to a module or package, and not exposed
publically, SHOULD have laws. If such laws exist, they MUST be
documented.

### Justification

Type classes are a powerful (and arguably, defining) feature of Haskell, but
can also be its most confusing. As they allow arbitrary ad-hoc polymorphism,
and are globally visible, we must limit the confusion this can produce.
Additionally, type classes without laws inhibit both people seeking to use the
type class method, and also the people who want to define instances of it. The
first group have no idea what to expect - they can’t use equational reasoning,
one of Haskell’s biggest strengths - in a setting where it’s arguably at its
most necessary; the second group have no idea what their instance 'ought to
do'.

Additionally, type classes with laws allow the construction of _provably_
correct abstractions on top of them. This is also a common feature of Haskell:
everything from monadic control structures to profunctor optics are evidence of
this. If we define our own type classes, we want to be able to abstract on top
of them with total confidence that we are going to have correct results.
Lawless type classes make this difficult or outright impossible: consider the
number of abstractions built atop of ``Monad``, as opposed to ``IsString``.

Therefore, by ensuring that all our publically-visible type classes have laws,
we make life easier for both people using their instances, and also defining
new instances. We gain ease of understanding, additional flexibility, and
greater abstractive power.

At the same time, we do occasionally have to define type classes purely for
internal use: a good example is providing _Generic_ derivations. These classes
often cannot have laws, as they’re imposed by another framework, or are
required in order to present a lawful interface publically. While obviously
not ideal, they should be allowed where required, provided that they remain
purely internal.

# Libraries and frameworks

## Use `Type.Reflection` instead of `Data.Typeable`

``Data.Typeable`` from ``base`` SHOULD NOT be used; the only exception is for
interfacing with legacy libraries. Whenever its capabilities are required,
``Type.Reflection`` SHOULD be used instead.

### Justification

``Data.Typeable`` was the first attempt at bringing runtime type information
to GHC; such a mechanism is necessary, as GHC normally performs type erasure.
The original design of ``Data.Typeable.Typeable`` required the construction of
a ``TypeRep``, which could be user-specified, representing the 'structure' of
a type. This led to issues of correctness, as a user-specified ``TypeRep``
could easily violate assumptions, as well as coherency, given that for any
given type, there was no guarantee that its ``TypeRep`` would be unique. These
problems later led to the development of the ``DeriveDataTypeable`` extension,
which made it impossible to define ``Data.Typeable.Typeable`` except through
the mechanisms provided by GHC.

Additionally, as ``Data.Typeable`` predates ``TypeApplications``, its API
requires a value of a specific type to direct which ``TypeRep`` to provide.
This suffers from similar problems as ``Data.Storable.sizeOf``, as there
frequently isn’t a sensible value to provide. This forced developers to write
code like

```haskell
typeOf (undefined :: a)
```

This looks strange, and isn’t the approach taken by modern APIs. Lastly,
``Data.Typeable`` had to be derived for any type that wanted to use its
mechanisms, which forced developers to 'pay' for these instances, whether they
wanted to or not, in case someone needed them.

``Type.Reflection`` has been the go-to API for the purpose of runtime type
information since GHC 8.2. It improves the situation with ``Data.Typeable`` by
replacing the old mechanism with a compiler-generated singleton. Furthermore,
deriving ``Typeable`` is now unnecessary, for the same reason that deriving
``Coercible`` is not necessary: GHC handles this for us. Additionally, the API
is now based on ``TypeApplications``, which allows us to write

```haskell
typeRep @a
```

This system is also entirely pay-as-you-go. Instead of the responsibility
being placed on whoever _defines_ the data types (requiring paying the cost of
the instance whether you need it or not), the responsibility is now placed on
the use sites: if you specify a ``Typeable a`` constraint, this informs GHC
that you need the singleton for ``TypeRep a``, but not anywhere else.

Since ``Type.Reflection`` can do everything ``Data.Typeable`` can, has a more
modern API, and is also lower-cost, there is no reason to use
``Data.Typeable`` anymore except for legacy compatibility reasons.

## Import QuickCheck definitions from `Test.QuickCheck` instead of
`Test.Tasty.Quickcheck`

Identifiers exported from both `Test.Tasty.QuickCheck` and `Test.QuickCheck`
MUST be imported from `Test.QuickCheck`.

### Justification

`Test.Tasty.QuickCheck` re-exports `Test.QuickCheck` in its entirety. This is
designed to be convenient, but is in fact problematic for the same reasons that
led us to forbid the re-export of external dependencies. The re-export is of
whatever version of QuickCheck `tasty-quickcheck` was built against: this could
be older than the version you want to use, which can lead to [unpleasant
surprised](https://github.com/UnkindPartition/tasty/issues/208) together with
`tasty-quickcheck`'s loose bound. To avoid this issue, we require any
QuickCheck-provided identifiers to come from QuickCheck itself.

## Define both `toEncoding` and `toJSON` for instances of `ToJSON`

For any type with a manually specified (that is, not derived via Template
Haskell or `Generic`) `ToJSON` instance, its `toEncoding` method MUST be
defined. Additionally, it MUST be the case that `toEncoding = toEncoding .
toJSON`: that is, the type's encoding must be the same, regardless of method
used.

### Justification

Aeson is a library prone to performance issues. In particular, in older
versions, its serialization routine required first converting a type to `Value`
(essentially a runtime representation of a JSON document), followed by
serializing it. While this approach has advantages, it is extremely inefficient:
an intermediate `Value` gets constructed, only to immediately throw it away. To
avoid this problem, more recent versions of Aeson provide a method for direct
encoding into (effectively) a `ByteString` builder: `toEncoding`, which is part
of the `ToJSON` type class.

Unfortunately, for reasons of backwards compatibility, `toEncoding` is not a
mandatory method. Thus, unless we explicitly define `toEncoding` for every
instance, we don't receive its benefits. Worse, the problem is transitive: if
any type `a` is composite, and includes a value of type `b`, if `b`'s `ToJSON`
instance does not define `toEncoding`, we don't benefit from defining
`toEncoding` for `a`! This is a subtle, but significant performance issue, which
can be significant, in a way that's difficult to detect or pinpoint.

While we cannot ensure that types we don't control define `toEncoding`, we
should ensure that any type we define does. Fortunately, we only need to define
`toEncoding` when we write a manual instance: instances derived via
TemplateHaskell or `Generic` will define `toEncoding` correctly, and 'borrowing'
instances via something like via-derivation will also have a `toEncoding` if the
'underlying' type has it. When we define `toEncoding`, we must ensure that it is
consistent with `toJSON`: it shouldn't matter whether we use the intermediate
`Value` or not.

[pvp]: https://pvp.haskell.org/
[policeman]: https://hackage.haskell.org/package/policeman
[haddock-since]: https://haskell-haddock.readthedocs.io/en/latest/markup.html#since
[bird-tracks]: https://haskell-haddock.readthedocs.io/en/latest/markup.html#code-blocks
[hedgehog-classes]: http://hackage.haskell.org/package/hedgehog-classes
[hspec-hedgehog]: http://hackage.haskell.org/package/hspec-hedgehog
[property-based-testing]: https://dl.acm.org/doi/abs/10.1145/1988042.1988046
[hedgehog]: http://hackage.haskell.org/package/hedgehog
[deriving-strategies]: https://gitlab.haskell.org/ghc/ghc/-/wikis/commentary/compiler/deriving-strategies
[functor-parametricity]: https://www.schoolofhaskell.com/user/edwardk/snippets/fmap
[alexis-king-options]: https://lexi-lambda.github.io/blog/2018/02/10/an-opinionated-guide-to-haskell-in-2018/#warning-flags-for-a-safe-build
[hlint]: http://hackage.haskell.org/package/hlint
[fourmolu]: http://hackage.haskell.org/package/fourmolu
[rfc-2119]: https://tools.ietf.org/html/rfc2119
[boolean-blindness]: http://dev.stephendiehl.com/hask/#boolean-blindness
[parse-dont-validate]: https://lexi-lambda.github.io/blog/2019/11/05/parse-don-t-validate/
[hspec]: http://hackage.haskell.org/package/hspec
[rdp]: https://hackage.haskell.org/package/record-dot-preprocessor<|MERGE_RESOLUTION|>--- conflicted
+++ resolved
@@ -7,20 +7,18 @@
 
 # Changelog
 
-<<<<<<< HEAD
+## 15/06/23
+
+### Added
+
+* `-fexpose-all-unfoldings` is now a mandatory GHC flag.
+
 ## 14/06/23
 
 ### Added
 
 * Requirement to define `toEncoding` in addition to `toJSON` for instances of
   `ToJSON`.
-=======
-## 15/05/23
-
-### Added
-
-* `-fexpose-all-unfoldings` is now a mandatory GHC flag.
->>>>>>> a6db577a
 
 ## 23/05/23
 

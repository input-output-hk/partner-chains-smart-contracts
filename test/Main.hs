module Main (main) where

import Test.Tasty

import Test.TrustlessSidechain.DistributedSet as DistributedSet
import Test.TrustlessSidechain.Integration as Integration
import Test.TrustlessSidechain.MerkleTree as MerkleTree
import Test.TrustlessSidechain.MultiSig as MultiSig
import Prelude (IO)

-- | @since 0.1
main :: IO ()
main = defaultMain tests

{- | Project wide tests

 @since 0.1
-}
tests :: TestTree
tests =
  testGroup
    "TrustlessSidechain"
    [ Integration.test
    , MerkleTree.test
<<<<<<< HEAD
    , DistributedSet.test
=======
    , MultiSig.test
>>>>>>> 0443f6af
    ]<|MERGE_RESOLUTION|>--- conflicted
+++ resolved
@@ -22,9 +22,6 @@
     "TrustlessSidechain"
     [ Integration.test
     , MerkleTree.test
-<<<<<<< HEAD
     , DistributedSet.test
-=======
     , MultiSig.test
->>>>>>> 0443f6af
     ]
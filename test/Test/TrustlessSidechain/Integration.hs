{-# OPTIONS_GHC -Wno-incomplete-uni-patterns #-}

module Test.TrustlessSidechain.Integration (test) where

import Cardano.Crypto.Wallet qualified as Wallet
import Control.Monad (void)
import Crypto.Secp256k1 qualified as SECP
import Data.ByteString qualified as ByteString
import Data.ByteString.Hash (blake2b_256)
import Data.Maybe (fromMaybe)
import Ledger (getCardanoTxId)
import Ledger.Address qualified as Address
import Ledger.Crypto (PubKey)
import Ledger.Crypto qualified as Crypto
<<<<<<< HEAD
import Plutus.Contract (awaitTxConfirmed, ownPaymentPubKeyHash, utxosAt)
import Plutus.V2.Ledger.Api (toBuiltinData)
import PlutusTx.Builtins qualified as Builtins
=======
import Plutus.Contract (Contract, awaitTxConfirmed, ownPaymentPubKeyHash, utxosAt)
>>>>>>> a3c0aa7e
import Test.Plutip.Contract (assertExecution, initAda, withContract, withContractAs)
import Test.Plutip.LocalCluster (withCluster)
import Test.Plutip.Predicate (shouldFail, shouldSucceed)
import Test.Tasty (TestTree)
import TrustlessSidechain.OffChain.CommitteeCandidateValidator qualified as CommitteeCandidateValidator
import TrustlessSidechain.OffChain.FUELMintingPolicy qualified as FUELMintingPolicy
import TrustlessSidechain.OffChain.Types (
  BurnParams (BurnParams),
  DeregisterParams (DeregisterParams),
  InitSidechainParams (
    InitSidechainParams,
    initChainId,
    initCommittee,
    initGenesisHash,
    initMint,
    initUtxo
  ),
  MintParams (MintParams),
  RegisterParams (RegisterParams),
  SidechainParams (..),
  SidechainPubKey (SidechainPubKey),
  UpdateCommitteeHashParams (UpdateCommitteeHashParams),
 )
import TrustlessSidechain.OffChain.Types qualified as OffChainTypes

<<<<<<< HEAD
import TrustlessSidechain.OnChain.Types (
=======
import Data.Text (Text)
import Test.Plutip.Internal.Types qualified as PlutipInternal
import TrustlessSidechain.OffChain.InitSidechain qualified as InitSidechain
import TrustlessSidechain.OffChain.Schema (TrustlessSidechainSchema)
import TrustlessSidechain.OffChain.UpdateCommitteeHash qualified as UpdateCommitteeHash
import TrustlessSidechain.OnChain.CommitteeCandidateValidator (
>>>>>>> a3c0aa7e
  BlockProducerRegistrationMsg (BlockProducerRegistrationMsg),
 )
import TrustlessSidechain.OnChain.UpdateCommitteeHash qualified as UpdateCommitteeHash
import Prelude

<<<<<<< HEAD
import Test.Plutip.Internal.Types qualified as PlutipInternal

sidechainParams :: SidechainParams
sidechainParams =
  SidechainParams
    { chainId = 0
    , genesisHash = ""
    , genesisMint = Nothing
    }
=======
-- | The initial committee for intializing the side chain
initCmtPrvKeys :: [Wallet.XPrv]
initCmtPrvKeys = map (Crypto.generateFromSeed' . ByteString.replicate 32) [1 .. 100]

-- | The initial committee for intializing the side chain
initCmtPubKeys :: [PubKey]
initCmtPubKeys = map Crypto.toPublicKey initCmtPrvKeys

-- | 'getSidechainParams' is a helper function to create the 'SidechainParams'
getSidechainParams :: Contract () TrustlessSidechainSchema Text SidechainParams
getSidechainParams =
  InitSidechain.ownTxOutRef >>= \oref ->
    InitSidechain.initSidechain $
      InitSidechainParams
        { initChainId = ""
        , initGenesisHash = ""
        , initUtxo = oref
        , initCommittee = initCmtPubKeys
        , initMint = Nothing
        }
>>>>>>> a3c0aa7e

spoPrivKey :: Wallet.XPrv
spoPrivKey = Crypto.generateFromSeed' $ ByteString.replicate 32 123

spoPubKey :: PubKey
spoPubKey = Crypto.toPublicKey spoPrivKey

sidechainPrivKey :: SECP.SecKey
sidechainPrivKey = fromMaybe (error undefined) $ SECP.secKey $ ByteString.replicate 32 123

sidechainPubKey :: SidechainPubKey
sidechainPubKey =
  SidechainPubKey
    . Builtins.toBuiltin
    . SECP.exportPubKey False
    . SECP.derivePubKey
    $ sidechainPrivKey

-- | 'test' is the suite of tests.
test :: TestTree
test =
  withCluster
    "Plutip integration test"
    [ assertExecution
        "InitSidechain.initSidechain"
        (initAda [2, 2])
        ( withContract $ const getSidechainParams
        )
        [shouldSucceed]
    , assertExecution
        "CommitteeCandidateValidator.register"
        (initAda [100] <> initAda [1])
        ( withContract $
            const
              ( do
                  sidechainParams <- getSidechainParams
                  oref <- CommitteeCandidateValidator.getInputUtxo
                  let msg =
                        Builtins.serialiseData $
                          toBuiltinData $
                            BlockProducerRegistrationMsg sidechainParams sidechainPubKey oref
                      spoSig = Crypto.sign' msg spoPrivKey

                      ecdsaMsg =
                        fromMaybe undefined
                          . SECP.msg
                          . blake2b_256
                          $ Builtins.fromBuiltin msg

                      sidechainSig =
                        Crypto.Signature
                          . Builtins.toBuiltin
                          . SECP.exportSig
                          $ SECP.signMsg sidechainPrivKey ecdsaMsg
                  CommitteeCandidateValidator.register
                    (RegisterParams sidechainParams spoPubKey sidechainPubKey spoSig sidechainSig oref)
              )
        )
        [shouldSucceed]
    , assertExecution
        "CommitteeCandidateValidator.deregister"
        (initAda [100])
        ( withContract $
            const
              ( do
                  sidechainParams <- getSidechainParams
                  oref <- CommitteeCandidateValidator.getInputUtxo
                  let msg =
                        Builtins.serialiseData $
                          toBuiltinData $
                            BlockProducerRegistrationMsg sidechainParams sidechainPubKey oref
                      spoSig = Crypto.sign' msg spoPrivKey

                      ecdsaMsg =
                        fromMaybe undefined
                          . SECP.msg
                          . blake2b_256
                          $ Builtins.fromBuiltin msg

                      sidechainSig =
                        Crypto.Signature
                          . Builtins.toBuiltin
                          . SECP.exportSig
                          $ SECP.signMsg sidechainPrivKey ecdsaMsg
                  regTx <-
                    CommitteeCandidateValidator.register
                      (RegisterParams sidechainParams spoPubKey sidechainPubKey spoSig sidechainSig oref)

                  awaitTxConfirmed (getCardanoTxId regTx)

                  deregTx <-
                    CommitteeCandidateValidator.deregister
                      (DeregisterParams sidechainParams spoPubKey)

                  awaitTxConfirmed (getCardanoTxId deregTx)
              )
        )
        [shouldSucceed]
    , assertExecution
        "FUELMintingPolicy.burn"
        (initAda [2, 2, 2]) -- mint, fee, collateral
        ( withContract $
            const $ do
              sidechainParams <- getSidechainParams
              h <- ownPaymentPubKeyHash
              t <- FUELMintingPolicy.mint $ MintParams 1 h sidechainParams
              awaitTxConfirmed $ getCardanoTxId t
              FUELMintingPolicy.burn $ BurnParams (-1) "" sidechainParams
        )
        [shouldSucceed]
    , assertExecution
        "FUELMintingPolicy.burnOneshotMint"
        (initAda [100, 100, 100]) -- mint, fee, collateral
        ( withContract $
            const $ do
              sidechainParams <- getSidechainParams
              h <- ownPaymentPubKeyHash
              utxo <- CommitteeCandidateValidator.getInputUtxo
              utxos <- utxosAt (Address.pubKeyHashAddress h Nothing)
              let scpOS = sidechainParams {genesisMint = Just utxo}
              t <- FUELMintingPolicy.mintWithUtxo (Just utxos) $ MintParams 1 h scpOS
              awaitTxConfirmed $ getCardanoTxId t
              FUELMintingPolicy.burn $ BurnParams (-1) "" scpOS
        )
        [shouldSucceed]
    , assertExecution
        "FUELMintingPolicy.burnOneshot double Mint"
        (initAda [100, 100, 100]) -- mint, fee, collateral
        ( do
            withContract $
              const $ do
                sidechainParams <- getSidechainParams
                h <- ownPaymentPubKeyHash
                utxo <- CommitteeCandidateValidator.getInputUtxo
                utxos <- utxosAt (Address.pubKeyHashAddress h Nothing)
                let scpOS = sidechainParams {genesisMint = Just utxo}
                t <- FUELMintingPolicy.mintWithUtxo (Just utxos) $ MintParams 1 h scpOS
                awaitTxConfirmed $ getCardanoTxId t
                t2 <- FUELMintingPolicy.mint $ MintParams 1 h scpOS
                awaitTxConfirmed $ getCardanoTxId t2
        )
        [shouldFail]
    , assertExecution
        "FUELMintingPolicy.mint"
        (initAda [2, 2]) -- mint, fee
        ( withContract $
            const $ do
              sidechainParams <- getSidechainParams
              h <- ownPaymentPubKeyHash
              FUELMintingPolicy.mint $ MintParams 1 h sidechainParams
        )
        [shouldSucceed]
    , assertExecution
        "FUELMintingPolicy.mint FUEL to other"
        (initAda [2, 2, 2] <> initAda [1]) -- mint, fee, ??? <> collateral
        ( do
            PlutipInternal.ExecutionResult (Right (sidechainParams, _)) _ _ <- withContract $ const getSidechainParams
            void $
              withContract $ \[pkh1] -> do
                FUELMintingPolicy.mint $ MintParams 1 pkh1 sidechainParams
            withContractAs 1 $
              const $
                FUELMintingPolicy.burn $ BurnParams (-1) "" sidechainParams
        )
        [shouldSucceed]
    , assertExecution
        "FUELMintingPolicy.burn unowned FUEL"
        (initAda [2, 2, 2] <> initAda [])
        ( withContract $ \[pkh1] ->
            do
              sidechainParams <- getSidechainParams
              t <- FUELMintingPolicy.mint $ MintParams 1 pkh1 sidechainParams
              awaitTxConfirmed $ getCardanoTxId t
              FUELMintingPolicy.burn $ BurnParams (-1) "" sidechainParams
        )
        [shouldFail]
    , assertExecution
        "UpdateCommitteeHash.genesisCommitteeHash followed by UpdateCommitteeHash.updateCommitteeHash on same wallet"
        (initAda [3, 2])
        ( do
            -- Creating the committees:
            let cmtPrvKeys :: [Wallet.XPrv]
                cmtPubKeys :: [PubKey]

                cmtPrvKeys = initCmtPrvKeys
                cmtPubKeys = initCmtPubKeys

            let nCmtPrvKeys :: [Wallet.XPrv]
                nCmtPubKeys :: [PubKey]

                nCmtPrvKeys = map (Crypto.generateFromSeed' . ByteString.replicate 32) [101 .. 200]
                nCmtPubKeys = map Crypto.toPublicKey nCmtPrvKeys

            withContract $ \_ -> do
              sidechainParams <- getSidechainParams

              -- updating the committee hash
              let nCommitteeHash = UpdateCommitteeHash.aggregateKeys nCmtPubKeys
                  sig = UpdateCommitteeHash.multiSign nCommitteeHash cmtPrvKeys

                  uchp =
                    UpdateCommitteeHashParams
                      { OffChainTypes.sidechainParams = sidechainParams
                      , OffChainTypes.newCommitteePubKeys = nCmtPubKeys
                      , OffChainTypes.committeePubKeys = cmtPubKeys
                      , OffChainTypes.committeeSignatures = [sig]
                      }

              UpdateCommitteeHash.updateCommitteeHash uchp
        )
        [shouldSucceed]
    , assertExecution
        "UpdateCommitteeHash.genesisCommitteeHash followed by UpdateCommitteeHash.updateCommitteeHash on different wallet"
        (initAda [3, 2] <> initAda [3, 2])
        ( do
            -- Creating the committees:
            let cmtPrvKeys :: [Wallet.XPrv]
                cmtPubKeys :: [PubKey]

                cmtPrvKeys = initCmtPrvKeys
                cmtPubKeys = initCmtPubKeys

            let nCmtPrvKeys :: [Wallet.XPrv]
                nCmtPubKeys :: [PubKey]

                nCmtPrvKeys = map (Crypto.generateFromSeed' . ByteString.replicate 32) [101 .. 200]
                nCmtPubKeys = map Crypto.toPublicKey nCmtPrvKeys

<<<<<<< HEAD
            -- Executing the genesis transaction endpoint [more or less
            -- duplicated code from the previous test case]
            PlutipInternal.ExecutionResult (Right (nft, _)) _ _ _ <- withContract $ \_ -> do
              h <- ownPaymentPubKeyHash
              let addr = Address.pubKeyHashAddress h Nothing
                  tokenName = "Update committee hash test"
                  gch =
                    GenesisCommitteeHashParams
                      { OffChainTypes.genesisCommitteePubKeys = cmtPubKeys
                      , OffChainTypes.genesisAddress = addr
                      , OffChainTypes.genesisToken = tokenName
                      }

              UpdateCommitteeHash.genesisCommitteeHash gch
=======
            PlutipInternal.ExecutionResult (Right (sidechainParams, _)) _ _ <- withContract $ const getSidechainParams
>>>>>>> a3c0aa7e

            withContractAs 1 $ \_ -> do
              -- updating the committee hash
              let nCommitteeHash = UpdateCommitteeHash.aggregateKeys nCmtPubKeys
                  sig = UpdateCommitteeHash.multiSign nCommitteeHash cmtPrvKeys

                  uchp =
                    UpdateCommitteeHashParams
                      { OffChainTypes.sidechainParams = sidechainParams
                      , OffChainTypes.newCommitteePubKeys = nCmtPubKeys
                      , OffChainTypes.committeePubKeys = cmtPubKeys
                      , OffChainTypes.committeeSignatures = [sig]
                      }

              UpdateCommitteeHash.updateCommitteeHash uchp
        )
        [shouldSucceed]
    , assertExecution
        "UpdateCommitteeHash.genesisCommitteeHash followed by UpdateCommitteeHash.updateCommitteeHash on same wallet with the wrong committee"
        (initAda [3, 2])
        ( do
            -- Creating the committees:
            let cmtPrvKeys :: [Wallet.XPrv]
                _cmtPubKeys :: [PubKey]

                cmtPrvKeys = initCmtPrvKeys
                _cmtPubKeys = initCmtPubKeys

            let nCmtPrvKeys :: [Wallet.XPrv]
                nCmtPubKeys :: [PubKey]

                nCmtPrvKeys = map (Crypto.generateFromSeed' . ByteString.replicate 32) [101 .. 200]
                nCmtPubKeys = map Crypto.toPublicKey nCmtPrvKeys

            withContract $ \_ -> do
              sidechainParams <- getSidechainParams

              -- updating the committee hash
              let nCommitteeHash = UpdateCommitteeHash.aggregateKeys nCmtPubKeys
                  sig = UpdateCommitteeHash.multiSign nCommitteeHash cmtPrvKeys

                  uchp =
                    UpdateCommitteeHashParams
                      { OffChainTypes.sidechainParams = sidechainParams
                      , OffChainTypes.newCommitteePubKeys = nCmtPubKeys
                      , OffChainTypes.committeePubKeys = nCmtPubKeys
                      , OffChainTypes.committeeSignatures = [sig]
                      }
              UpdateCommitteeHash.updateCommitteeHash uchp
        )
        [shouldFail]
    , assertExecution
        "UpdateCommitteeHash.genesisCommitteeHash followed by UpdateCommitteeHash.updateCommitteeHash on different wallet with the wrong committee"
        (initAda [3, 2] <> initAda [3, 2])
        ( do
            -- Creating the committees:
            let cmtPrvKeys :: [Wallet.XPrv]
                _cmtPubKeys :: [PubKey]

                cmtPrvKeys = initCmtPrvKeys
                _cmtPubKeys = initCmtPubKeys

            let nCmtPrvKeys :: [Wallet.XPrv]
                nCmtPubKeys :: [PubKey]

                nCmtPrvKeys = map (Crypto.generateFromSeed' . ByteString.replicate 32) [101 .. 200]
                nCmtPubKeys = map Crypto.toPublicKey nCmtPrvKeys

<<<<<<< HEAD
            -- Executing the genesis transaction endpoint [more or less
            -- duplicated code from the previous test case]
            PlutipInternal.ExecutionResult (Right (nft, _)) _ _ _ <- withContract $ \_ -> do
              h <- ownPaymentPubKeyHash
              let addr = Address.pubKeyHashAddress h Nothing
                  tokenName = "Update committee hash test"
                  gch =
                    GenesisCommitteeHashParams
                      { genesisCommitteePubKeys = cmtPubKeys
                      , genesisAddress = addr
                      , genesisToken = tokenName
                      }

              UpdateCommitteeHash.genesisCommitteeHash gch
=======
            PlutipInternal.ExecutionResult (Right (sidechainParams, _)) _ _ <- withContract $ const getSidechainParams
>>>>>>> a3c0aa7e

            -- Let another wallet update the committee hash.
            withContractAs 1 $ \_ -> do
              let nCommitteeHash = UpdateCommitteeHash.aggregateKeys nCmtPubKeys
                  sig = UpdateCommitteeHash.multiSign nCommitteeHash cmtPrvKeys

                  uchp =
                    UpdateCommitteeHashParams
                      { OffChainTypes.sidechainParams = sidechainParams
                      , newCommitteePubKeys = nCmtPubKeys
                      , committeePubKeys = nCmtPubKeys
                      , committeeSignatures = [sig]
                      }
              UpdateCommitteeHash.updateCommitteeHash uchp
        )
        [shouldFail]
    ]<|MERGE_RESOLUTION|>--- conflicted
+++ resolved
@@ -8,23 +8,23 @@
 import Data.ByteString qualified as ByteString
 import Data.ByteString.Hash (blake2b_256)
 import Data.Maybe (fromMaybe)
+import Data.Text (Text)
 import Ledger (getCardanoTxId)
 import Ledger.Address qualified as Address
 import Ledger.Crypto (PubKey)
 import Ledger.Crypto qualified as Crypto
-<<<<<<< HEAD
-import Plutus.Contract (awaitTxConfirmed, ownPaymentPubKeyHash, utxosAt)
-import Plutus.V2.Ledger.Api (toBuiltinData)
+import Plutus.Contract (Contract, awaitTxConfirmed, ownPaymentPubKeyHash, utxosAt)
+import PlutusTx (toBuiltinData)
 import PlutusTx.Builtins qualified as Builtins
-=======
-import Plutus.Contract (Contract, awaitTxConfirmed, ownPaymentPubKeyHash, utxosAt)
->>>>>>> a3c0aa7e
 import Test.Plutip.Contract (assertExecution, initAda, withContract, withContractAs)
+import Test.Plutip.Internal.Types qualified as PlutipInternal
 import Test.Plutip.LocalCluster (withCluster)
 import Test.Plutip.Predicate (shouldFail, shouldSucceed)
 import Test.Tasty (TestTree)
 import TrustlessSidechain.OffChain.CommitteeCandidateValidator qualified as CommitteeCandidateValidator
 import TrustlessSidechain.OffChain.FUELMintingPolicy qualified as FUELMintingPolicy
+import TrustlessSidechain.OffChain.InitSidechain qualified as InitSidechain
+import TrustlessSidechain.OffChain.Schema (TrustlessSidechainSchema)
 import TrustlessSidechain.OffChain.Types (
   BurnParams (BurnParams),
   DeregisterParams (DeregisterParams),
@@ -43,33 +43,13 @@
   UpdateCommitteeHashParams (UpdateCommitteeHashParams),
  )
 import TrustlessSidechain.OffChain.Types qualified as OffChainTypes
-
-<<<<<<< HEAD
+import TrustlessSidechain.OffChain.UpdateCommitteeHash qualified as UpdateCommitteeHash
 import TrustlessSidechain.OnChain.Types (
-=======
-import Data.Text (Text)
-import Test.Plutip.Internal.Types qualified as PlutipInternal
-import TrustlessSidechain.OffChain.InitSidechain qualified as InitSidechain
-import TrustlessSidechain.OffChain.Schema (TrustlessSidechainSchema)
-import TrustlessSidechain.OffChain.UpdateCommitteeHash qualified as UpdateCommitteeHash
-import TrustlessSidechain.OnChain.CommitteeCandidateValidator (
->>>>>>> a3c0aa7e
   BlockProducerRegistrationMsg (BlockProducerRegistrationMsg),
  )
 import TrustlessSidechain.OnChain.UpdateCommitteeHash qualified as UpdateCommitteeHash
 import Prelude
 
-<<<<<<< HEAD
-import Test.Plutip.Internal.Types qualified as PlutipInternal
-
-sidechainParams :: SidechainParams
-sidechainParams =
-  SidechainParams
-    { chainId = 0
-    , genesisHash = ""
-    , genesisMint = Nothing
-    }
-=======
 -- | The initial committee for intializing the side chain
 initCmtPrvKeys :: [Wallet.XPrv]
 initCmtPrvKeys = map (Crypto.generateFromSeed' . ByteString.replicate 32) [1 .. 100]
@@ -84,13 +64,12 @@
   InitSidechain.ownTxOutRef >>= \oref ->
     InitSidechain.initSidechain $
       InitSidechainParams
-        { initChainId = ""
+        { initChainId = 0
         , initGenesisHash = ""
         , initUtxo = oref
         , initCommittee = initCmtPubKeys
         , initMint = Nothing
         }
->>>>>>> a3c0aa7e
 
 spoPrivKey :: Wallet.XPrv
 spoPrivKey = Crypto.generateFromSeed' $ ByteString.replicate 32 123
@@ -247,7 +226,7 @@
         "FUELMintingPolicy.mint FUEL to other"
         (initAda [2, 2, 2] <> initAda [1]) -- mint, fee, ??? <> collateral
         ( do
-            PlutipInternal.ExecutionResult (Right (sidechainParams, _)) _ _ <- withContract $ const getSidechainParams
+            PlutipInternal.ExecutionResult (Right (sidechainParams, _)) _ _ _ <- withContract $ const getSidechainParams
             void $
               withContract $ \[pkh1] -> do
                 FUELMintingPolicy.mint $ MintParams 1 pkh1 sidechainParams
@@ -319,24 +298,7 @@
                 nCmtPrvKeys = map (Crypto.generateFromSeed' . ByteString.replicate 32) [101 .. 200]
                 nCmtPubKeys = map Crypto.toPublicKey nCmtPrvKeys
 
-<<<<<<< HEAD
-            -- Executing the genesis transaction endpoint [more or less
-            -- duplicated code from the previous test case]
-            PlutipInternal.ExecutionResult (Right (nft, _)) _ _ _ <- withContract $ \_ -> do
-              h <- ownPaymentPubKeyHash
-              let addr = Address.pubKeyHashAddress h Nothing
-                  tokenName = "Update committee hash test"
-                  gch =
-                    GenesisCommitteeHashParams
-                      { OffChainTypes.genesisCommitteePubKeys = cmtPubKeys
-                      , OffChainTypes.genesisAddress = addr
-                      , OffChainTypes.genesisToken = tokenName
-                      }
-
-              UpdateCommitteeHash.genesisCommitteeHash gch
-=======
-            PlutipInternal.ExecutionResult (Right (sidechainParams, _)) _ _ <- withContract $ const getSidechainParams
->>>>>>> a3c0aa7e
+            PlutipInternal.ExecutionResult (Right (sidechainParams, _)) _ _ _ <- withContract $ const getSidechainParams
 
             withContractAs 1 $ \_ -> do
               -- updating the committee hash
@@ -405,24 +367,7 @@
                 nCmtPrvKeys = map (Crypto.generateFromSeed' . ByteString.replicate 32) [101 .. 200]
                 nCmtPubKeys = map Crypto.toPublicKey nCmtPrvKeys
 
-<<<<<<< HEAD
-            -- Executing the genesis transaction endpoint [more or less
-            -- duplicated code from the previous test case]
-            PlutipInternal.ExecutionResult (Right (nft, _)) _ _ _ <- withContract $ \_ -> do
-              h <- ownPaymentPubKeyHash
-              let addr = Address.pubKeyHashAddress h Nothing
-                  tokenName = "Update committee hash test"
-                  gch =
-                    GenesisCommitteeHashParams
-                      { genesisCommitteePubKeys = cmtPubKeys
-                      , genesisAddress = addr
-                      , genesisToken = tokenName
-                      }
-
-              UpdateCommitteeHash.genesisCommitteeHash gch
-=======
-            PlutipInternal.ExecutionResult (Right (sidechainParams, _)) _ _ <- withContract $ const getSidechainParams
->>>>>>> a3c0aa7e
+            PlutipInternal.ExecutionResult (Right (sidechainParams, _)) _ _ _ <- withContract $ const getSidechainParams
 
             -- Let another wallet update the committee hash.
             withContractAs 1 $ \_ -> do

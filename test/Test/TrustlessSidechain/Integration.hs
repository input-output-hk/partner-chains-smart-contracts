{-# OPTIONS_GHC -Wno-incomplete-uni-patterns #-}

module Test.TrustlessSidechain.Integration (test) where

import Cardano.Crypto.DSIGN.Class (
  SignKeyDSIGN,
  deriveVerKeyDSIGN,
  genKeyDSIGN,
  rawSerialiseSigDSIGN,
  rawSerialiseVerKeyDSIGN,
  signDSIGN,
 )
import Cardano.Crypto.DSIGN.EcdsaSecp256k1 (EcdsaSecp256k1DSIGN)
import Cardano.Crypto.Seed (mkSeedFromBytes)
import Cardano.Crypto.Wallet qualified as Wallet
import Control.Monad (void)
import Crypto.Secp256k1 qualified as SECP
import Data.Bifunctor (bimap)
import Data.ByteString qualified as ByteString
import Data.ByteString.Hash (blake2b)
import Data.Maybe (fromMaybe)
import Ledger (getCardanoTxId)
import Ledger.Address qualified as Address
import Ledger.Crypto (PubKey)
import Ledger.Crypto qualified as Crypto
import Plutus.Contract (awaitTxConfirmed, ownPaymentPubKeyHash)
import Plutus.V2.Ledger.Api (toBuiltinData)
import PlutusTx.Builtins qualified as Builtins
import Test.Plutip.Contract (assertExecution, initAda, withContract, withContractAs)
import Test.Plutip.LocalCluster (withCluster)
import Test.Plutip.Predicate (shouldFail, shouldSucceed)
import Test.Tasty (TestTree)
import TrustlessSidechain.OffChain.CommitteeCandidateValidator qualified as CommitteeCandidateValidator
import TrustlessSidechain.OffChain.FUELMintingPolicy qualified as FUELMintingPolicy
import TrustlessSidechain.OffChain.Types (
  BurnParams (BurnParams),
  DeregisterParams (DeregisterParams),
  GenesisCommitteeHashParams (GenesisCommitteeHashParams),
  MintParams (MintParams),
  RegisterParams (RegisterParams),
  SidechainParams (..),
<<<<<<< HEAD
  SidechainPubKey (SidechainPubKey),
=======
  UpdateCommitteeHashParams (UpdateCommitteeHashParams),
>>>>>>> 8ef94d8b
 )
import TrustlessSidechain.OffChain.Types qualified as OffChainTypes

import TrustlessSidechain.OnChain.CommitteeCandidateValidator (
  BlockProducerRegistrationMsg (BlockProducerRegistrationMsg),
 )

import TrustlessSidechain.OffChain.UpdateCommitteeHash qualified as UpdateCommitteeHash
import TrustlessSidechain.OnChain.UpdateCommitteeHash qualified as UpdateCommitteeHash

import Prelude

import Test.Plutip.Internal.Types qualified as PlutipInternal

sidechainParams :: SidechainParams
sidechainParams =
  SidechainParams
    { chainId = 0
    , genesisHash = ""
    }

spoPrivKey :: Wallet.XPrv
spoPrivKey = Crypto.generateFromSeed' $ ByteString.replicate 32 123

spoPubKey :: PubKey
spoPubKey = Crypto.toPublicKey spoPrivKey

<<<<<<< HEAD
sidechainPrivKey :: SignKeyDSIGN EcdsaSecp256k1DSIGN
sidechainPrivKey = genKeyDSIGN $ mkSeedFromBytes $ ByteString.replicate 32 123

sidechainPubKey :: SidechainPubKey
sidechainPubKey =
  SidechainPubKey
    . bimap Builtins.toBuiltin Builtins.toBuiltin
    . ByteString.splitAt 32
    . rawSerialiseVerKeyDSIGN @EcdsaSecp256k1DSIGN
    . deriveVerKeyDSIGN
    $ sidechainPrivKey

=======
-- | 'test' is the suite of tests.
>>>>>>> 8ef94d8b
test :: TestTree
test =
  withCluster
    "Plutip integration test"
    [ assertExecution
        "CommitteeCandidateValidator.register"
        (initAda [100] <> initAda [1])
        ( withContract $
            const
              ( do
                  oref <- CommitteeCandidateValidator.getInputUtxo
                  let msg =
                        Builtins.serialiseData $
                          toBuiltinData $
                            BlockProducerRegistrationMsg sidechainParams sidechainPubKey oref
                      spoSig = Crypto.sign' msg spoPrivKey

                      ecdsaMsg =
                        fromMaybe undefined
                          . SECP.msg
                          . blake2b
                          $ Builtins.fromBuiltin msg

                      sidechainSig =
                        Crypto.Signature
                          . Builtins.toBuiltin
                          . rawSerialiseSigDSIGN
                          $ signDSIGN () ecdsaMsg sidechainPrivKey
                  CommitteeCandidateValidator.register
                    (RegisterParams sidechainParams spoPubKey sidechainPubKey spoSig sidechainSig oref)
              )
        )
        [shouldSucceed]
    , assertExecution
        "CommitteeCandidateValidator.deregister"
        (initAda [100])
        ( withContract $
            const
              ( do
                  oref <- CommitteeCandidateValidator.getInputUtxo
                  let msg =
                        Builtins.serialiseData $
                          toBuiltinData $
                            BlockProducerRegistrationMsg sidechainParams sidechainPubKey oref
                      spoSig = Crypto.sign' msg spoPrivKey

                      ecdsaMsg =
                        fromMaybe undefined
                          . SECP.msg
                          . blake2b
                          $ Builtins.fromBuiltin msg

                      sidechainSig =
                        Crypto.Signature
                          . Builtins.toBuiltin
                          . rawSerialiseSigDSIGN
                          $ signDSIGN () ecdsaMsg sidechainPrivKey
                  regTx <-
                    CommitteeCandidateValidator.register
                      (RegisterParams sidechainParams spoPubKey sidechainPubKey spoSig sidechainSig oref)

                  awaitTxConfirmed (getCardanoTxId regTx)

                  deregTx <-
                    CommitteeCandidateValidator.deregister
                      (DeregisterParams sidechainParams spoPubKey)

                  awaitTxConfirmed (getCardanoTxId deregTx)
              )
        )
        [shouldSucceed]
    , assertExecution
        "FUELMintingPolicy.burn"
        (initAda [1, 1, 1]) -- mint, fee, collateral
        ( withContract $
            const $ do
              h <- ownPaymentPubKeyHash
              t <- FUELMintingPolicy.mint $ MintParams 1 h sidechainParams
              awaitTxConfirmed $ getCardanoTxId t
              FUELMintingPolicy.burn $ BurnParams (-1) "" "" sidechainParams
        )
        [shouldSucceed]
    , assertExecution
        "FUELMintingPolicy.mint"
        (initAda [1, 1]) -- mint, fee
        ( withContract $
            const $ do
              h <- ownPaymentPubKeyHash
              FUELMintingPolicy.mint $ MintParams 1 h sidechainParams
        )
        [shouldSucceed]
    , assertExecution
        "FUELMintingPolicy.mint FUEL to other"
        (initAda [1, 1, 1] <> initAda [1]) -- mint, fee, ??? <> collateral
        ( do
            void $
              withContract $ \[pkh1] -> do
                FUELMintingPolicy.mint $ MintParams 1 pkh1 sidechainParams
            withContractAs 1 $
              const $
                FUELMintingPolicy.burn $ BurnParams (-1) "" "" sidechainParams
        )
        [shouldSucceed]
    , assertExecution
        "FUELMintingPolicy.burn unowned FUEL"
        (initAda [1, 1, 1] <> initAda [])
        ( withContract $ \[pkh1] ->
            do
              t <- FUELMintingPolicy.mint $ MintParams 1 pkh1 sidechainParams
              awaitTxConfirmed $ getCardanoTxId t
              FUELMintingPolicy.burn $ BurnParams (-1) "" "" sidechainParams
        )
        [shouldFail]
    , assertExecution
        "UpdateCommitteeHash.genesisCommitteeHash"
        (initAda [2, 2])
        ( withContract $ \[] -> do
            -- create a committee:
            let cmtPrvKeys :: [Wallet.XPrv]
                cmtPubKeys :: [PubKey]

                cmtPrvKeys = map (Crypto.generateFromSeed' . ByteString.replicate 32) [1 .. 10]
                cmtPubKeys = map Crypto.toPublicKey cmtPrvKeys

            -- Executingthe endpoint:
            h <- ownPaymentPubKeyHash
            let addr = Address.pubKeyHashAddress h Nothing
                tokenName = "Update committee hash test"
                gch =
                  GenesisCommitteeHashParams
                    { OffChainTypes.genesisCommitteePubKeys = cmtPubKeys
                    , OffChainTypes.genesisAddress = addr
                    , OffChainTypes.genesisToken = tokenName
                    }

            UpdateCommitteeHash.genesisCommitteeHash gch
        )
        [shouldSucceed]
    , assertExecution
        "UpdateCommitteeHash.genesisCommitteeHash followed by UpdateCommitteeHash.updateCommitteeHash on same wallet"
        (initAda [3, 2])
        ( do
            -- Creating the committees:
            let cmtPrvKeys :: [Wallet.XPrv]
                cmtPubKeys :: [PubKey]

                cmtPrvKeys = map (Crypto.generateFromSeed' . ByteString.replicate 32) [1 .. 100]
                cmtPubKeys = map Crypto.toPublicKey cmtPrvKeys

            let nCmtPrvKeys :: [Wallet.XPrv]
                nCmtPubKeys :: [PubKey]

                nCmtPrvKeys = map (Crypto.generateFromSeed' . ByteString.replicate 32) [101 .. 200]
                nCmtPubKeys = map Crypto.toPublicKey nCmtPrvKeys

            withContract $ \_ -> do
              -- Executing the genesis transaction endpoint [more or less
              -- duplicated code from the previous test case]
              h <- ownPaymentPubKeyHash
              let addr = Address.pubKeyHashAddress h Nothing
                  tokenName = "Update committee hash test"
                  gch =
                    GenesisCommitteeHashParams
                      { OffChainTypes.genesisCommitteePubKeys = cmtPubKeys
                      , OffChainTypes.genesisAddress = addr
                      , OffChainTypes.genesisToken = tokenName
                      }

              nft <- UpdateCommitteeHash.genesisCommitteeHash gch

              -- updating the committee hash
              let nCommitteeHash = UpdateCommitteeHash.aggregateKeys nCmtPubKeys
                  sig = UpdateCommitteeHash.multiSign nCommitteeHash cmtPrvKeys

                  uchp =
                    UpdateCommitteeHashParams
                      { OffChainTypes.newCommitteePubKeys = nCmtPubKeys
                      , OffChainTypes.token = nft
                      , OffChainTypes.committeePubKeys = cmtPubKeys
                      , OffChainTypes.signature = sig
                      }
              UpdateCommitteeHash.updateCommitteeHash uchp
        )
        [shouldSucceed]
    , assertExecution
        "UpdateCommitteeHash.genesisCommitteeHash followed by UpdateCommitteeHash.updateCommitteeHash on different wallet"
        (initAda [3, 2] <> initAda [3, 2])
        ( do
            -- Creating the committees:
            let cmtPrvKeys :: [Wallet.XPrv]
                cmtPubKeys :: [PubKey]

                cmtPrvKeys = map (Crypto.generateFromSeed' . ByteString.replicate 32) [1 .. 100]
                cmtPubKeys = map Crypto.toPublicKey cmtPrvKeys

            let nCmtPrvKeys :: [Wallet.XPrv]
                nCmtPubKeys :: [PubKey]

                nCmtPrvKeys = map (Crypto.generateFromSeed' . ByteString.replicate 32) [101 .. 200]
                nCmtPubKeys = map Crypto.toPublicKey nCmtPrvKeys

            -- Executing the genesis transaction endpoint [more or less
            -- duplicated code from the previous test case]
            PlutipInternal.ExecutionResult (Right (nft, _)) _ _ <- withContract $ \_ -> do
              h <- ownPaymentPubKeyHash
              let addr = Address.pubKeyHashAddress h Nothing
                  tokenName = "Update committee hash test"
                  gch =
                    GenesisCommitteeHashParams
                      { OffChainTypes.genesisCommitteePubKeys = cmtPubKeys
                      , OffChainTypes.genesisAddress = addr
                      , OffChainTypes.genesisToken = tokenName
                      }

              UpdateCommitteeHash.genesisCommitteeHash gch

            -- Let another wallet update the committee hash.
            withContractAs 1 $ \_ -> do
              let nCommitteeHash = UpdateCommitteeHash.aggregateKeys nCmtPubKeys
                  sig = UpdateCommitteeHash.multiSign nCommitteeHash cmtPrvKeys

                  uchp =
                    UpdateCommitteeHashParams
                      { OffChainTypes.newCommitteePubKeys = nCmtPubKeys
                      , OffChainTypes.token = nft
                      , OffChainTypes.committeePubKeys = cmtPubKeys
                      , OffChainTypes.signature = sig
                      }
              UpdateCommitteeHash.updateCommitteeHash uchp
        )
        [shouldSucceed]
    , assertExecution
        "UpdateCommitteeHash.genesisCommitteeHash followed by UpdateCommitteeHash.updateCommitteeHash on same wallet with the wrong committee"
        (initAda [3, 2])
        ( do
            -- Creating the committees:
            let cmtPrvKeys :: [Wallet.XPrv]
                cmtPubKeys :: [PubKey]

                cmtPrvKeys = map (Crypto.generateFromSeed' . ByteString.replicate 32) [1 .. 100]
                cmtPubKeys = map Crypto.toPublicKey cmtPrvKeys

            let nCmtPrvKeys :: [Wallet.XPrv]
                nCmtPubKeys :: [PubKey]

                nCmtPrvKeys = map (Crypto.generateFromSeed' . ByteString.replicate 32) [101 .. 200]
                nCmtPubKeys = map Crypto.toPublicKey nCmtPrvKeys

            withContract $ \_ -> do
              -- Executing the genesis transaction endpoint [more or less
              -- duplicated code from the previous test case]
              h <- ownPaymentPubKeyHash
              let addr = Address.pubKeyHashAddress h Nothing
                  tokenName = "Update committee hash test"
                  gch =
                    GenesisCommitteeHashParams
                      { OffChainTypes.genesisCommitteePubKeys = cmtPubKeys
                      , OffChainTypes.genesisAddress = addr
                      , OffChainTypes.genesisToken = tokenName
                      }

              nft <- UpdateCommitteeHash.genesisCommitteeHash gch

              -- updating the committee hash
              let nCommitteeHash = UpdateCommitteeHash.aggregateKeys nCmtPubKeys
                  sig = UpdateCommitteeHash.multiSign nCommitteeHash cmtPrvKeys

                  uchp =
                    UpdateCommitteeHashParams
                      { OffChainTypes.newCommitteePubKeys = nCmtPubKeys
                      , OffChainTypes.token = nft
                      , OffChainTypes.committeePubKeys = nCmtPubKeys
                      , OffChainTypes.signature = sig
                      }
              UpdateCommitteeHash.updateCommitteeHash uchp
        )
        [shouldFail]
    , assertExecution
        "UpdateCommitteeHash.genesisCommitteeHash followed by UpdateCommitteeHash.updateCommitteeHash on different wallet with the wrong committee"
        (initAda [3, 2] <> initAda [3, 2])
        ( do
            -- Creating the committees:
            let cmtPrvKeys :: [Wallet.XPrv]
                cmtPubKeys :: [PubKey]

                cmtPrvKeys = map (Crypto.generateFromSeed' . ByteString.replicate 32) [1 .. 100]
                cmtPubKeys = map Crypto.toPublicKey cmtPrvKeys

            let nCmtPrvKeys :: [Wallet.XPrv]
                nCmtPubKeys :: [PubKey]

                nCmtPrvKeys = map (Crypto.generateFromSeed' . ByteString.replicate 32) [101 .. 200]
                nCmtPubKeys = map Crypto.toPublicKey nCmtPrvKeys

            -- Executing the genesis transaction endpoint [more or less
            -- duplicated code from the previous test case]
            PlutipInternal.ExecutionResult (Right (nft, _)) _ _ <- withContract $ \_ -> do
              h <- ownPaymentPubKeyHash
              let addr = Address.pubKeyHashAddress h Nothing
                  tokenName = "Update committee hash test"
                  gch =
                    GenesisCommitteeHashParams
                      { genesisCommitteePubKeys = cmtPubKeys
                      , genesisAddress = addr
                      , genesisToken = tokenName
                      }

              UpdateCommitteeHash.genesisCommitteeHash gch

            -- Let another wallet update the committee hash.
            withContractAs 1 $ \_ -> do
              let nCommitteeHash = UpdateCommitteeHash.aggregateKeys nCmtPubKeys
                  sig = UpdateCommitteeHash.multiSign nCommitteeHash cmtPrvKeys

                  uchp =
                    UpdateCommitteeHashParams
                      { newCommitteePubKeys = nCmtPubKeys
                      , token = nft
                      , committeePubKeys = nCmtPubKeys
                      , signature = sig
                      }
              UpdateCommitteeHash.updateCommitteeHash uchp
        )
        [shouldFail]
    ]<|MERGE_RESOLUTION|>--- conflicted
+++ resolved
@@ -39,15 +39,12 @@
   MintParams (MintParams),
   RegisterParams (RegisterParams),
   SidechainParams (..),
-<<<<<<< HEAD
   SidechainPubKey (SidechainPubKey),
-=======
   UpdateCommitteeHashParams (UpdateCommitteeHashParams),
->>>>>>> 8ef94d8b
  )
 import TrustlessSidechain.OffChain.Types qualified as OffChainTypes
 
-import TrustlessSidechain.OnChain.CommitteeCandidateValidator (
+import TrustlessSidechain.OnChain.Types (
   BlockProducerRegistrationMsg (BlockProducerRegistrationMsg),
  )
 
@@ -71,10 +68,8 @@
 spoPubKey :: PubKey
 spoPubKey = Crypto.toPublicKey spoPrivKey
 
-<<<<<<< HEAD
 sidechainPrivKey :: SignKeyDSIGN EcdsaSecp256k1DSIGN
 sidechainPrivKey = genKeyDSIGN $ mkSeedFromBytes $ ByteString.replicate 32 123
-
 sidechainPubKey :: SidechainPubKey
 sidechainPubKey =
   SidechainPubKey
@@ -84,9 +79,7 @@
     . deriveVerKeyDSIGN
     $ sidechainPrivKey
 
-=======
 -- | 'test' is the suite of tests.
->>>>>>> 8ef94d8b
 test :: TestTree
 test =
   withCluster

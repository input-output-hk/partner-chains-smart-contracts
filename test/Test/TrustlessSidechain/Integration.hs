--- conflicted
+++ resolved
@@ -111,16 +111,11 @@
         ( withContract $
             const $ do
               h <- ownPaymentPubKeyHash
-<<<<<<< HEAD
               FUELMintingPolicy.mint
                 MintParams {amount = 1, recipient = h, proof = MT.emptyMp, sidechainParams}
                 >>= awaitTxConfirmed . getCardanoTxId
               FUELMintingPolicy.burn
                 BurnParams {amount = -1, recipient = "", sidechainSig = "", sidechainParams}
-=======
-              t <- FUELMintingPolicy.mint $ MintParams 1 h sidechainParams
-              awaitTxConfirmed $ getCardanoTxId t
-              FUELMintingPolicy.burn $ BurnParams (-1) "" sidechainParams
         )
         [shouldSucceed]
     , assertExecution
@@ -135,7 +130,6 @@
               t <- FUELMintingPolicy.mintWithUtxo (Just utxos) $ MintParams 1 h scpOS
               awaitTxConfirmed $ getCardanoTxId t
               FUELMintingPolicy.burn $ BurnParams (-1) "" scpOS
->>>>>>> 944deb38
         )
         [shouldSucceed]
     , assertExecution
@@ -174,12 +168,8 @@
                   MintParams {amount = 1, recipient = pkh1, proof = MT.emptyMp, sidechainParams}
             withContractAs 1 $
               const $
-<<<<<<< HEAD
                 FUELMintingPolicy.burn
                   BurnParams {amount = -1, recipient = "", sidechainSig = "", sidechainParams}
-=======
-                FUELMintingPolicy.burn $ BurnParams (-1) "" sidechainParams
->>>>>>> 944deb38
         )
         [shouldSucceed]
     , assertExecution
@@ -187,17 +177,11 @@
         (initAda [1, 1, 1] <> initAda [])
         ( withContract $ \[pkh1] ->
             do
-<<<<<<< HEAD
               FUELMintingPolicy.mint
                 MintParams {amount = 1, recipient = pkh1, proof = MT.emptyMp, sidechainParams}
                 >>= awaitTxConfirmed . getCardanoTxId
               FUELMintingPolicy.burn
                 BurnParams {amount = -1, recipient = "", sidechainSig = "", sidechainParams}
-=======
-              t <- FUELMintingPolicy.mint $ MintParams 1 pkh1 sidechainParams
-              awaitTxConfirmed $ getCardanoTxId t
-              FUELMintingPolicy.burn $ BurnParams (-1) "" sidechainParams
->>>>>>> 944deb38
         )
         [shouldFail]
     , assertExecution
@@ -263,17 +247,10 @@
 
                   uchp =
                     UpdateCommitteeHashParams
-<<<<<<< HEAD
-                      { newCommitteePubKeys = nCmtPubKeys
-                      , token = nft
-                      , committeePubKeys = cmtPubKeys
-                      , signature = sig
-=======
                       { OffChainTypes.newCommitteePubKeys = nCmtPubKeys
                       , OffChainTypes.token = nft
                       , OffChainTypes.committeePubKeys = cmtPubKeys
                       , OffChainTypes.committeeSignatures = [sig]
->>>>>>> 944deb38
                       }
               UpdateCommitteeHash.updateCommitteeHash uchp
         )
@@ -317,17 +294,10 @@
 
                   uchp =
                     UpdateCommitteeHashParams
-<<<<<<< HEAD
-                      { newCommitteePubKeys = nCmtPubKeys
-                      , token = nft
-                      , committeePubKeys = cmtPubKeys
-                      , signature = sig
-=======
                       { OffChainTypes.newCommitteePubKeys = nCmtPubKeys
                       , OffChainTypes.token = nft
                       , OffChainTypes.committeePubKeys = cmtPubKeys
                       , OffChainTypes.committeeSignatures = [sig]
->>>>>>> 944deb38
                       }
               UpdateCommitteeHash.updateCommitteeHash uchp
         )
@@ -370,17 +340,10 @@
 
                   uchp =
                     UpdateCommitteeHashParams
-<<<<<<< HEAD
-                      { newCommitteePubKeys = nCmtPubKeys
-                      , token = nft
-                      , committeePubKeys = nCmtPubKeys
-                      , signature = sig
-=======
                       { OffChainTypes.newCommitteePubKeys = nCmtPubKeys
                       , OffChainTypes.token = nft
                       , OffChainTypes.committeePubKeys = nCmtPubKeys
                       , OffChainTypes.committeeSignatures = [sig]
->>>>>>> 944deb38
                       }
               UpdateCommitteeHash.updateCommitteeHash uchp
         )

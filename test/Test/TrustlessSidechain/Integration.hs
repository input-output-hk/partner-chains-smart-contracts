--- conflicted
+++ resolved
@@ -51,7 +51,6 @@
 import TrustlessSidechain.OnChain.UpdateCommitteeHash qualified as UpdateCommitteeHash
 import Prelude
 
-<<<<<<< HEAD
 -- | The initial committee for intializing the side chain
 initCmtPrvKeys :: [Wallet.XPrv]
 initCmtPrvKeys = map (Crypto.generateFromSeed' . ByteString.replicate 32) [1 .. 100]
@@ -61,7 +60,7 @@
 initCmtPubKeys = map Crypto.toPublicKey initCmtPrvKeys
 
 -- | 'getSidechainParams' is a helper function to create the 'SidechainParams'
-getSidechainParams :: Contract () TrustlessSidechainSchema Text SidechainParams
+getSidechainParams :: Contract () TrustlessSidechainSchema Text PassiveBrdgSidechainParams
 getSidechainParams =
   InitSidechain.ownTxOutRef >>= \oref ->
     InitSidechain.initSidechain $
@@ -72,17 +71,6 @@
         , initCommittee = initCmtPubKeys
         , initMint = Nothing
         }
-=======
-import Test.Plutip.Internal.Types qualified as PlutipInternal
-
-sidechainParams :: PassiveBrdgSidechainParams
-sidechainParams =
-  PassiveBrdgSidechainParams
-    { chainId = 0
-    , genesisHash = ""
-    , genesisMint = Nothing
-    }
->>>>>>> 84ed6c4d
 
 spoPrivKey :: Wallet.XPrv
 spoPrivKey = Crypto.generateFromSeed' $ ByteString.replicate 32 123

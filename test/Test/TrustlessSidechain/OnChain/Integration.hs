{-# OPTIONS_GHC -Wno-incomplete-uni-patterns #-}

module Test.TrustlessSidechain.OnChain.Integration (test) where

import Control.Monad (void)
import Ledger (PaymentPubKeyHash (PaymentPubKeyHash))
import Plutus.Contract (waitNSlots)
import Test.Plutip.Contract (assertExecution, initAda, withContract)
import Test.Plutip.LocalCluster (withCluster)
import Test.Plutip.Predicate (shouldSucceed)
import Test.Tasty (TestTree)
import TrustlessSidechain.OnChain.CommitteeCandidateValidator (
  DeregisterParams (DeregisterParams),
  RegisterParams (RegisterParams),
  SidechainParams (SidechainParams),
 )
import TrustlessSidechain.OnChain.CommitteeCandidateValidator qualified as CommitteeCandidateValidator
import Prelude

sidechainParams :: SidechainParams
sidechainParams =
  SidechainParams
    { chainId = ""
    , genesisHash = ""
    }

test :: TestTree
test =
  withCluster
    "Plutip integration test"
    [ assertExecution
        "CommitteeCandidateValidator.register"
        (initAda [100] <> initAda [1])
        ( withContract $
            \[PaymentPubKeyHash pkh] -> -- Using a regular signing key instead of an SPO cold key
              ( do
                  let sidechainPubKey = ""
                  CommitteeCandidateValidator.register
                    (RegisterParams sidechainParams pkh sidechainPubKey)
              )
        )
        [shouldSucceed]
    , assertExecution
        "CommitteeCandidateValidator.deregister"
<<<<<<< HEAD
        (initAda [100])
=======
        (initAda 100 <> initAda 1)
>>>>>>> dc2d8026
        ( withContract $
            \[PaymentPubKeyHash pkh] -> -- Using a regular signing key instead of an SPO cold key
              ( do
                  let sidechainPubKey = ""
                  CommitteeCandidateValidator.register
                    (RegisterParams sidechainParams pkh sidechainPubKey)
                  void $ waitNSlots 1
                  CommitteeCandidateValidator.deregister
                    (DeregisterParams sidechainParams pkh)
              )
        )
        [shouldSucceed]
    ]<|MERGE_RESOLUTION|>--- conflicted
+++ resolved
@@ -42,11 +42,7 @@
         [shouldSucceed]
     , assertExecution
         "CommitteeCandidateValidator.deregister"
-<<<<<<< HEAD
-        (initAda [100])
-=======
-        (initAda 100 <> initAda 1)
->>>>>>> dc2d8026
+        (initAda [100] <> initAda [1])
         ( withContract $
             \[PaymentPubKeyHash pkh] -> -- Using a regular signing key instead of an SPO cold key
               ( do

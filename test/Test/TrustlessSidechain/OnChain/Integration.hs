--- conflicted
+++ resolved
@@ -41,11 +41,7 @@
     "Plutip integration test"
     [ assertExecution
         "CommitteeCandidateValidator.register"
-<<<<<<< HEAD
-        (initAda [100])
-=======
         (initAda [100] <> initAda [1])
->>>>>>> d8295966
         ( withContract $
             const
               ( do

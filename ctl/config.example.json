--- conflicted
+++ resolved
@@ -10,16 +10,13 @@
     "ogmios": {
       "host": "localhost",
       "port": 1337,
+
       "secure": false,
       "path": null
     },
     "ogmiosDatumCache": null,
     "ctlServer": null
   },
-<<<<<<< HEAD
   "paymentSigningKeyFile": "/absolute/path/to/payment.skey",
   "stakeSigningKeyFile": null
-=======
-  "signingKeyFile": "/absolute/path/to/signing-key.skey"
->>>>>>> 727ded56
 }
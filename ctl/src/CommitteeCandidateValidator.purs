--- conflicted
+++ resolved
@@ -236,14 +236,10 @@
   txId ← submit bsTx
   logInfo' $ msg ("Submitted committee deregister Tx: " <> show txId)
   awaitTxConfirmed txId
-<<<<<<< HEAD
   logInfo' $ msg "Deregister submitted successfully!"
+
+  pure txId
 
 -- small utility function for error reporting.
 report ∷ String → ∀ e. Show e ⇒ e → String
-report fn msg = "CommitteeCandidateValidator." <> fn <> ": " <> show msg
-=======
-  logInfo' "deregister submitted successfully!"
-
-  pure txId
->>>>>>> e36841f7
+report fn msg = "CommitteeCandidateValidator." <> fn <> ": " <> show msg
module EndpointResp
  ( EndpointResp(..)
  , encodeEndpointResp
  , stringifyEndpointResp
  ) where

import Contract.Prelude (Maybe(..), Tuple, map, ($), (/\), (>>>))
import Contract.Prim.ByteArray (ByteArray, byteArrayToHex)
import Data.Argonaut.Core as J
import Data.Bifunctor (rmap)
import Data.Codec.Argonaut as CA
import Foreign.Object as Object
import SidechainParams (SidechainParams, scParamsCodec)

-- | Response data to be presented after contract endpoint execution
data EndpointResp
  = MintActResp { transactionId ∷ ByteArray }
  | BurnActResp { transactionId ∷ ByteArray }
  | CommitteeCandidateRegResp { transactionId ∷ ByteArray }
  | CommitteeCandidateDeregResp { transactionId ∷ ByteArray }
  | GetAddrsResp { addresses ∷ Array (Tuple String String) }
  | CommitteeHashResp { transactionId ∷ ByteArray }
<<<<<<< HEAD
  | SaveRootResp { transactionId ∷ ByteArray }
=======
  | InitResp { transactionId ∷ ByteArray, sidechainParams ∷ SidechainParams }
>>>>>>> 8fb2e335

-- | Codec of the endpoint response data. Only includes an encoder, we don't need a decoder
endpointRespCodec ∷ CA.JsonCodec EndpointResp
endpointRespCodec = CA.prismaticCodec "EndpointResp" dec enc CA.json
  where
  dec _ = Nothing
  enc = case _ of
    MintActResp { transactionId } →
      J.fromObject $ Object.fromFoldable
        [ "endpoint" /\ J.fromString "MintAct"
        , "transactionId" /\ J.fromString (byteArrayToHex transactionId)
        ]
    BurnActResp { transactionId } →
      J.fromObject $ Object.fromFoldable
        [ "endpoint" /\ J.fromString "BurnAct"
        , "transactionId" /\ J.fromString (byteArrayToHex transactionId)
        ]
    CommitteeCandidateRegResp { transactionId } →
      J.fromObject $ Object.fromFoldable
        [ "endpoint" /\ J.fromString "CommitteeCandidateReg"
        , "transactionId" /\ J.fromString (byteArrayToHex transactionId)
        ]
    CommitteeCandidateDeregResp { transactionId } →
      J.fromObject $ Object.fromFoldable
        [ "endpoint" /\ J.fromString "CommitteeCandidateDereg"
        , "transactionId" /\ J.fromString (byteArrayToHex transactionId)
        ]
    GetAddrsResp { addresses } →
      J.fromObject $ Object.fromFoldable
        [ "endpoint" /\ J.fromString "GetAddrs"
        , "addresses" /\ J.fromObject
            (Object.fromFoldable (map (rmap J.fromString) addresses))
        ]
    CommitteeHashResp { transactionId } →
      J.fromObject $ Object.fromFoldable
        [ "endpoint" /\ J.fromString "CommitteeHash"
        , "transactionId" /\ J.fromString (byteArrayToHex transactionId)
        ]
<<<<<<< HEAD
    SaveRootResp { transactionId } →
      J.fromObject $ Object.fromFoldable
        [ "endpoint" /\ J.fromString "CommitteeHash"
        , "transactionId" /\ J.fromString (byteArrayToHex transactionId)
        ]
=======
    InitResp { transactionId, sidechainParams } →
      J.fromObject $
        Object.fromFoldable
          [ "endpoint" /\ J.fromString "Init"
          , "transactionId" /\ J.fromString (byteArrayToHex transactionId)
          , "sidechainParams" /\ CA.encode scParamsCodec sidechainParams
          ]
>>>>>>> 8fb2e335

-- | Encode the endpoint response to a json object
encodeEndpointResp ∷ EndpointResp → J.Json
encodeEndpointResp = CA.encode endpointRespCodec

-- | Encode the endpoint response to a json encoded string
stringifyEndpointResp ∷ EndpointResp → String
stringifyEndpointResp = encodeEndpointResp >>> J.stringify<|MERGE_RESOLUTION|>--- conflicted
+++ resolved
@@ -20,11 +20,8 @@
   | CommitteeCandidateDeregResp { transactionId ∷ ByteArray }
   | GetAddrsResp { addresses ∷ Array (Tuple String String) }
   | CommitteeHashResp { transactionId ∷ ByteArray }
-<<<<<<< HEAD
   | SaveRootResp { transactionId ∷ ByteArray }
-=======
   | InitResp { transactionId ∷ ByteArray, sidechainParams ∷ SidechainParams }
->>>>>>> 8fb2e335
 
 -- | Codec of the endpoint response data. Only includes an encoder, we don't need a decoder
 endpointRespCodec ∷ CA.JsonCodec EndpointResp
@@ -63,13 +60,11 @@
         [ "endpoint" /\ J.fromString "CommitteeHash"
         , "transactionId" /\ J.fromString (byteArrayToHex transactionId)
         ]
-<<<<<<< HEAD
     SaveRootResp { transactionId } →
       J.fromObject $ Object.fromFoldable
         [ "endpoint" /\ J.fromString "CommitteeHash"
         , "transactionId" /\ J.fromString (byteArrayToHex transactionId)
         ]
-=======
     InitResp { transactionId, sidechainParams } →
       J.fromObject $
         Object.fromFoldable
@@ -77,7 +72,6 @@
           , "transactionId" /\ J.fromString (byteArrayToHex transactionId)
           , "sidechainParams" /\ CA.encode scParamsCodec sidechainParams
           ]
->>>>>>> 8fb2e335
 
 -- | Encode the endpoint response to a json object
 encodeEndpointResp ∷ EndpointResp → J.Json

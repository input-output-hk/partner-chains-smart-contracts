module EndpointResp
  ( EndpointResp(..)
  , encodeEndpointResp
  , stringifyEndpointResp
  ) where

import Contract.Prelude (Maybe(..), Tuple, map, ($), (/\), (>>>))
import Contract.Prim.ByteArray (ByteArray, byteArrayToHex)
import Data.Argonaut.Core as J
import Data.Bifunctor (rmap)
import Data.Codec.Argonaut as CA
import Foreign.Object as Object
import SidechainParams (SidechainParams, scParamsCodec)

-- | Response data to be presented after contract endpoint execution
data EndpointResp
  = MintActResp { transactionId ∷ ByteArray }
  | BurnActResp { transactionId ∷ ByteArray }
  | CommitteeCandidateRegResp { transactionId ∷ ByteArray }
  | CommitteeCandidateDeregResp { transactionId ∷ ByteArray }
  | GetAddrsResp { addresses ∷ Array (Tuple String String) }
<<<<<<< HEAD
  | CommitteeHashResp { transactionId ∷ ByteArray }
=======
  | InitResp { transactionId ∷ ByteArray, sidechainParams ∷ SidechainParams }
>>>>>>> 7420fd39

-- | Codec of the endpoint response data. Only includes an encoder, we don't need a decoder
endpointRespCodec ∷ CA.JsonCodec EndpointResp
endpointRespCodec = CA.prismaticCodec "EndpointResp" dec enc CA.json
  where
  dec _ = Nothing
  enc = case _ of
    MintActResp { transactionId } →
      J.fromObject $ Object.fromFoldable
        [ "endpoint" /\ J.fromString "MintAct"
        , "transactionId" /\ J.fromString (byteArrayToHex transactionId)
        ]
    BurnActResp { transactionId } →
      J.fromObject $ Object.fromFoldable
        [ "endpoint" /\ J.fromString "BurnAct"
        , "transactionId" /\ J.fromString (byteArrayToHex transactionId)
        ]
    CommitteeCandidateRegResp { transactionId } →
      J.fromObject $ Object.fromFoldable
        [ "endpoint" /\ J.fromString "CommitteeCandidateReg"
        , "transactionId" /\ J.fromString (byteArrayToHex transactionId)
        ]
    CommitteeCandidateDeregResp { transactionId } →
      J.fromObject $ Object.fromFoldable
        [ "endpoint" /\ J.fromString "CommitteeCandidateDereg"
        , "transactionId" /\ J.fromString (byteArrayToHex transactionId)
        ]
    GetAddrsResp { addresses } →
      J.fromObject $ Object.fromFoldable
        [ "endpoint" /\ J.fromString "GetAddrs"
        , "addresses" /\ J.fromObject
            (Object.fromFoldable (map (rmap J.fromString) addresses))
        ]
<<<<<<< HEAD
    CommitteeHashResp { transactionId } →
      J.fromObject $ Object.fromFoldable
        [ "endpoint" /\ J.fromString "CommitteeHash"
        , "transactionId" /\ J.fromString (byteArrayToHex transactionId)
        ]
=======
    InitResp { transactionId, sidechainParams } →
      J.fromObject $
        Object.fromFoldable
          [ "endpoint" /\ J.fromString "Init"
          , "transactionId" /\ J.fromString (byteArrayToHex transactionId)
          , "sidechainParams" /\ CA.encode scParamsCodec sidechainParams
          ]
>>>>>>> 7420fd39

-- | Encode the endpoint response to a json object
encodeEndpointResp ∷ EndpointResp → J.Json
encodeEndpointResp = CA.encode endpointRespCodec

-- | Encode the endpoint response to a json encoded string
stringifyEndpointResp ∷ EndpointResp → String
stringifyEndpointResp = encodeEndpointResp >>> J.stringify<|MERGE_RESOLUTION|>--- conflicted
+++ resolved
@@ -19,11 +19,8 @@
   | CommitteeCandidateRegResp { transactionId ∷ ByteArray }
   | CommitteeCandidateDeregResp { transactionId ∷ ByteArray }
   | GetAddrsResp { addresses ∷ Array (Tuple String String) }
-<<<<<<< HEAD
   | CommitteeHashResp { transactionId ∷ ByteArray }
-=======
   | InitResp { transactionId ∷ ByteArray, sidechainParams ∷ SidechainParams }
->>>>>>> 7420fd39
 
 -- | Codec of the endpoint response data. Only includes an encoder, we don't need a decoder
 endpointRespCodec ∷ CA.JsonCodec EndpointResp
@@ -57,13 +54,11 @@
         , "addresses" /\ J.fromObject
             (Object.fromFoldable (map (rmap J.fromString) addresses))
         ]
-<<<<<<< HEAD
     CommitteeHashResp { transactionId } →
       J.fromObject $ Object.fromFoldable
         [ "endpoint" /\ J.fromString "CommitteeHash"
         , "transactionId" /\ J.fromString (byteArrayToHex transactionId)
         ]
-=======
     InitResp { transactionId, sidechainParams } →
       J.fromObject $
         Object.fromFoldable
@@ -71,7 +66,6 @@
           , "transactionId" /\ J.fromString (byteArrayToHex transactionId)
           , "sidechainParams" /\ CA.encode scParamsCodec sidechainParams
           ]
->>>>>>> 7420fd39
 
 -- | Encode the endpoint response to a json object
 encodeEndpointResp ∷ EndpointResp → J.Json

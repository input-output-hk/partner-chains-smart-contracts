module EndpointResp
  ( EndpointResp(..)
  , encodeEndpointResp
  , stringifyEndpointResp
  ) where

import Contract.Prelude (Maybe(..), Tuple, map, ($), (/\), (>>>))
import Contract.Prim.ByteArray (ByteArray, byteArrayToHex)
import Data.Argonaut.Core as J
import Data.Bifunctor (rmap)
import Data.Codec.Argonaut as CA
import Foreign.Object as Object
import SidechainParams (SidechainParams, scParamsCodec)

-- | Response data to be presented after contract endpoint execution
data EndpointResp
  = MintActResp { transactionId ∷ ByteArray }
  | BurnActResp { transactionId ∷ ByteArray }
  | CommitteeCandidateRegResp { transactionId ∷ ByteArray }
  | CommitteeCandidateDeregResp { transactionId ∷ ByteArray }
  | GetAddrsResp { addresses ∷ Array (Tuple String String) }
  | CommitteeHashResp { transactionId ∷ ByteArray }
  | SaveRootResp { transactionId ∷ ByteArray }
<<<<<<< HEAD
  | CommitteeHandoverResp
      { saveRootTransactionId ∷ ByteArray
      , committeeHashTransactionId ∷ ByteArray
      }
=======
  | InitResp { transactionId ∷ ByteArray, sidechainParams ∷ SidechainParams }
>>>>>>> b30994d5

-- | Codec of the endpoint response data. Only includes an encoder, we don't need a decoder
endpointRespCodec ∷ CA.JsonCodec EndpointResp
endpointRespCodec = CA.prismaticCodec "EndpointResp" dec enc CA.json
  where
  dec _ = Nothing
  enc = case _ of
    MintActResp { transactionId } →
      J.fromObject $ Object.fromFoldable
        [ "endpoint" /\ J.fromString "MintAct"
        , "transactionId" /\ J.fromString (byteArrayToHex transactionId)
        ]
    BurnActResp { transactionId } →
      J.fromObject $ Object.fromFoldable
        [ "endpoint" /\ J.fromString "BurnAct"
        , "transactionId" /\ J.fromString (byteArrayToHex transactionId)
        ]
    CommitteeCandidateRegResp { transactionId } →
      J.fromObject $ Object.fromFoldable
        [ "endpoint" /\ J.fromString "CommitteeCandidateReg"
        , "transactionId" /\ J.fromString (byteArrayToHex transactionId)
        ]
    CommitteeCandidateDeregResp { transactionId } →
      J.fromObject $ Object.fromFoldable
        [ "endpoint" /\ J.fromString "CommitteeCandidateDereg"
        , "transactionId" /\ J.fromString (byteArrayToHex transactionId)
        ]
    GetAddrsResp { addresses } →
      J.fromObject $ Object.fromFoldable
        [ "endpoint" /\ J.fromString "GetAddrs"
        , "addresses" /\ J.fromObject
            (Object.fromFoldable (map (rmap J.fromString) addresses))
        ]
    CommitteeHashResp { transactionId } →
      J.fromObject $ Object.fromFoldable
        [ "endpoint" /\ J.fromString "CommitteeHash"
        , "transactionId" /\ J.fromString (byteArrayToHex transactionId)
        ]
    SaveRootResp { transactionId } →
      J.fromObject $ Object.fromFoldable
        [ "endpoint" /\ J.fromString "CommitteeHash"
        , "transactionId" /\ J.fromString (byteArrayToHex transactionId)
        ]
<<<<<<< HEAD
    CommitteeHandoverResp { saveRootTransactionId, committeeHashTransactionId } →
      J.fromObject $ Object.fromFoldable
        [ "endpoint" /\ J.fromString "CommitteeHash"
        , "saveRootTransactionId" /\ J.fromString
            (byteArrayToHex saveRootTransactionId)
        , "committeeHashTransactionId" /\ J.fromString
            (byteArrayToHex committeeHashTransactionId)
        ]
=======
    InitResp { transactionId, sidechainParams } →
      J.fromObject $
        Object.fromFoldable
          [ "endpoint" /\ J.fromString "Init"
          , "transactionId" /\ J.fromString (byteArrayToHex transactionId)
          , "sidechainParams" /\ CA.encode scParamsCodec sidechainParams
          ]
>>>>>>> b30994d5

-- | Encode the endpoint response to a json object
encodeEndpointResp ∷ EndpointResp → J.Json
encodeEndpointResp = CA.encode endpointRespCodec

-- | Encode the endpoint response to a json encoded string
stringifyEndpointResp ∷ EndpointResp → String
stringifyEndpointResp = encodeEndpointResp >>> J.stringify<|MERGE_RESOLUTION|>--- conflicted
+++ resolved
@@ -21,14 +21,11 @@
   | GetAddrsResp { addresses ∷ Array (Tuple String String) }
   | CommitteeHashResp { transactionId ∷ ByteArray }
   | SaveRootResp { transactionId ∷ ByteArray }
-<<<<<<< HEAD
   | CommitteeHandoverResp
       { saveRootTransactionId ∷ ByteArray
       , committeeHashTransactionId ∷ ByteArray
       }
-=======
   | InitResp { transactionId ∷ ByteArray, sidechainParams ∷ SidechainParams }
->>>>>>> b30994d5
 
 -- | Codec of the endpoint response data. Only includes an encoder, we don't need a decoder
 endpointRespCodec ∷ CA.JsonCodec EndpointResp
@@ -72,7 +69,6 @@
         [ "endpoint" /\ J.fromString "CommitteeHash"
         , "transactionId" /\ J.fromString (byteArrayToHex transactionId)
         ]
-<<<<<<< HEAD
     CommitteeHandoverResp { saveRootTransactionId, committeeHashTransactionId } →
       J.fromObject $ Object.fromFoldable
         [ "endpoint" /\ J.fromString "CommitteeHash"
@@ -81,7 +77,6 @@
         , "committeeHashTransactionId" /\ J.fromString
             (byteArrayToHex committeeHashTransactionId)
         ]
-=======
     InitResp { transactionId, sidechainParams } →
       J.fromObject $
         Object.fromFoldable
@@ -89,7 +84,6 @@
           , "transactionId" /\ J.fromString (byteArrayToHex transactionId)
           , "sidechainParams" /\ CA.encode scParamsCodec sidechainParams
           ]
->>>>>>> b30994d5
 
 -- | Encode the endpoint response to a json object
 encodeEndpointResp ∷ EndpointResp → J.Json

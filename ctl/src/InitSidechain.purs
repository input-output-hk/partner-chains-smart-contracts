-- | 'InitSidechain' implements the endpoint for intializing the sidechain.
-- There's two ways to initialize the sidechain.
--
--      1. In a single transaction with 'initSidechain' (the old way)
--
--      2. In two transactions. This is the new way which is to accomodate the
--      time difference between sidechain creation, and the first committee setup:
--
--          - Start with 'initSidechainTokens' (returns the sidechain
--          parameters), which will mint the genesis token for the committee hash
--          (and set up other required tokens for the distributed set)
--
--          - Then, call 'initSidechainCommittee' which will pay the genesis
--          token for the committee hash (assuming you have it in your wallet)
--          to the required committee hash validator (with the initial committee).
module InitSidechain
  ( initSidechain
  , initSidechainTokens
  , initSidechainCommittee
  ) where

import Contract.Prelude

import Contract.Log (logInfo')
import Contract.Monad (Contract, liftedE, liftedM)
import Contract.Monad as Monad
import Contract.PlutusData (Datum(..))
import Contract.PlutusData as PlutusData
import Contract.ScriptLookups (ScriptLookups)
import Contract.ScriptLookups as Lookups
import Contract.Scripts (MintingPolicy, validatorHash)
import Contract.Scripts as Scripts
import Contract.Transaction
  ( TransactionOutputWithRefScript(..)
  , awaitTxConfirmed
  , balanceAndSignTx
  , submit
  )
import Contract.TxConstraints (DatumPresence(DatumInline), TxConstraints)
import Contract.TxConstraints as Constraints
import Contract.Utxos (getUtxo)
import Contract.Value (CurrencySymbol)
import Contract.Value as Value
import Data.Array as Array
import Data.Map as Map
import DistributedSet
  ( Ds(Ds)
  , DsConfDatum(DsConfDatum)
  , DsConfMint(DsConfMint)
  , DsDatum(DsDatum)
  , DsKeyMint(DsKeyMint)
  )
import DistributedSet as DistributedSet
import FUELMintingPolicy (FUELMint(FUELMint))
import FUELMintingPolicy as FUELMintingPolicy
import MPTRoot (SignedMerkleRootMint(SignedMerkleRootMint))
import MPTRoot as MPTRoot
import SidechainParams
  ( InitSidechainParams(InitSidechainParams)
  , SidechainParams(SidechainParams)
  )
import UpdateCommitteeHash
  ( InitCommitteeHashMint(..)
  , UpdateCommitteeHash(..)
  , UpdateCommitteeHashDatum(..)
  )
import UpdateCommitteeHash as UpdateCommitteeHash
import Utils.Logging (class Display)
import Utils.Logging as Utils.Logging

-- | 'getCommitteeHashPolicy' grabs the committee hash policy and currency symbol
-- (potentially throwing an error in the case that it is not possible).
getCommitteeHashPolicy ∷
  InitSidechainParams →
  Contract ()
    { committeeHashPolicy ∷ MintingPolicy
    , committeeHashCurrencySymbol ∷ CurrencySymbol
    }
getCommitteeHashPolicy (InitSidechainParams isp) = do
  let
<<<<<<< HEAD
    sc = SidechainParams
      { chainId: isp.initChainId
      , genesisHash: isp.initGenesisHash
      , genesisUtxo: txIn
      , genesisMint: isp.initMint
      , thresholdNumerator: isp.initThresholdNumerator
      , thresholdDenominator: isp.initThresholdDenominator
      }

  -- Getting the committee hash minting policy
  -----------------------------------

  let ichm = InitCommitteeHashMint { icTxOutRef: txIn }
  committeeHashPolicy ← UpdateCommitteeHash.committeeHashPolicy ichm
=======
    msg = report "getCommitteeHashPolicy"
  committeeHashPolicy ← UpdateCommitteeHash.committeeHashPolicy $
    InitCommitteeHashMint { icTxOutRef: isp.initUtxo }
>>>>>>> ee8308c0
  committeeHashCurrencySymbol ← Monad.liftContractM
    (msg "Failed to get updateCommitteeHash CurrencySymbol")
    (Value.scriptCurrencySymbol committeeHashPolicy)
  pure { committeeHashPolicy, committeeHashCurrencySymbol }

-- | 'getMptRootTokenPolicy' grabs the mpt root token policy and currency
-- symbol (potentially throwing an error if this is not possible).
getMptRootTokenPolicy ∷
  InitSidechainParams →
  Contract
    ()
    { mptRootTokenMintingPolicy ∷ MintingPolicy
    , mptRootTokenMintingPolicyCurrencySymbol ∷ CurrencySymbol
    }
getMptRootTokenPolicy isp = do
  let
    sc = toSidechainParams isp
    msg = report "getMptRootTokenPolicy"

  -- some awkwardness that we need the committee hash policy first.
  { committeeHashCurrencySymbol } ← getCommitteeHashPolicy isp

  -- Then, we get the mpt root token minting policy..
  mptRootTokenMintingPolicy ← MPTRoot.mptRootTokenMintingPolicy $
    SignedMerkleRootMint
      { sidechainParams: sc
      , updateCommitteeHashCurrencySymbol: committeeHashCurrencySymbol
      }
  mptRootTokenMintingPolicyCurrencySymbol ←
    Monad.liftContractM
      (msg "Failed to get dsKeyPolicy CurrencySymbol")
      $ Value.scriptCurrencySymbol mptRootTokenMintingPolicy

  pure { mptRootTokenMintingPolicy, mptRootTokenMintingPolicyCurrencySymbol }

-- | 'toSidechainParams' creates a 'SidechainParams' from an
-- 'InitSidechainParams' the canonical way.
toSidechainParams ∷ InitSidechainParams → SidechainParams
toSidechainParams (InitSidechainParams isp) = SidechainParams
  { chainId: isp.initChainId
  , genesisHash: isp.initGenesisHash
  , genesisUtxo: isp.initUtxo
  , genesisMint: isp.initMint
  }

-- | 'initCommitteeHashMintLookupsAndConstraints' creates lookups and
-- constraints to mint (but NOT pay to someone) the NFT which uniquely
-- identifies the utxo that holds the committee hash.
initCommitteeHashMintLookupsAndConstraints ∷
  InitSidechainParams →
  Contract
    ()
    { lookups ∷ ScriptLookups Void
    , constraints ∷ TxConstraints Void Void
    }
initCommitteeHashMintLookupsAndConstraints (InitSidechainParams isp) = do
  -- Get committee hash / associated values
  -----------------------------------
  { committeeHashPolicy, committeeHashCurrencySymbol } ← getCommitteeHashPolicy $
    wrap isp
  let
    committeeHashValue =
      Value.singleton
        committeeHashCurrencySymbol
        UpdateCommitteeHash.initCommitteeHashMintTn
        one

  -- Building the transaction
  -----------------------------------
  let
    lookups ∷ ScriptLookups Void
    lookups = Lookups.mintingPolicy committeeHashPolicy

    constraints ∷ TxConstraints Void Void
    constraints = Constraints.mustMintValue committeeHashValue

  pure { lookups, constraints }

-- | 'initCommitteeHashLookupsAndConstraints' creates lookups and constraints
-- to pay the NFT (which uniquely identifies the committee hash utxo) to the
-- validator script for the update committee hash.
initCommitteeHashLookupsAndConstraints ∷
  InitSidechainParams →
  Contract
    ()
    { lookups ∷ ScriptLookups Void
    , constraints ∷ TxConstraints Void Void
    }
initCommitteeHashLookupsAndConstraints (InitSidechainParams isp) = do
  -- Sidechain parameters
  -----------------------------------
  let sc = toSidechainParams $ wrap isp

  -- Getting the update committee hash policy
  -----------------------------------
  { committeeHashCurrencySymbol } ← getCommitteeHashPolicy $ wrap isp

  -- Getting the mpt root token minting policy
  -----------------------------------
  { mptRootTokenMintingPolicyCurrencySymbol } ← getMptRootTokenPolicy $ wrap isp

  -- Setting up the update committee hash validator
  -----------------------------------
  let
    aggregatedKeys = UpdateCommitteeHash.aggregateKeys $ Array.sort
      isp.initCommittee
    committeeHashParam = UpdateCommitteeHash
      { sidechainParams: sc
      , uchAssetClass: committeeHashCurrencySymbol /\
          UpdateCommitteeHash.initCommitteeHashMintTn
      , mptRootTokenCurrencySymbol: mptRootTokenMintingPolicyCurrencySymbol
      }
    committeeHashDatum = Datum
      $ PlutusData.toData
      $ UpdateCommitteeHashDatum { committeeHash: aggregatedKeys }
    committeeHashValue =
      Value.singleton
        committeeHashCurrencySymbol
        UpdateCommitteeHash.initCommitteeHashMintTn
        one

  committeeHashValidator ← UpdateCommitteeHash.updateCommitteeHashValidator
    committeeHashParam

  let
    committeeHashValidatorHash = validatorHash committeeHashValidator

  -- Building the transaction
  -----------------------------------
  let
    lookups ∷ ScriptLookups Void
    lookups =
      Lookups.validator committeeHashValidator

    constraints ∷ TxConstraints Void Void
    constraints = Constraints.mustPayToScript committeeHashValidatorHash
      committeeHashDatum
      DatumInline
      committeeHashValue

  pure { constraints, lookups }

-- | 'initDistributedSetLookupsAndContraints' creates the lookups and
-- constraints required when initalizing the distrubted set (this does NOT
-- submit any transaction). In particular, it includes lookups / constraints
-- to do the following:
--
--      - Mints the necessary tokens to run the distributed set i.e., it mints a
--      token to hold keys in the distributed set, and a distinguished NFT to
--      provide the configuration (the necessary state so that FUEL is minted
--      iff the corresponding state is inserted in the distributed set.) of the
--      distributed set.
--
--      - Pays the aforementioned tokens to their required validators.
--
-- Note: this does NOT include a lookup or constraint to spend the distinguished
-- 'initUtxo' in the 'InitSidechainParams', and this MUST be provided
-- seperately.
initDistributedSetLookupsAndContraints ∷
  InitSidechainParams →
  Contract
    ()
    { lookups ∷ ScriptLookups Void
    , constraints ∷ TxConstraints Void Void
    }
initDistributedSetLookupsAndContraints (InitSidechainParams isp) = do
  let
    msg = report "initDistributedSetLookupsAndContraints"

  -- Sidechain parameters
  -----------------------------------
  let
    sc = toSidechainParams $ wrap isp

  -- Getting the mpt root token minting policy / currency symbol
  -----------------------------------
  { mptRootTokenMintingPolicyCurrencySymbol } ← getMptRootTokenPolicy $ wrap isp

  -- Initializing the distributed set
  -----------------------------------
  -- Configuration policy of the distributed set
  dsConfPolicy ← DistributedSet.dsConfPolicy $ DsConfMint
    { dscmTxOutRef: isp.initUtxo }
  dsConfPolicyCurrencySymbol ←
    Monad.liftContractM
      (msg "Failed to get dsConfPolicy CurrencySymbol")
      $ Value.scriptCurrencySymbol dsConfPolicy

  -- Validator for insertion of the distributed set / the associated datum and
  -- tokens that should be paid to this validator.
  let ds = Ds { dsConf: dsConfPolicyCurrencySymbol }
  insertValidator ← DistributedSet.insertValidator ds
  let
    insertValidatorHash = Scripts.validatorHash insertValidator
    dskm = DsKeyMint
      { dskmValidatorHash: insertValidatorHash
      , dskmConfCurrencySymbol: dsConfPolicyCurrencySymbol
      }

  dsKeyPolicy ← DistributedSet.dsKeyPolicy dskm
  dsKeyPolicyCurrencySymbol ←
    Monad.liftContractM
      (msg "Failed to get dsKeyPolicy CurrencySymbol")
      $ Value.scriptCurrencySymbol dsKeyPolicy
  dsKeyPolicyTokenName ←
    Monad.liftContractM
      (msg "Failed to convert 'DistributedSet.rootNode.nKey' into a TokenName")
      $ Value.mkTokenName
      $ (unwrap DistributedSet.rootNode).nKey

  let
    insertValidatorValue = Value.singleton dsKeyPolicyCurrencySymbol
      dsKeyPolicyTokenName
      one
    insertValidatorDatum = Datum
      $ PlutusData.toData
      $ DsDatum
          { dsNext: (unwrap DistributedSet.rootNode).nNext
          }

  -- FUEL minting policy
  fuelMintingPolicy ← FUELMintingPolicy.fuelMintingPolicy
    ( FUELMint
        { mptRootTokenCurrencySymbol: mptRootTokenMintingPolicyCurrencySymbol
        , sidechainParams: sc
        , dsKeyCurrencySymbol: dsKeyPolicyCurrencySymbol
        }
    )

  fuelMintingPolicyCurrencySymbol ←
    Monad.liftContractM
      (msg "Failed to get fuelMintingPolicy CurrencySymbol")
      $ Value.scriptCurrencySymbol fuelMintingPolicy

  -- Validator for the configuration of the distributed set / the associated
  -- datum and tokens that should be paid to this validator.
  dsConfValidator ← DistributedSet.dsConfValidator ds
  let
    dsConfValidatorHash = Scripts.validatorHash dsConfValidator
    dsConfValue = Value.singleton dsConfPolicyCurrencySymbol
      DistributedSet.dsConfTokenName
      one
    dsConfValidatorDatum = Datum
      $ PlutusData.toData
      $ DsConfDatum
          { dscKeyPolicy: dsKeyPolicyCurrencySymbol
          , dscFUELPolicy: fuelMintingPolicyCurrencySymbol
          }

  -- Building the transaction
  -----------------------------------
  let
    lookups ∷ ScriptLookups Void
    lookups =
      Lookups.validator insertValidator
        <> Lookups.mintingPolicy dsConfPolicy
        <> Lookups.mintingPolicy dsKeyPolicy

    constraints ∷ TxConstraints Void Void
    constraints =
      Constraints.mustMintValue insertValidatorValue
        <> Constraints.mustPayToScript insertValidatorHash
          insertValidatorDatum
          DatumInline
          insertValidatorValue
        <> Constraints.mustMintValue dsConfValue
        <> Constraints.mustPayToScript dsConfValidatorHash
          dsConfValidatorDatum
          DatumInline
          dsConfValue

  pure { lookups, constraints }

-- | 'initSidechainTokens' partially intializes the side chain by submitting a
-- transaction which does the following:
--
--      - Minting the NFT to identify the committee hash (see
--      'initCommitteeHashMintLookupsAndConstraints')
--
--      - Minting the the keys token of the distributed set, and the NFT to
--      identify the configuration of the distributed set (see
--      'initDistributedSetLookupsAndContraints')
--
--      - Spending the distinguished 'InitSidechainParams.initUtxo'
--
-- Moreover, it returns the 'SidechainParams' of this sidechain.
--
-- To fully initialize the sidechain, this should be used with
-- 'initSidechainCommittee', and you should use this function _before_
-- 'initSidechainCommittee'.
--
-- Also, this should pay the committee hash NFT back to your own wallet (see
-- 'BalanceTx.BalanceTx.buildTransactionChangeOutput' where it claims that excess
-- value is returned back to the owner's address).
initSidechainTokens ∷ InitSidechainParams → Contract () SidechainParams
initSidechainTokens isp = do
  -- Logging
  ----------------------------------------
  let
    msg = report "initSidechainTokens"

  -- Querying the dstinguished 'InitSidechainParams.initUtxo'
  ----------------------------------------
  let
    txIn = (unwrap isp).initUtxo

  txOut ← liftedM (msg "Cannot find genesis UTxO") $ getUtxo
    txIn

  -- Grabbing the distributed set / update committee has constraints and lookups
  -- Note: this uses the monoid instance of functions to monoids to run
  -- all functions to get the desired lookups and contraints.
  ----------------------------------------
  { constraints, lookups } ←
    ( initDistributedSetLookupsAndContraints
        <> initCommitteeHashMintLookupsAndConstraints
        <> \_ → pure
          -- distinguished input to spend from 'InitSidechainParams.initUtxo'
          { constraints: Constraints.mustSpendPubKeyOutput txIn
          , lookups: Lookups.unspentOutputs
              ( Map.singleton txIn
                  ( TransactionOutputWithRefScript
                      { output: txOut, scriptRef: Nothing }
                  )
              )
          }
    ) isp

  -- Building / submitting / awaiting the transaction.
  ----------------------------------------
  ubTx ← liftedE (Lookups.mkUnbalancedTx lookups constraints)
  bsTx ← liftedM (msg "Failed to balance/sign tx") (balanceAndSignTx ubTx)
  txId ← submit bsTx
  logInfo' $ msg $ "Submitted initialise sidechain tokens Tx: " <> show txId
  awaitTxConfirmed txId
  logInfo' $ msg
    "Initialise sidechain tokens transaction submitted successfully."

  pure $ toSidechainParams isp

-- | 'initSidechainCommittee' pays the NFT which identifies the committee hash
-- to the update committee hash validator script.
--
-- This is meant to be used _after_ 'initSidechainTokens'.
--
-- Note: you must have such an NFT in your wallet already.
initSidechainCommittee ∷ InitSidechainParams → Contract () Unit
initSidechainCommittee isp = do
  -- Logging
  ----------------------------------------
  let
    msg = report "initSidechainCommittee"

  -- Grabbing the constraints / lookups for paying to the commitee hash
  -- validator script
  ----------------------------------------
  { constraints, lookups } ← initCommitteeHashLookupsAndConstraints isp

  -- Building / submitting / awaiting the transaction.
  ----------------------------------------
  ubTx ← liftedE (Lookups.mkUnbalancedTx lookups constraints)
  bsTx ← liftedM (msg "Failed to balance/sign tx") (balanceAndSignTx ubTx)
  txId ← submit bsTx
  logInfo' $ msg $ "Submitted initialise sidechain tokens Tx: " <> show txId
  awaitTxConfirmed txId
  logInfo' $ msg
    "Initialise sidechain tokens transaction submitted successfully."

  pure unit

{- | 'initSidechain' creates the 'SidechainParams' executes
'initSidechainTokens' and 'initSidechainCommittee' in one transaction. Briefly,
this will do the following:

    - Mints the committee hash NFT

    - Pays the committee hash NFT to the update committee hash validator

    - Mints various tokens for the distributed set (and pay to the required
      validators)

For details, see 'initSidechainTokens' and 'initSidechainCommittee'.
-}
initSidechain ∷ InitSidechainParams → Contract () SidechainParams
initSidechain isp = do
  -- Warning: this code is essentially duplicated code from
  -- 'initSidechainTokens' and 'initSidechainCommittee'....

  -- Logging
  ----------------------------------------
  let
    msg = report "initSidechain"

  -- Querying the dstinguished 'InitSidechainParams.initUtxo'
  ----------------------------------------
  let
    txIn = (unwrap isp).initUtxo

  txOut ← liftedM (msg "Cannot find genesis UTxO") $ getUtxo
    txIn

  -- Grabbing all contraints for initialising the committee hash
  -- and distributed set.
  -- Note: this uses the monoid instance of functions to monoids to run
  -- all functions to get the desired lookups and contraints.
  ----------------------------------------
  { constraints, lookups } ←
    ( initDistributedSetLookupsAndContraints
        <> initCommitteeHashMintLookupsAndConstraints
        <> initCommitteeHashLookupsAndConstraints
        <> \_ → pure
          -- distinguished input to spend from 'InitSidechainParams.initUtxo'
          { constraints: Constraints.mustSpendPubKeyOutput txIn
          , lookups: Lookups.unspentOutputs
              ( Map.singleton txIn
                  ( TransactionOutputWithRefScript
                      { output: txOut, scriptRef: Nothing }
                  )
              )
          }
    ) isp

  -- Building / submitting / awaiting the transaction.
  ----------------------------------------
  ubTx ← liftedE (Lookups.mkUnbalancedTx lookups constraints)
  bsTx ← liftedM (msg "Failed to balance/sign tx") (balanceAndSignTx ubTx)
  txId ← submit bsTx
  logInfo' $ msg $ "Submitted initialise sidechain tokens Tx: " <> show txId
  awaitTxConfirmed txId
  logInfo' $ msg
    "Initialise sidechain tokens transaction submitted successfully."

  pure $ toSidechainParams isp

-- | 'report' is an internal function used for helping writing log messages.
report ∷ String → ∀ e. Display e ⇒ e → String
report = Utils.Logging.mkReport <<< { mod: "InitSidechain", fun: _ }<|MERGE_RESOLUTION|>--- conflicted
+++ resolved
@@ -78,26 +78,9 @@
     }
 getCommitteeHashPolicy (InitSidechainParams isp) = do
   let
-<<<<<<< HEAD
-    sc = SidechainParams
-      { chainId: isp.initChainId
-      , genesisHash: isp.initGenesisHash
-      , genesisUtxo: txIn
-      , genesisMint: isp.initMint
-      , thresholdNumerator: isp.initThresholdNumerator
-      , thresholdDenominator: isp.initThresholdDenominator
-      }
-
-  -- Getting the committee hash minting policy
-  -----------------------------------
-
-  let ichm = InitCommitteeHashMint { icTxOutRef: txIn }
-  committeeHashPolicy ← UpdateCommitteeHash.committeeHashPolicy ichm
-=======
     msg = report "getCommitteeHashPolicy"
   committeeHashPolicy ← UpdateCommitteeHash.committeeHashPolicy $
     InitCommitteeHashMint { icTxOutRef: isp.initUtxo }
->>>>>>> ee8308c0
   committeeHashCurrencySymbol ← Monad.liftContractM
     (msg "Failed to get updateCommitteeHash CurrencySymbol")
     (Value.scriptCurrencySymbol committeeHashPolicy)
@@ -141,6 +124,8 @@
   , genesisHash: isp.initGenesisHash
   , genesisUtxo: isp.initUtxo
   , genesisMint: isp.initMint
+  , thresholdNumerator: isp.initThresholdNumerator
+  , thresholdDenominator: isp.initThresholdDenominator
   }
 
 -- | 'initCommitteeHashMintLookupsAndConstraints' creates lookups and

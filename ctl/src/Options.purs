--- conflicted
+++ resolved
@@ -289,7 +289,6 @@
     , help "SPO cold verification key value"
     ]
 
-<<<<<<< HEAD
   committeeHashSpec ∷ Parser Endpoint
   committeeHashSpec =
     CommitteeHash <$>
@@ -329,7 +328,6 @@
                   )
               )
       )
-=======
   -- InitSidechainParams are SidechainParams + initCommittee : Array PubKey
   initSpec = ado
     committeePubKeys ← many $ option byteArray $ fold
@@ -339,7 +337,6 @@
       ]
     in
       Init { committeePubKeys }
->>>>>>> 7420fd39
 
 -- | Reading configuration file from `./config.json`, and parsing CLI arguments. CLI argmuents override the config file.
 getOptions ∷ Effect Options

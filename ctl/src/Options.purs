--- conflicted
+++ resolved
@@ -6,11 +6,16 @@
 import Contract.Config
   ( ConfigParams
   , Message
-<<<<<<< HEAD
   , PrivateStakeKeySource(..)
-=======
+  , defaultDatumCacheWsConfig
+  , defaultOgmiosWsConfig
+  , defaultServerConfig
+  , testnetConfig
+  )
+import Contract.Config
+  ( ConfigParams
+  , Message
   , ServerConfig
->>>>>>> 727ded56
   , defaultDatumCacheWsConfig
   , defaultOgmiosWsConfig
   , defaultServerConfig
@@ -61,12 +66,8 @@
 import Types.ByteArray (ByteArray)
 
 -- | Argument option parser for ctl-main
-<<<<<<< HEAD
-options ∷ Boolean → Maybe Config → ParserInfo Options
-=======
 options ∷ Environment → Maybe Config → ParserInfo Options
->>>>>>> 727ded56
-options isTTY maybeConfig = info (helper <*> optSpec)
+options env maybeConfig = info (helper <*> optSpec)
   ( fullDesc <> header
       "ctl-main - CLI application to execute TrustlessSidechain Cardano endpoints"
   )
@@ -100,15 +101,7 @@
     stSkey ← stSKeySpec
     scParams ← scParamsSpec
     endpoint ← endpointParser
-    in
-      { scParams
-      , endpoint
-      , configParams: toConfigParams isTTY maybeConfig pSkey stSkey
-      }
-
-<<<<<<< HEAD
-  pSkeySpec =
-=======
+
     ogmiosConfig ← serverConfigSpec "ogmios" $
       fromMaybe defaultOgmiosWsConfig
         (maybeConfig >>= _.runtimeConfig >>= _.ogmios)
@@ -123,7 +116,8 @@
 
     let
       opts =
-        { skey
+        { pSkey
+        , stSkey
         , ogmiosConfig
         , ogmiosDatumCacheConfig
         , ctlServerConfig
@@ -131,10 +125,10 @@
     in
       { scParams
       , endpoint
-      , configParams: toConfigParams isTTY opts
+      , configParams: toConfigParams env opts
       }
-  skeySpec =
->>>>>>> 727ded56
+
+  pSkeySpec =
     option str $ fold
       [ short 'k'
       , long "payment-signing-key-file"
@@ -144,7 +138,6 @@
       , maybe mempty value (maybeConfig >>= _.paymentSigningKeyFile)
       ]
 
-<<<<<<< HEAD
   stSKeySpec =
     optional $ option str $ fold
       [ short 'K'
@@ -153,7 +146,8 @@
       , help "Own stake signing key file path"
       , action "file"
       , maybe mempty value (maybeConfig >>= _.stakeSigningKeyFile)
-=======
+      ]
+
   serverConfigSpec ∷ String → ServerConfig → Parser ServerConfig
   serverConfigSpec
     name
@@ -185,41 +179,6 @@
       ]
     in { host, path, port, secure: secure || defSecure }
 
-  mintSpec = MintAct <<< { amount: _ } <$> parseAmount
-
-  burnSpec = ado
-    amount ← parseAmount
-    recipient ← option sidechainAddress $ fold
-      [ long "recipient"
-      , metavar "ADDRESS"
-      , help "Address of the sidechain recipient"
-      ]
-    in BurnAct { amount, recipient }
-
-  regSpec = ado
-    spoPubKey ← parseSpoPubKey
-    sidechainPubKey ← option byteArray $ fold
-      [ long "sidechain-public-key"
-      , metavar "PUBLIC_KEY"
-      , help "Sidechain public key"
-      ]
-    spoSig ← option byteArray $ fold
-      [ long "spo-signature"
-      , metavar "SIGNATURE"
-      , help "SPO signature"
-      ]
-    sidechainSig ← option byteArray $ fold
-      [ long "sidechain-signature"
-      , metavar "SIGNATURE"
-      , help "Sidechain signature"
-      ]
-    inputUtxo ← option transactionInput $ fold
-      [ long "registration-utxo"
-      , metavar "TX_ID#TX_IDX"
-      , help "Input UTxO to be spend with the commitee candidate registration"
->>>>>>> 727ded56
-      ]
-
   scParamsSpec = ado
     chainId ← option int $ fold
       [ short 'i'
@@ -281,7 +240,6 @@
     , help "Amount of FUEL token to be burnt/minted"
     ]
 
-<<<<<<< HEAD
   regSpec = ado
     spoPubKey ← parseSpoPubKey
     sidechainPubKey ← option byteArray $ fold
@@ -322,14 +280,10 @@
     ]
 
 -- | Reading configuration file from `./config.json`, and parsing CLI arguments. CLI argmuents override the config file.
-getOptions ∷ Boolean → Effect Options
-=======
--- | Reading configuration file from `./config.json`, and parsing CLI arguments. CLI argmuents override the config file.
 getOptions ∷ Environment → Effect Options
->>>>>>> 727ded56
-getOptions isTTY = do
+getOptions env = do
   config ← readAndParseJsonFrom "./config.json"
-  execParser (options isTTY config)
+  execParser (options env config)
 
   where
   readAndParseJsonFrom loc = do
@@ -341,23 +295,9 @@
 
 -- | Get the CTL configuration parameters based on the config file parameters and CLI arguments
 toConfigParams ∷
-<<<<<<< HEAD
-  Boolean → Maybe Config → FilePath → Maybe FilePath → ConfigParams ()
-toConfigParams isTTY maybeConfig pSkey stSkey = testnetConfig
-  { logLevel = Info
-  , suppressLogs = not isTTY
-  , customLogger = Just \m → fileLogger m *> logWithLevel Info m
-  , walletSpec = Just
-      (UseKeys (PrivatePaymentKeyFile pSkey) (PrivateStakeKeyFile <$> stSkey))
-  , ogmiosConfig = fromMaybe defaultOgmiosWsConfig
-      (maybeConfig >>= _.runtimeConfig >>= _.ogmios)
-  , datumCacheConfig = fromMaybe defaultDatumCacheWsConfig
-      (maybeConfig >>= _.runtimeConfig >>= _.ogmiosDatumCache)
-  , ctlServerConfig = Just $ fromMaybe defaultServerConfig
-      (maybeConfig >>= _.runtimeConfig >>= _.ctlServer)
-=======
   Environment →
-  { skey ∷ FilePath
+  { pSkey ∷ FilePath
+  , stSkey ∷ Maybe FilePath
   , ogmiosConfig ∷ ServerConfig
   , ogmiosDatumCacheConfig ∷ ServerConfig
   , ctlServerConfig ∷ ServerConfig
@@ -365,16 +305,17 @@
   ConfigParams ()
 toConfigParams
   { isTTY }
-  { skey, ogmiosConfig, ogmiosDatumCacheConfig, ctlServerConfig } = testnetConfig
-  { logLevel = Info
-  , customLogger = Just $ \m → fileLogger m *> logWithLevel Info m
-  , walletSpec = Just (UseKeys (PrivatePaymentKeyFile skey) Nothing)
-  , ogmiosConfig = ogmiosConfig
-  , datumCacheConfig = ogmiosDatumCacheConfig
-  , ctlServerConfig = Just $ ctlServerConfig
-  , suppressLogs = not isTTY
->>>>>>> 727ded56
-  }
+  { pSkey, stSkey, ogmiosConfig, ogmiosDatumCacheConfig, ctlServerConfig } =
+  testnetConfig
+    { logLevel = Info
+    , customLogger = Just $ \m → fileLogger m *> logWithLevel Info m
+    , walletSpec = Just
+        (UseKeys (PrivatePaymentKeyFile pSkey) (PrivateStakeKeyFile <$> stSkey))
+    , ogmiosConfig = ogmiosConfig
+    , datumCacheConfig = ogmiosDatumCacheConfig
+    , ctlServerConfig = Just $ ctlServerConfig
+    , suppressLogs = not isTTY
+    }
 
 -- | Store all log levels in a file
 fileLogger ∷ Message → Aff Unit
@@ -405,13 +346,10 @@
 -- | Parse BigInt
 bigInt ∷ ReadM BigInt
 bigInt = maybeReader BigInt.fromString
-<<<<<<< HEAD
-=======
 
 -- | Parse UInt
 uint ∷ ReadM UInt
-uint = maybeReader $ UInt.fromString
->>>>>>> 727ded56
+uint = maybeReader UInt.fromString
 
 -- | 'sidechainAddress' parses
 --    >  sidechainAddress

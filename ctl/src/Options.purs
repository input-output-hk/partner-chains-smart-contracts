--- conflicted
+++ resolved
@@ -82,21 +82,7 @@
       , metavar "/absolute/path/to/payment.skey"
       , help "Own payment signing key file path"
       , action "file"
-<<<<<<< HEAD
       , maybe mempty value (maybeConfig >>= _.paymentSigningKeyFile)
-=======
-      , maybe mempty value (maybeConfig >>= _.signingKeyFile)
-      ]
-
-  mintSpec = MintAct <<< { amount: _ } <$> parseAmount
-
-  burnSpec = ado
-    amount ← parseAmount
-    recipient ← option sidechainAddress $ fold
-      [ long "recipient"
-      , metavar "ADDRESS"
-      , help "Address of the sidechain recipient"
->>>>>>> e36841f7
       ]
 
   stSKeySpec =
@@ -156,10 +142,10 @@
 
   burnSpec = ado
     amount ← parseAmount
-    recipient ← option byteArray $ fold
+    recipient ← option sidechainAddress $ fold
       [ long "recipient"
-      , metavar "PUBLIC_KEY_HASH"
-      , help "Public key hash of the sidechain recipient"
+      , metavar "ADDRESS"
+      , help "Address of the sidechain recipient"
       ]
     in BurnAct { amount, recipient }
 
@@ -239,10 +225,7 @@
 byteArray = maybeReader hexToByteArray
 
 bigInt ∷ ReadM BigInt
-<<<<<<< HEAD
 bigInt = maybeReader BigInt.fromString
-=======
-bigInt = maybeReader $ BigInt.fromString
 
 -- | 'sidechainAddress' parses
 --    >  sidechainAddress 
@@ -254,5 +237,4 @@
   case split (Pattern "0x") str of
     [ "", hex ] → hexToByteArray hex
     [ hex ] → hexToByteArray hex
-    _ → Nothing
->>>>>>> e36841f7
+    _ → Nothing
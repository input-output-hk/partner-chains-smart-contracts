--- conflicted
+++ resolved
@@ -20,18 +20,10 @@
 import Contract.Scripts (Validator, validatorHash)
 import Data.List as List
 import EndpointResp (EndpointResp(..), stringifyEndpointResp)
-<<<<<<< HEAD
-import FUELMintingPolicy
-  ( FuelParams(Burn)
-  , passiveBridgeMintParams
-  , runFuelMP
-  )
+import FUELMintingPolicy (FuelParams(Burn), passiveBridgeMintParams, runFuelMP)
+import InitSidechain (initSidechain)
 import MPTRoot (SaveRootParams(SaveRootParams))
 import MPTRoot as MPTRoot
-=======
-import FUELMintingPolicy (FuelParams(Burn), passiveBridgeMintParams, runFuelMP)
-import InitSidechain (initSidechain)
->>>>>>> 8fb2e335
 import Options (getOptions)
 import Options.Types (Endpoint(..))
 import UpdateCommitteeHash
@@ -115,7 +107,6 @@
             >>> { transactionId: _ }
             >>> CommitteeHashResp
 
-<<<<<<< HEAD
       SaveRoot { merkleRoot, previousMerkleRoot, committeeSignatures } →
         let
           params = SaveRootParams
@@ -129,7 +120,6 @@
             <#> unwrap
             >>> { transactionId: _ }
             >>> SaveRootResp
-=======
       Init { committeePubKeys } → do
         let
           sc = unwrap opts.scParams
@@ -144,7 +134,6 @@
         { transactionId, sidechainParams } ← initSidechain isc
 
         pure $ InitResp { transactionId: unwrap transactionId, sidechainParams }
->>>>>>> 8fb2e335
 
     printEndpointResp endpointResp
 

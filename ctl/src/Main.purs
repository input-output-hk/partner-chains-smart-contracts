--- conflicted
+++ resolved
@@ -22,16 +22,12 @@
 import Contract.Scripts (Validator, validatorHash)
 import Contract.Wallet (PrivatePaymentKeySource(..), WalletSpec(..))
 import Data.Log.Formatter.JSON (jsonFormatter)
-<<<<<<< HEAD
 import EndpointResp (EndpointResp(..), stringifyEndpointResp)
-import FUELMintingPolicy (FuelParams(Mint, Burn), runFuelMP)
-=======
 import FUELMintingPolicy
   ( FuelParams(Burn)
   , passiveBridgeMintParams
   , runFuelMP
   )
->>>>>>> 3e40a466
 import Helpers (logWithLevel)
 import Node.Encoding (Encoding(..))
 import Node.FS.Aff (appendTextFile)
@@ -63,15 +59,12 @@
     pkh ← liftedM "Couldn't find own PKH" ownPaymentPubKeyHash
     endpointResp ← case opts.endpoint of
 
-<<<<<<< HEAD
       MintAct { amount } →
         runFuelMP opts.scParams
-          (Mint { amount, recipient: pkh }) <#> unwrap >>> { transactionId: _ }
+          (passiveBridgeMintParams opts.scParams { amount, recipient: pkh })
+          <#> unwrap
+          >>> { transactionId: _ }
           >>> MintActResp
-=======
-      MintAct { amount } → runFuelMP opts.scParams
-        (passiveBridgeMintParams opts.scParams { amount, recipient: pkh })
->>>>>>> 3e40a466
 
       BurnAct { amount, recipient } →
         runFuelMP opts.scParams

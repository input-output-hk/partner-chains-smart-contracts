--- conflicted
+++ resolved
@@ -90,7 +90,6 @@
             ]
         pure $ GetAddrsResp { addresses }
 
-<<<<<<< HEAD
       CommitteeHash
         { newCommitteePubKeys, committeeSignatures, previousMerkleRoot } →
         let
@@ -105,7 +104,7 @@
             <#> unwrap
             >>> { transactionId: _ }
             >>> CommitteeHashResp
-=======
+
       Init { committeePubKeys } → do
         let
           sc = unwrap opts.scParams
@@ -120,7 +119,6 @@
         { transactionId, sidechainParams } ← initSidechain isc
 
         pure $ InitResp { transactionId: unwrap transactionId, sidechainParams }
->>>>>>> 7420fd39
 
     printEndpointResp endpointResp
 

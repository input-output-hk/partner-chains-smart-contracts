module Main (main) where

import Contract.Prelude

import CommitteCandidateValidator as CommitteCandidateValidator
import Contract.Address (ownPaymentPubKeyHash)
import Contract.Monad
  ( Contract
  , launchAff_
  , liftedM
  , runContract
  )
import Data.List as List
import EndpointResp (EndpointResp(..), stringifyEndpointResp)
import FUELMintingPolicy
  ( FuelParams(Burn)
  , passiveBridgeMintParams
  , runFuelMP
  )
import GetSidechainAddresses as GetSidechainAddresses
import InitSidechain (initSidechain)
import MPTRoot (SaveRootParams(SaveRootParams))
import MPTRoot as MPTRoot
import Options (getOptions)
import Options.Types (Endpoint(..))
import UpdateCommitteeHash
  ( UpdateCommitteeHashParams(UpdateCommitteeHashParams)
  )
import UpdateCommitteeHash as UpdateCommitteeHash

-- | Main entrypoint for the CTL CLI
main ∷ Effect Unit
main = do
  opts ← getOptions

  launchAff_ $ runContract opts.configParams do
    pkh ← liftedM "Couldn't find own PKH" ownPaymentPubKeyHash
    endpointResp ← case opts.endpoint of
      MintAct { amount } →
        runFuelMP opts.scParams
          (passiveBridgeMintParams opts.scParams { amount, recipient: pkh })
          <#> unwrap
          >>> { transactionId: _ }
          >>> MintActResp

      BurnAct { amount, recipient } →
        runFuelMP opts.scParams
          (Burn { amount, recipient }) <#> unwrap >>> { transactionId: _ } >>>
          BurnActResp

      CommitteeCandidateReg
        { spoPubKey
        , sidechainPubKey
        , spoSig
        , sidechainSig
        , inputUtxo
        } →
        let
          params = CommitteCandidateValidator.RegisterParams
            { sidechainParams: opts.scParams
            , spoPubKey
            , sidechainPubKey
            , spoSig
            , sidechainSig
            , inputUtxo
            }
        in
          CommitteCandidateValidator.register params
            <#> unwrap
            >>> { transactionId: _ }
            >>> CommitteeCandidateRegResp

      CommitteeCandidateDereg { spoPubKey } →
        let
          params = CommitteCandidateValidator.DeregisterParams
            { sidechainParams: opts.scParams
            , spoPubKey
            }
        in
          CommitteCandidateValidator.deregister params
            <#> unwrap
            >>> { transactionId: _ }
            >>> CommitteeCandidateDeregResp
      GetAddrs → do
        sidechainAddresses ← GetSidechainAddresses.getSidechainAddresses
          opts.scParams
        pure $ GetAddrsResp { sidechainAddresses }

      CommitteeHash
        { newCommitteePubKeys
        , committeeSignatures
        , previousMerkleRoot
        , sidechainEpoch
        } →
        let
          params = UpdateCommitteeHashParams
            { sidechainParams: opts.scParams
            , newCommitteePubKeys: List.toUnfoldable newCommitteePubKeys
            , committeeSignatures: List.toUnfoldable committeeSignatures
            , previousMerkleRoot
            , sidechainEpoch
            }
        in
          UpdateCommitteeHash.updateCommitteeHash params
            <#> unwrap
            >>> { transactionId: _ }
            >>> CommitteeHashResp

      SaveRoot { merkleRoot, previousMerkleRoot, committeeSignatures } →
        let
          params = SaveRootParams
            { sidechainParams: opts.scParams
            , merkleRoot
            , previousMerkleRoot
            , committeeSignatures: List.toUnfoldable committeeSignatures
            }
        in
          MPTRoot.saveRoot params
            <#> unwrap
            >>> { transactionId: _ }
            >>> SaveRootResp
      Init { committeePubKeys, initSidechainEpoch } → do
        let
          sc = unwrap opts.scParams
          isc = wrap
            { initChainId: sc.chainId
            , initGenesisHash: sc.genesisHash
            , initUtxo: sc.genesisUtxo
            -- v only difference between sidechain and initsidechain
            , initCommittee: List.toUnfoldable committeePubKeys
            , initMint: sc.genesisMint
<<<<<<< HEAD
            , initSidechainEpoch
=======
            , initThresholdNumerator: sc.thresholdNumerator
            , initThresholdDenominator: sc.thresholdDenominator
>>>>>>> 34ff2c90
            }
        { transactionId, sidechainParams, sidechainAddresses } ← initSidechain isc

        pure $ InitResp
          { transactionId: unwrap transactionId
          , sidechainParams
          , sidechainAddresses
          }

      CommitteeHandover
        { merkleRoot
        , previousMerkleRoot
        , newCommitteePubKeys
        , newCommitteeSignatures
        , newMerkleRootSignatures
        , sidechainEpoch
        } → do
        let
          saveRootParams = SaveRootParams
            { sidechainParams: opts.scParams
            , merkleRoot
            , previousMerkleRoot
            , committeeSignatures: List.toUnfoldable newMerkleRootSignatures
            }
          uchParams = UpdateCommitteeHashParams
            { sidechainParams: opts.scParams
            , newCommitteePubKeys: List.toUnfoldable newCommitteePubKeys
            , committeeSignatures: List.toUnfoldable newCommitteeSignatures
            , -- the previous merkle root is the merkle root we just saved..
              previousMerkleRoot: Just merkleRoot
            , sidechainEpoch
            }
        saveRootTransactionId ← unwrap <$> MPTRoot.saveRoot saveRootParams
        committeeHashTransactionId ← unwrap <$>
          UpdateCommitteeHash.updateCommitteeHash uchParams
        pure $ CommitteeHandoverResp
          { saveRootTransactionId, committeeHashTransactionId }

    printEndpointResp endpointResp

printEndpointResp ∷ EndpointResp → Contract () Unit
printEndpointResp =
  log <<< stringifyEndpointResp<|MERGE_RESOLUTION|>--- conflicted
+++ resolved
@@ -129,12 +129,9 @@
             -- v only difference between sidechain and initsidechain
             , initCommittee: List.toUnfoldable committeePubKeys
             , initMint: sc.genesisMint
-<<<<<<< HEAD
             , initSidechainEpoch
-=======
             , initThresholdNumerator: sc.thresholdNumerator
             , initThresholdDenominator: sc.thresholdDenominator
->>>>>>> 34ff2c90
             }
         { transactionId, sidechainParams, sidechainAddresses } ← initSidechain isc
 

--- conflicted
+++ resolved
@@ -10,11 +10,6 @@
   , ownPaymentPubKeyHash
   , validatorHashEnterpriseAddress
   )
-<<<<<<< HEAD
-import Contract.Log (logInfo')
-=======
-import Contract.Config (Message, testnetConfig)
->>>>>>> e36841f7
 import Contract.Monad
   ( Contract
   , launchAff_
@@ -23,52 +18,22 @@
   , runContract
   )
 import Contract.Scripts (Validator, validatorHash)
-<<<<<<< HEAD
-import FUELMintingPolicy (FuelParams(Mint, Burn), runFuelMP)
-import Options (getOptions)
-import Options.Types (Endpoint(..))
-=======
-import Contract.Wallet (PrivatePaymentKeySource(..), WalletSpec(..))
-import Data.Log.Formatter.JSON (jsonFormatter)
 import EndpointResp (EndpointResp(..), stringifyEndpointResp)
 import FUELMintingPolicy
   ( FuelParams(Burn)
   , passiveBridgeMintParams
   , runFuelMP
   )
-import Helpers (logWithLevel)
-import Node.Encoding (Encoding(..))
-import Node.FS.Aff (appendTextFile)
 import Node.Process (stdoutIsTTY)
 import Options (getOptions)
-import Options.Types (Endpoint(..), Options)
-
--- | Get the CTL configuration parameters based on CLI arguments
-toConfig ∷ Boolean → Options → ConfigParams ()
-toConfig isTTY { skey } = testnetConfig
-  { logLevel = Info
-  , customLogger = Just $ \m → fileLogger m *> logWithLevel Info m
-  , walletSpec = Just (UseKeys (PrivatePaymentKeyFile skey) Nothing)
-  , suppressLogs = not isTTY
-  }
-
--- | Store all log levels in a file
-fileLogger ∷ Message → Aff Unit
-fileLogger m = do
-  let filename = "./contractlog.json"
-  appendTextFile UTF8 filename (jsonFormatter m <> "\n")
->>>>>>> e36841f7
+import Options.Types (Endpoint(..))
 
 -- | Main entrypoint for the CTL CLI
 main ∷ Effect Unit
 main = do
-  opts ← getOptions
+  opts ← getOptions stdoutIsTTY
 
-<<<<<<< HEAD
   launchAff_ $ runContract opts.configParams do
-=======
-  launchAff_ $ runContract (toConfig stdoutIsTTY opts) do
->>>>>>> e36841f7
     pkh ← liftedM "Couldn't find own PKH" ownPaymentPubKeyHash
     endpointResp ← case opts.endpoint of
 

module FUELMintingPolicy
  ( runFuelMP
  , FUELMint(..)
  , FuelParams(..)
  , passiveBridgeMintParams
  , fuelMintingPolicy
  , getFuelMintingPolicy
  , MerkleTreeEntry(MerkleTreeEntry)
  , CombinedMerkleProof(CombinedMerkleProof)
  ) where

import Contract.Prelude

import Contract.Address (PaymentPubKeyHash, ownPaymentPubKeyHash)
import Contract.Log (logInfo')
import Contract.Monad (Contract, liftContractM, liftedE, liftedM)
import Contract.PlutusData (class ToData, PlutusData(Constr), toData)
import Contract.Prim.ByteArray
  ( ByteArray
  , byteArrayFromAscii
  , hexToByteArrayUnsafe
  )
import Contract.ScriptLookups as Lookups
import Contract.Scripts (MintingPolicy(..), applyArgs)
import Contract.TextEnvelope
  ( TextEnvelopeType(PlutusScriptV2)
  , textEnvelopeBytes
  )
import Contract.Transaction
  ( TransactionHash
  , TransactionOutputWithRefScript(..)
  , awaitTxConfirmed
  , balanceAndSignTxE
  , submit
  )
import Contract.TxConstraints (TxConstraint(..), singleton)
import Contract.TxConstraints as Constraints
import Contract.Utxos (getUtxo)
import Contract.Value (CurrencySymbol)
import Contract.Value as Value
import Data.Bifunctor (lmap)
import Data.BigInt (BigInt)
import Data.BigInt as BigInt
import Data.Map as Map
import MerkleTree (MerkleProof(..))
import RawScripts (rawFUELMintingPolicy)
import Serialization.Hash (ed25519KeyHashToBytes)
import SidechainParams (SidechainParams)
import Types.Scripts (plutusV2Script)
import Utils.Logging as Logging

-- | `FUELMint` is the data type to parameterize the minting policy. See
-- | `mkMintingPolicy` for details of why we need the datum in `FUELMint`.
-- | `mptRootTokenCurrencySymbol` is the `CurrencySymbol` of a token
-- | which contains a merkle root in the `TokenName`. See
-- | `TrustlessSidechain.OnChain.MPTRootTokenMintingPolicy` for details.
-- | `sidechainParams` is the sidechain parameters.
-- | `dsKeyCurrencySymbol` is th currency symbol for the tokens which
-- | hold the key for the distributed set. In particular, this allows the
-- | FUEL minting policy to verify if a string has _just been inserted_ into
-- | the distributed set.
-- `mptRootTokenValidator` is the hash of the validator script
-- which _should_ have a token which has the merkle root in the token
-- name. See `TrustlessSidechain.OnChain.MPTRootTokenValidator` for
-- details.
-- > mptRootTokenValidator :: ValidatorHash
-- N.B. We don't need this! We're really only interested in the token,
-- and indeed; anyone can pay a token to this script so there really
-- isn't a reason to use this validator script as the "identifier" for
-- MPTRootTokens.
newtype FUELMint = FUELMint
  { mptRootTokenCurrencySymbol ∷ CurrencySymbol
  , sidechainParams ∷ SidechainParams
  , dsKeyCurrencySymbol ∷ CurrencySymbol
  }

derive instance Generic FUELMint _
derive instance Newtype FUELMint _
instance ToData FUELMint where
  toData
    ( FUELMint
        { mptRootTokenCurrencySymbol, sidechainParams, dsKeyCurrencySymbol }
    ) =
    Constr zero
      [ toData mptRootTokenCurrencySymbol
      , toData sidechainParams
      , toData dsKeyCurrencySymbol
      ]

<<<<<<< HEAD
-- | `MerkleTreeEntry` (abbr. mte and pl. mtes) is the data which are the elements in the merkle tree
-- | for the MPTRootToken.
-- | `index`: 32 bit unsigned integer, used to provide uniqueness among transactions within the tree
-- | `amount`: 256 bit unsigned integer that represents amount of tokens being sent out of the bridge
-- | `recipient`: arbitrary length bytestring that represents decoded bech32 cardano address. See
-- | [here](https://cips.cardano.org/cips/cip19/) for more details of bech32.
-- | `previousMerkleRoot`: if a previous merkle root exists, used to ensure uniqueness of entries.
=======
-- | 'MerkleTreeEntry' (abbr. mte and pl. mtes) is the data which are the elements in the merkle tree
-- | for the MPTRootToken.
>>>>>>> 891f7b1e
newtype MerkleTreeEntry = MerkleTreeEntry
  { index ∷ BigInt
  , amount ∷ BigInt
  , recipient ∷ ByteArray
  , previousMerkleRoot ∷ Maybe ByteArray
  }

derive instance Generic MerkleTreeEntry _
derive instance Newtype MerkleTreeEntry _
instance ToData MerkleTreeEntry where
  toData
    ( MerkleTreeEntry
        { index, amount, recipient, previousMerkleRoot }
    ) =
    Constr zero
      [ toData index
      , toData amount
      , toData recipient
      , toData previousMerkleRoot
      ]

-- | `CombinedMerkleProof` contains both the `MerkleTreeEntry` and its
-- | corresponding `MerkleProof`. See #249 for details.
newtype CombinedMerkleProof = CombinedMerkleProof
  { transaction ∷ MerkleTreeEntry
  , merkleProof ∷ MerkleProof
  }

derive instance Generic CombinedMerkleProof _
derive instance Newtype CombinedMerkleProof _
instance ToData CombinedMerkleProof where
  toData
    ( CombinedMerkleProof
        { transaction, merkleProof }
    ) =
    Constr zero
      [ toData transaction
      , toData merkleProof
      ]

data FUELRedeemer
  = MainToSide ByteArray -- recipient sidechain (addr , signature)
  | SideToMain MerkleTreeEntry MerkleProof

derive instance Generic FUELRedeemer _
instance ToData FUELRedeemer where
  toData (MainToSide s1) = Constr zero [ toData s1 ]
  toData (SideToMain s1 s2) = Constr one
    [ toData s1
    , toData s2
    ]

-- Applies SidechainParams to the minting policy
fuelMintingPolicy ∷ FUELMint → Contract () MintingPolicy
fuelMintingPolicy fm = do
  fuelMPUnapplied ← (plutusV2Script >>> MintingPolicy) <$> textEnvelopeBytes
    rawFUELMintingPolicy
    PlutusScriptV2
  liftedE (applyArgs fuelMPUnapplied [ toData fm ])

-- | `getFuelMintingPolicy` creates the parameter `FUELMint`
-- | (as required by the onchain mintng policy) via the given sidechain params, and calls
-- | `fuelMintingPolicy` to give us the minting policy
-- TODO: the "creation of `FUELMint` via the given sidechain params" needs more
-- work i.e. we should actually fill up the currency symbols with their proper
-- currency symbols instead of `dummyCS`.
-- For now, we copy what the offchain code is doing.
getFuelMintingPolicy ∷ SidechainParams → Contract () MintingPolicy
getFuelMintingPolicy sidechainParams = do
  fuelMintingPolicy $
    FUELMint
      { sidechainParams
      , mptRootTokenCurrencySymbol: dummyCS
      , dsKeyCurrencySymbol: dummyCS
      }

data FuelParams
  = Mint
      { amount ∷ BigInt
      , recipient ∷ PaymentPubKeyHash
      , merkleProof ∷ MerkleProof
      , sidechainParams ∷ SidechainParams
      , index ∷ BigInt
      , previousMerkleRoot ∷ Maybe ByteArray
      , entryHash ∷ ByteArray
      }
  | Burn { amount ∷ BigInt, recipient ∷ ByteArray }

runFuelMP ∷ SidechainParams → FuelParams → Contract () TransactionHash
runFuelMP sp fp = do
  let
    msg = Logging.mkReport { mod: "FUELMintingPolicy", fun: "runFuelMP" }

    inputTxIn = case fp of
      Mint _ → (unwrap sp).genesisMint
      Burn _ → Nothing

    fm =
      FUELMint
        { sidechainParams: sp
        , mptRootTokenCurrencySymbol: dummyCS
        , dsKeyCurrencySymbol: dummyCS
        }

  ownPkh ← liftedM (msg "Cannot get own pubkey") ownPaymentPubKeyHash
  fuelMP ← fuelMintingPolicy fm

  inputUtxo ← inputTxIn # traverse \txIn → do
    txOut ← liftedM (msg "Cannot find genesis mint UTxO") $ getUtxo txIn
    pure $ Map.singleton txIn $ TransactionOutputWithRefScript
      { output: txOut, scriptRef: Nothing }

  cs ← liftContractM (msg "Cannot get currency symbol") $
    Value.scriptCurrencySymbol fuelMP
  logInfo' $ msg ("fuelMP currency symbol: " <> show cs)
  tn ← liftContractM (msg "Cannot get token name")
    (Value.mkTokenName =<< byteArrayFromAscii "FUEL")
  let
    mkValue i = Value.singleton cs tn i

    constraints ∷ Constraints.TxConstraints Void Void
    constraints = case fp of
      Burn { recipient, amount } →
        let
          value = mkValue (-amount)
          redeemer = wrap (toData (MainToSide recipient))
        in
          Constraints.mustMintValueWithRedeemer redeemer value
      Mint { index, recipient, amount, previousMerkleRoot, merkleProof } →
        let
          value = mkValue amount
          redeemer = wrap (toData (SideToMain merkleTreeEntry merkleProof))
          merkleTreeEntry = MerkleTreeEntry
            { recipient: unwrap $ ed25519KeyHashToBytes $ unwrap $ unwrap recipient
            , previousMerkleRoot
            , amount
            , index
            }
          -- silence missing stake key warning
          mustPayToPubKey p =
            singleton <<< MustPayToPubKeyAddress p Nothing Nothing Nothing
        in
          Constraints.mustMintValueWithRedeemer redeemer value
            <> mustPayToPubKey recipient value
            <> Constraints.mustBeSignedBy ownPkh
            <> maybe mempty Constraints.mustSpendPubKeyOutput inputTxIn

    lookups ∷ Lookups.ScriptLookups Void
    lookups = Lookups.mintingPolicy fuelMP
      <> maybe mempty Lookups.unspentOutputs inputUtxo

  ubTx ← liftedE (lmap msg <$> Lookups.mkUnbalancedTx lookups constraints)
  bsTx ← liftedE (lmap msg <$> balanceAndSignTxE ubTx)
  txId ← submit bsTx
  logInfo' $ msg ("Submitted Tx: " <> show txId)
  awaitTxConfirmed txId
  logInfo' $ msg "Tx submitted successfully!"

  pure txId

-- | Empty currency symbol to be used with Passive Bridge transactions,
-- | where these tokens are not used
-- NOTE: Just adaSymbol == mkCurrencySymbol (hexToByteArrayUnsafe "")
dummyCS ∷ CurrencySymbol
dummyCS = Value.adaSymbol

-- | Mocking unused data for Passive Bridge minting, where we use genesis minting
passiveBridgeMintParams ∷
  SidechainParams →
  { amount ∷ BigInt, recipient ∷ PaymentPubKeyHash } →
  FuelParams
passiveBridgeMintParams sidechainParams { amount, recipient } =
  Mint
    { merkleProof: MerkleProof []
    , index: BigInt.fromInt 0
    , previousMerkleRoot: Nothing
    , entryHash: hexToByteArrayUnsafe ""
    , sidechainParams
    , recipient
    , amount
    }<|MERGE_RESOLUTION|>--- conflicted
+++ resolved
@@ -87,7 +87,6 @@
       , toData dsKeyCurrencySymbol
       ]
 
-<<<<<<< HEAD
 -- | `MerkleTreeEntry` (abbr. mte and pl. mtes) is the data which are the elements in the merkle tree
 -- | for the MPTRootToken.
 -- | `index`: 32 bit unsigned integer, used to provide uniqueness among transactions within the tree
@@ -95,10 +94,6 @@
 -- | `recipient`: arbitrary length bytestring that represents decoded bech32 cardano address. See
 -- | [here](https://cips.cardano.org/cips/cip19/) for more details of bech32.
 -- | `previousMerkleRoot`: if a previous merkle root exists, used to ensure uniqueness of entries.
-=======
--- | 'MerkleTreeEntry' (abbr. mte and pl. mtes) is the data which are the elements in the merkle tree
--- | for the MPTRootToken.
->>>>>>> 891f7b1e
 newtype MerkleTreeEntry = MerkleTreeEntry
   { index ∷ BigInt
   , amount ∷ BigInt

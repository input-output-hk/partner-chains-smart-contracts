module FUELMintingPolicy
  ( CombinedMerkleProof(..)
  , FUELMint(..)
  , FuelParams(..)
  , MerkleTreeEntry(..)
  , fuelMintingPolicy
  , getFuelMintingPolicy
  , passiveBridgeMintParams
  , runFuelMP
  ) where

import Contract.Prelude

import Contract.Address (PaymentPubKeyHash, ownPaymentPubKeyHash)
import Contract.Hashing (blake2b256Hash)
import Contract.Log (logInfo')
import Contract.Monad (Contract, liftContractM, liftedE, liftedM)
import Contract.PlutusData
<<<<<<< HEAD
  ( class ToData
  , Datum(..)
  , PlutusData(Constr)
  , toData
  , unitRedeemer
  )
import Contract.Prim.ByteArray (ByteArray, byteArrayFromAscii)
import Contract.ScriptLookups (ScriptLookups)
=======
  ( class FromData
  , class ToData
  , PlutusData(Constr)
  , fromData
  , toData
  )
import Contract.Prim.ByteArray (ByteArray, byteArrayFromAscii)
>>>>>>> f0c40cb1
import Contract.ScriptLookups as Lookups
import Contract.Scripts (MintingPolicy(..), applyArgs)
import Contract.Scripts as Scripts
import Contract.TextEnvelope
  ( TextEnvelopeType(PlutusScriptV2)
  , textEnvelopeBytes
  )
import Contract.Transaction
  ( TransactionHash
  , TransactionInput
  , TransactionOutputWithRefScript(..)
  , awaitTxConfirmed
  , balanceAndSignTxE
  , submit
  )
import Contract.TxConstraints
  ( DatumPresence(..)
  , TxConstraint(..)
  , TxConstraints
  , singleton
  )
import Contract.TxConstraints as Constraints
import Contract.Utxos (getUtxo)
<<<<<<< HEAD
import Contract.Value (CurrencySymbol, getTokenName, mkTokenName)
=======
import Contract.Value (CurrencySymbol, adaSymbol)
>>>>>>> f0c40cb1
import Contract.Value as Value
import Data.Bifunctor (lmap)
import Data.BigInt (BigInt)
import Data.BigInt as BigInt
import Data.Map as Map
<<<<<<< HEAD
import DistributedSet (dsConfValidator)
import DistributedSet as DistributedSet
import MPTRoot
  ( SignedMerkleRootMint(..)
  , findMptRootTokenUtxo
  , mptRootTokenValidator
  )
import MPTRoot.Utils as MPTRoot
import MerkleTree (MerkleProof(..), RootHash, rootMp, unRootHash)
=======
import MerkleTree (MerkleProof(..))
>>>>>>> f0c40cb1
import RawScripts (rawFUELMintingPolicy)
import Serialization.Hash (ed25519KeyHashToBytes)
import SidechainParams (SidechainParams)
import Test.Utils (paymentPubKeyHashToByteArray)
import Types.Scripts (plutusV2Script)
import UpdateCommitteeHash (getCommitteeHashPolicy)
import Utils.Logging as Logging
import Utils.SerialiseData (serialiseData)

-- | `FUELMint` is the data type to parameterize the minting policy. See
-- | `mkMintingPolicy` for details of why we need the datum in `FUELMint`.
-- | `mptRootTokenCurrencySymbol` is the `CurrencySymbol` of a token
-- | which contains a merkle root in the `TokenName`. See
-- | `TrustlessSidechain.OnChain.MPTRootTokenMintingPolicy` for details.
-- | `sidechainParams` is the sidechain parameters.
-- | `dsKeyCurrencySymbol` is th currency symbol for the tokens which
-- | hold the key for the distributed set. In particular, this allows the
-- | FUEL minting policy to verify if a string has _just been inserted_ into
-- | the distributed set.
-- `mptRootTokenValidator` is the hash of the validator script
-- which _should_ have a token which has the merkle root in the token
-- name. See `TrustlessSidechain.OnChain.MPTRootTokenValidator` for
-- details.
-- > mptRootTokenValidator :: ValidatorHash
-- N.B. We don't need this! We're really only interested in the token,
-- and indeed; anyone can pay a token to this script so there really
-- isn't a reason to use this validator script as the "identifier" for
-- MPTRootTokens.
newtype FUELMint = FUELMint
  { mptRootTokenCurrencySymbol ∷ CurrencySymbol
  , sidechainParams ∷ SidechainParams
  , dsKeyCurrencySymbol ∷ CurrencySymbol
  }

derive instance Generic FUELMint _
derive instance Newtype FUELMint _
instance ToData FUELMint where
  toData
    ( FUELMint
        { mptRootTokenCurrencySymbol, sidechainParams, dsKeyCurrencySymbol }
    ) =
    Constr zero
      [ toData mptRootTokenCurrencySymbol
      , toData sidechainParams
      , toData dsKeyCurrencySymbol
      ]

-- | `MerkleTreeEntry` (abbr. mte and pl. mtes) is the data which are the elements in the merkle tree
-- | for the MPTRootToken.
-- | `index`: 32 bit unsigned integer, used to provide uniqueness among transactions within the tree
-- | `amount`: 256 bit unsigned integer that represents amount of tokens being sent out of the bridge
-- | `recipient`: arbitrary length bytestring that represents decoded bech32 cardano address. See
-- | [here](https://cips.cardano.org/cips/cip19/) for more details of bech32.
-- | `previousMerkleRoot`: if a previous merkle root exists, used to ensure uniqueness of entries.
newtype MerkleTreeEntry = MerkleTreeEntry
  { index ∷ BigInt
  , amount ∷ BigInt
  , recipient ∷ ByteArray
  , previousMerkleRoot ∷ Maybe ByteArray
  }

instance FromData MerkleTreeEntry where
  fromData (Constr n [ a, b, c, d ]) | n == zero = ado
    index ← fromData a
    amount ← fromData b
    recipient ← fromData c
    previousMerkleRoot ← fromData d
    in MerkleTreeEntry { index, amount, recipient, previousMerkleRoot }
  fromData _ = Nothing

derive instance Generic MerkleTreeEntry _
derive instance Newtype MerkleTreeEntry _
instance ToData MerkleTreeEntry where
  toData
    ( MerkleTreeEntry
        { index, amount, recipient, previousMerkleRoot }
    ) =
    Constr zero
      [ toData index
      , toData amount
      , toData recipient
      , toData previousMerkleRoot
      ]

instance Show MerkleTreeEntry where
  show = genericShow

-- | `CombinedMerkleProof` contains both the `MerkleTreeEntry` and its
-- | corresponding `MerkleProof`. See #249 for details.
newtype CombinedMerkleProof = CombinedMerkleProof
  { transaction ∷ MerkleTreeEntry
  , merkleProof ∷ MerkleProof
  }

instance Show CombinedMerkleProof where
  show = genericShow

derive instance Generic CombinedMerkleProof _
derive instance Newtype CombinedMerkleProof _
instance ToData CombinedMerkleProof where
  toData
    ( CombinedMerkleProof
        { transaction, merkleProof }
    ) =
    Constr zero
      [ toData transaction
      , toData merkleProof
      ]

instance FromData CombinedMerkleProof where
  fromData (Constr n [ a, b ]) | n == zero = ado
    transaction ← fromData a
    merkleProof ← fromData b
    in CombinedMerkleProof { transaction, merkleProof }
  fromData _ = Nothing

data FUELRedeemer
  = MainToSide ByteArray -- recipient sidechain (addr , signature)
  | SideToMain MerkleTreeEntry MerkleProof

derive instance Generic FUELRedeemer _
instance ToData FUELRedeemer where
  toData (MainToSide s1) = Constr zero [ toData s1 ]
  toData (SideToMain s1 s2) = Constr one
    [ toData s1
    , toData s2
    ]

-- Applies SidechainParams to the minting policy
fuelMintingPolicy ∷ FUELMint → Contract () MintingPolicy
fuelMintingPolicy fm = do
  fuelMPUnapplied ← (plutusV2Script >>> MintingPolicy) <$> textEnvelopeBytes
    rawFUELMintingPolicy
    PlutusScriptV2
  liftedE (applyArgs fuelMPUnapplied [ toData fm ])

-- | `getFuelMintingPolicy` creates the parameter `FUELMint`
-- | (as required by the onchain mintng policy) via the given sidechain params, and calls
-- | `fuelMintingPolicy` to give us the minting policy
getFuelMintingPolicy ∷ SidechainParams → Contract () MintingPolicy
getFuelMintingPolicy sidechainParams = do
  { mptRootTokenMintingPolicyCurrencySymbol } ← getMptRootTokenPolicy
    sidechainParams
  { dsKeyPolicyCurrencySymbol } ← DistributedSet.getDsKeyPolicy sidechainParams

  fuelMintingPolicy $
    FUELMint
      { sidechainParams
      , mptRootTokenCurrencySymbol: mptRootTokenMintingPolicyCurrencySymbol
      , dsKeyCurrencySymbol: dsKeyPolicyCurrencySymbol
      }

data FuelParams
  = Mint
      { amount ∷ BigInt
      , recipient ∷ PaymentPubKeyHash
      , merkleProof ∷ MerkleProof
      , sidechainParams ∷ SidechainParams
      , index ∷ BigInt
      , previousMerkleRoot ∷ Maybe ByteArray
      }
  | Burn { amount ∷ BigInt, recipient ∷ ByteArray }

runFuelMP ∷ SidechainParams → FuelParams → Contract () TransactionHash
runFuelMP sp fp = do
  let msg = Logging.mkReport { mod: "FUELMintingPolicy", fun: "runFuelMP" }

  fuelMP ← getFuelMintingPolicy sp

  { lookups, constraints } ← case fp of
    Burn params →
      burnFUEL fuelMP params
    Mint params →
      if isJust (unwrap sp).genesisMint then
        mintFUEL fuelMP params
      else
        claimFUEL fuelMP params

  ubTx ← liftedE (lmap msg <$> Lookups.mkUnbalancedTx lookups constraints)
  bsTx ← liftedE (lmap msg <$> balanceAndSignTxE ubTx)
  txId ← submit bsTx
  logInfo' $ msg ("Submitted Tx: " <> show txId)
  awaitTxConfirmed txId
  logInfo' $ msg "Tx submitted successfully!"

  pure txId

-- | Mint FUEL tokens using the Passive Bridge configuration, consuming the genesis utxo
-- | This minting strategy allows only one mint per sidechain, and will be deprecated once the
-- | active bridge claim script is stablisied
mintFUEL ∷
  MintingPolicy →
  { amount ∷ BigInt
  , recipient ∷ PaymentPubKeyHash
  , merkleProof ∷ MerkleProof
  , sidechainParams ∷ SidechainParams
  , index ∷ BigInt
  , previousMerkleRoot ∷ Maybe ByteArray
  } →
  Contract ()
    { lookups ∷ ScriptLookups Void, constraints ∷ TxConstraints Void Void }
mintFUEL
  fuelMP
  { amount, recipient, merkleProof, sidechainParams, index, previousMerkleRoot } =
  do
    let msg = Logging.mkReport { mod: "FUELMintingPolicy", fun: "mintFUEL" }
    ownPkh ← liftedM (msg "Cannot get own pubkey") ownPaymentPubKeyHash

    cs ← liftContractM (msg "Cannot get currency symbol") $
      Value.scriptCurrencySymbol fuelMP
    tn ← liftContractM (msg "Cannot get token name")
      (Value.mkTokenName =<< byteArrayFromAscii "FUEL")

    -- Find the passive bridge genesis mint utxo
    let inputTxIn = (unwrap sidechainParams).genesisMint
    inputUtxo ← inputTxIn # traverse \txIn → do
      txOut ← liftedM (msg "Cannot find genesis mint UTxO") $ getUtxo txIn
      pure $ Map.singleton txIn $ TransactionOutputWithRefScript
        { output: txOut, scriptRef: Nothing }

    let
      value = Value.singleton cs tn amount
      redeemer = wrap (toData (SideToMain merkleTreeEntry merkleProof))
      merkleTreeEntry = MerkleTreeEntry
        { recipient: unwrap $ ed25519KeyHashToBytes $ unwrap $ unwrap recipient
        , previousMerkleRoot
        , amount
        , index
        }
      -- silence missing stake key warning
      mustPayToPubKey p =
        singleton <<< MustPayToPubKeyAddress p Nothing Nothing Nothing

    pure
      { lookups: Lookups.mintingPolicy fuelMP
          <> maybe mempty Lookups.unspentOutputs inputUtxo
      , constraints: Constraints.mustMintValueWithRedeemer redeemer value
          <> mustPayToPubKey recipient value
          <> Constraints.mustBeSignedBy ownPkh
          <> maybe mempty Constraints.mustSpendPubKeyOutput inputTxIn
      }

-- | Mint FUEL tokens using the Active Bridge configuration, verifying the Merkle proof
claimFUEL ∷
  MintingPolicy →
  { amount ∷ BigInt
  , recipient ∷ PaymentPubKeyHash
  , merkleProof ∷ MerkleProof
  , sidechainParams ∷ SidechainParams
  , index ∷ BigInt
  , previousMerkleRoot ∷ Maybe ByteArray
  } →
  Contract ()
    { lookups ∷ ScriptLookups Void, constraints ∷ TxConstraints Void Void }
claimFUEL
  fuelMP
  { amount, recipient, merkleProof, sidechainParams, index, previousMerkleRoot } =
  do
    let msg = Logging.mkReport { mod: "FUELMintingPolicy", fun: "mintFUEL" }
    ownPkh ← liftedM (msg "Cannot get own pubkey") ownPaymentPubKeyHash

    cs ← liftContractM (msg "Cannot get currency symbol") $
      Value.scriptCurrencySymbol fuelMP
    tn ← liftContractM (msg "Cannot get token name")
      (Value.mkTokenName =<< byteArrayFromAscii "FUEL")

    ds ← DistributedSet.getDs sidechainParams

    let
      merkleTreeEntry =
        MerkleTreeEntry
          { index
          , amount
          , previousMerkleRoot
          , recipient: paymentPubKeyHashToByteArray recipient
          }

    entryBytes ← liftContractM (msg "Cannot serialise merkle tree entry")
      $ serialiseData
      $ toData
          merkleTreeEntry
    let
      rootHash = rootMp entryBytes merkleProof

    cborMteHashedTn ← liftContractM (msg "Token name exceeds size limet")
      $ mkTokenName
      $ blake2b256Hash entryBytes

    { index: mptUtxo, value: mptUtxoOut } ←
      liftContractM
        (msg "Couldn't find the parent Merkle tree root hash of the transaction")
        =<< findMptRootTokenUtxoByRootHash sidechainParams rootHash

    { inUtxo:
        { nodeRef
        , oNode
        , datNode
        , tnNode
        }
    , nodes: DistributedSet.Ib { unIb: nodeA /\ nodeB }
    } ← liftedM (msg "Couldn't find distributed set nodes") $
      DistributedSet.findDsOutput ds cborMteHashedTn

    { confRef, confO } ← DistributedSet.findDsConfOutput ds

    insertValidator ← DistributedSet.insertValidator ds
    let insertValidatorHash = Scripts.validatorHash insertValidator
    { dsKeyPolicy, dsKeyPolicyCurrencySymbol } ← DistributedSet.getDsKeyPolicy
      sidechainParams

    dsConfV ← dsConfValidator ds
    rootTokenValidator ← mptRootTokenValidator sidechainParams

    let
      node = DistributedSet.mkNode (getTokenName tnNode) datNode
      value = Value.singleton cs tn amount
      redeemer = wrap (toData (SideToMain merkleTreeEntry merkleProof))
      -- silence missing stake key warning
      mustPayToPubKey p =
        singleton <<< MustPayToPubKeyAddress p Nothing Nothing Nothing

      mkNodeConstraints n = do
        nTn ← liftContractM "Couldn't convert node token name"
          $ mkTokenName
          $ (unwrap n).nKey

        let val = Value.singleton dsKeyPolicyCurrencySymbol nTn (BigInt.fromInt 1)
        if getTokenName nTn == (unwrap node).nKey then
          pure $ Constraints.mustPayToScript
            insertValidatorHash
            (Datum (toData (DistributedSet.nodeToDatum n)))
            DatumInline
            val
        else
          pure
            $ Constraints.mustPayToScript
                insertValidatorHash
                (Datum (toData (DistributedSet.nodeToDatum n)))
                DatumInline
                val
            <> Constraints.mustMintValue val

    mustAddDSNodeA ← mkNodeConstraints nodeA
    mustAddDSNodeB ← mkNodeConstraints nodeB

    pure
      { lookups:
          Lookups.mintingPolicy fuelMP
            <> Lookups.validator rootTokenValidator
            <> Lookups.unspentOutputs (Map.singleton mptUtxo mptUtxoOut)

            <> Lookups.validator dsConfV
            <> Lookups.unspentOutputs (Map.singleton confRef confO)

            <> Lookups.mintingPolicy dsKeyPolicy
            <> Lookups.validator insertValidator
            <> Lookups.unspentOutputs (Map.singleton nodeRef oNode)

      , constraints:
          Constraints.mustMintValueWithRedeemer redeemer value -- minting the FUEL

            <> mustPayToPubKey recipient value
            <> Constraints.mustBeSignedBy ownPkh
            <> Constraints.mustReferenceOutput mptUtxo
            <> Constraints.mustReferenceOutput confRef

            <> Constraints.mustSpendScriptOutput nodeRef unitRedeemer

            <> mustAddDSNodeA
            <> mustAddDSNodeB
      }

burnFUEL ∷
  MintingPolicy →
  { amount ∷ BigInt, recipient ∷ ByteArray } →
  Contract ()
    { lookups ∷ ScriptLookups Void, constraints ∷ TxConstraints Void Void }
burnFUEL fuelMP { amount, recipient } = do
  let msg = Logging.mkReport { mod: "FUELMintingPolicy", fun: "burnFUEL" }

  cs ← liftContractM (msg "Cannot get currency symbol") $
    Value.scriptCurrencySymbol fuelMP
  logInfo' $ msg ("fuelMP currency symbol: " <> show cs)
  tn ← liftContractM (msg "Cannot get token name")
    (Value.mkTokenName =<< byteArrayFromAscii "FUEL")

<<<<<<< HEAD
  let
    value = Value.singleton cs tn (-amount)
    redeemer = wrap (toData (MainToSide recipient))
  pure
    { lookups: Lookups.mintingPolicy fuelMP
    , constraints: Constraints.mustMintValueWithRedeemer redeemer value
    }
=======
{- | Empty currency symbol to be used with Passive Bridge transactions,
  where these tokens are not used
-}
dummyCS ∷ CurrencySymbol
dummyCS = adaSymbol
>>>>>>> f0c40cb1

-- | Mocking unused data for Passive Bridge minting, where we use genesis minting
passiveBridgeMintParams ∷
  SidechainParams →
  { amount ∷ BigInt, recipient ∷ PaymentPubKeyHash } →
  FuelParams
passiveBridgeMintParams sidechainParams { amount, recipient } =
  Mint
<<<<<<< HEAD
    { merkleProof: MerkleProof []
    , index: BigInt.fromInt 0
    , previousMerkleRoot: Nothing
    , sidechainParams
    , recipient
    , amount
    }

-- TODO: refactor to utility module
findMptRootTokenUtxoByRootHash ∷
  SidechainParams →
  RootHash →
  Contract ()
    (Maybe { index ∷ TransactionInput, value ∷ TransactionOutputWithRefScript })
findMptRootTokenUtxoByRootHash sidechainParams rootHash = do
  { committeeHashCurrencySymbol } ← getCommitteeHashPolicy sidechainParams

  -- Then, we get the mpt root token minting policy..
  let

    msg = Logging.mkReport
      { mod: "FUELMintingPolicy", fun: "findMptRootTokenUtxoByRootHash" }
    smrm = SignedMerkleRootMint
      { sidechainParams
      , updateCommitteeHashCurrencySymbol: committeeHashCurrencySymbol
      }
  merkleRootTokenName ←
    liftContractM
      (msg "Invalid merkle root TokenName for mptRootTokenMintingPolicy")
      $ Value.mkTokenName
      $ unRootHash rootHash
  findMptRootTokenUtxo merkleRootTokenName smrm

-- | 'getMptRootTokenPolicy' grabs the mpt root token policy and currency
-- | symbol (potentially throwing an error if this is not possible).
-- TODO: refactor to utility module
getMptRootTokenPolicy ∷
  SidechainParams →
  Contract
    ()
    { mptRootTokenMintingPolicy ∷ MintingPolicy
    , mptRootTokenMintingPolicyCurrencySymbol ∷ CurrencySymbol
    }
getMptRootTokenPolicy sidechainParams = do
  let
    msg = Logging.mkReport
      { mod: "FUELMintingPolicy", fun: "getMptRootTokenPolicy" }

  { committeeHashCurrencySymbol } ← getCommitteeHashPolicy sidechainParams

  -- Then, we get the mpt root token minting policy..
  mptRootTokenMintingPolicy ← MPTRoot.mptRootTokenMintingPolicy $
    SignedMerkleRootMint
      { sidechainParams
      , updateCommitteeHashCurrencySymbol: committeeHashCurrencySymbol
      }
  mptRootTokenMintingPolicyCurrencySymbol ←
    liftContractM
      (msg "Failed to get mptRootToken CurrencySymbol")
      $ Value.scriptCurrencySymbol mptRootTokenMintingPolicy

  pure { mptRootTokenMintingPolicy, mptRootTokenMintingPolicyCurrencySymbol }
=======
    { amount
    , recipient
    , sidechainParams
    , merkleProof: MerkleProof []
    , index: BigInt.fromInt 0
    , previousMerkleRoot: Nothing
    }
>>>>>>> f0c40cb1
<|MERGE_RESOLUTION|>--- conflicted
+++ resolved
@@ -16,24 +16,16 @@
 import Contract.Log (logInfo')
 import Contract.Monad (Contract, liftContractM, liftedE, liftedM)
 import Contract.PlutusData
-<<<<<<< HEAD
-  ( class ToData
+  ( class FromData
+  , class ToData
   , Datum(..)
   , PlutusData(Constr)
+  , fromData
   , toData
   , unitRedeemer
   )
 import Contract.Prim.ByteArray (ByteArray, byteArrayFromAscii)
 import Contract.ScriptLookups (ScriptLookups)
-=======
-  ( class FromData
-  , class ToData
-  , PlutusData(Constr)
-  , fromData
-  , toData
-  )
-import Contract.Prim.ByteArray (ByteArray, byteArrayFromAscii)
->>>>>>> f0c40cb1
 import Contract.ScriptLookups as Lookups
 import Contract.Scripts (MintingPolicy(..), applyArgs)
 import Contract.Scripts as Scripts
@@ -57,17 +49,12 @@
   )
 import Contract.TxConstraints as Constraints
 import Contract.Utxos (getUtxo)
-<<<<<<< HEAD
 import Contract.Value (CurrencySymbol, getTokenName, mkTokenName)
-=======
-import Contract.Value (CurrencySymbol, adaSymbol)
->>>>>>> f0c40cb1
 import Contract.Value as Value
 import Data.Bifunctor (lmap)
 import Data.BigInt (BigInt)
 import Data.BigInt as BigInt
 import Data.Map as Map
-<<<<<<< HEAD
 import DistributedSet (dsConfValidator)
 import DistributedSet as DistributedSet
 import MPTRoot
@@ -77,9 +64,6 @@
   )
 import MPTRoot.Utils as MPTRoot
 import MerkleTree (MerkleProof(..), RootHash, rootMp, unRootHash)
-=======
-import MerkleTree (MerkleProof(..))
->>>>>>> f0c40cb1
 import RawScripts (rawFUELMintingPolicy)
 import Serialization.Hash (ed25519KeyHashToBytes)
 import SidechainParams (SidechainParams)
@@ -466,7 +450,6 @@
   tn ← liftContractM (msg "Cannot get token name")
     (Value.mkTokenName =<< byteArrayFromAscii "FUEL")
 
-<<<<<<< HEAD
   let
     value = Value.singleton cs tn (-amount)
     redeemer = wrap (toData (MainToSide recipient))
@@ -474,13 +457,6 @@
     { lookups: Lookups.mintingPolicy fuelMP
     , constraints: Constraints.mustMintValueWithRedeemer redeemer value
     }
-=======
-{- | Empty currency symbol to be used with Passive Bridge transactions,
-  where these tokens are not used
--}
-dummyCS ∷ CurrencySymbol
-dummyCS = adaSymbol
->>>>>>> f0c40cb1
 
 -- | Mocking unused data for Passive Bridge minting, where we use genesis minting
 passiveBridgeMintParams ∷
@@ -489,13 +465,12 @@
   FuelParams
 passiveBridgeMintParams sidechainParams { amount, recipient } =
   Mint
-<<<<<<< HEAD
-    { merkleProof: MerkleProof []
+    { amount
+    , recipient
+    , sidechainParams
+    , merkleProof: MerkleProof []
     , index: BigInt.fromInt 0
     , previousMerkleRoot: Nothing
-    , sidechainParams
-    , recipient
-    , amount
     }
 
 -- TODO: refactor to utility module
@@ -551,13 +526,4 @@
       (msg "Failed to get mptRootToken CurrencySymbol")
       $ Value.scriptCurrencySymbol mptRootTokenMintingPolicy
 
-  pure { mptRootTokenMintingPolicy, mptRootTokenMintingPolicyCurrencySymbol }
-=======
-    { amount
-    , recipient
-    , sidechainParams
-    , merkleProof: MerkleProof []
-    , index: BigInt.fromInt 0
-    , previousMerkleRoot: Nothing
-    }
->>>>>>> f0c40cb1
+  pure { mptRootTokenMintingPolicy, mptRootTokenMintingPolicyCurrencySymbol }
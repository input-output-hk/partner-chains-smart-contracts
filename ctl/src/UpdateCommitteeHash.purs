module UpdateCommitteeHash
  ( module UpdateCommitteeHash.Types
  , module UpdateCommitteeHash.Utils
  , updateCommitteeHash
  ) where

import Contract.Prelude

import Contract.Log (logInfo')
import Contract.Monad
  ( Contract
  , liftContractM
  , liftedE
  , throwContractError
  )
import Contract.PlutusData (fromData, toData)
import Contract.ScriptLookups as Lookups
import Contract.Scripts as Scripts
import Contract.Transaction
  ( TransactionHash
  , TransactionOutput(..)
  , TransactionOutputWithRefScript(..)
  , awaitTxConfirmed
  , balanceAndSignTxE
  , submit
  )
import Contract.TxConstraints (DatumPresence(..))
import Contract.TxConstraints as TxConstraints
import Contract.Value as Value
import Data.Array as Array
import Data.Bifunctor (lmap)
import Data.Map as Map
import Data.Maybe (Maybe(..))
import MPTRoot.Types (SignedMerkleRootMint(SignedMerkleRootMint))
import MPTRoot.Utils as MPTRoot.Utils
import SidechainParams (SidechainParams(..))
<<<<<<< HEAD
import Types (assetClass, assetClassValue)
=======
import SidechainParams as SidechainParams
import Types
  ( assetClass
  , assetClassValue
  )
>>>>>>> 891f7b1e
import Types.Datum (Datum(..))
import Types.OutputDatum (outputDatumDatum)
import Types.Redeemer (Redeemer(..))
import UpdateCommitteeHash.Types
  ( InitCommitteeHashMint(InitCommitteeHashMint)
  , UpdateCommitteeHash(UpdateCommitteeHash)
  , UpdateCommitteeHashDatum(UpdateCommitteeHashDatum)
  , UpdateCommitteeHashMessage(UpdateCommitteeHashMessage)
  , UpdateCommitteeHashParams(UpdateCommitteeHashParams)
  , UpdateCommitteeHashRedeemer(UpdateCommitteeHashRedeemer)
  )
import UpdateCommitteeHash.Utils
  ( aggregateKeys
  , committeeHashAssetClass
  , committeeHashPolicy
  , findUpdateCommitteeHashUtxo
  , initCommitteeHashMintTn
  , serialiseUchmHash
  , updateCommitteeHashValidator
  )
import Utils.Crypto as Utils.Crypto
import Utils.Logging (class Display)
import Utils.Logging as Utils.Logging

-- | 'updateCommitteeHash' is the endpoint to submit the transaction to update the committee hash.
-- check if we have the right committee. This gets checked on chain also
updateCommitteeHash ∷ UpdateCommitteeHashParams → Contract () TransactionHash
updateCommitteeHash (UpdateCommitteeHashParams uchp) = do
  let -- @msg@ is used to help generate log messages
    msg = report "updateCommitteeHash"

  -- Getting the minting policy / currency symbol / token name for update
  -- committee hash
  -------------------------------------------------------------
  pol ← committeeHashPolicy
    ( InitCommitteeHashMint
        { icTxOutRef: (\(SidechainParams x) → x.genesisUtxo) uchp.sidechainParams
        }
    )

  cs ← liftContractM (msg "Failed to get updateCommitteeHash minting policy")
    $ Value.scriptCurrencySymbol pol

  let tn = initCommitteeHashMintTn

  -- Getting the minting policy for the mpt root token
  -------------------------------------------------------------
  let
    smrm = SignedMerkleRootMint
      { sidechainParams: uchp.sidechainParams
      , updateCommitteeHashCurrencySymbol: cs
      }
  mptRootTokenMintingPolicy ← MPTRoot.Utils.mptRootTokenMintingPolicy smrm
  mptRootTokenCurrencySymbol ←
    liftContractM
      (msg "Failed to get mptRootTokenCurrencySymbol")
      $ Value.scriptCurrencySymbol mptRootTokenMintingPolicy

  -- Building the new committee hash / verifying that the new committee was
  -- signed (doing this offchain makes error messages better)...
  -------------------------------------------------------------
  when (null uchp.committeeSignatures)
    (throwContractError $ msg "Empty Committee")

  let
    newCommitteeSorted = Array.sort uchp.newCommitteePubKeys
    newCommitteeHash = aggregateKeys newCommitteeSorted

    curCommitteePubKeys /\ committeeSignatures =
      Utils.Crypto.normalizeCommitteePubKeysAndSignatures uchp.committeeSignatures
    curCommitteeHash = aggregateKeys curCommitteePubKeys

  uchmsg ← liftContractM (msg "Failed to get update committee hash message")
    $ serialiseUchmHash
    $ UpdateCommitteeHashMessage
        { sidechainParams: SidechainParams.convertSCParams uchp.sidechainParams
        , newCommitteePubKeys: newCommitteeSorted
        , previousMerkleRoot: uchp.previousMerkleRoot
        , sidechainEpoch: uchp.sidechainEpoch
        }

  unless
    ( Utils.Crypto.verifyMultiSignature
        ((unwrap uchp.sidechainParams).thresholdNumerator)
        ((unwrap uchp.sidechainParams).thresholdDenominator)
        curCommitteePubKeys
        uchmsg
        committeeSignatures
    )
    ( throwContractError $ msg
        "Invalid committee signatures for UpdateCommitteeHashMessage"
    )

  -- Getting the validator / building the validator hash
  -------------------------------------------------------------
  let
    uch = UpdateCommitteeHash
      { sidechainParams: uchp.sidechainParams
      , uchAssetClass: assetClass cs tn
      , mptRootTokenCurrencySymbol
      }
  updateValidator ← updateCommitteeHashValidator uch
  let valHash = Scripts.validatorHash updateValidator

  -- Grabbing the old committee / verifying that it really is the old committee
  -------------------------------------------------------------
  lkup ← findUpdateCommitteeHashUtxo uch
  { index: oref
  , value: (TransactionOutputWithRefScript { output: TransactionOutput tOut })
  } ←
    liftContractM (msg "Failed to find update committee hash UTxO") $ lkup

  rawDatum ←
    liftContractM (msg "Update committee hash UTxO is missing inline datum")
      $ outputDatumDatum tOut.datum
  UpdateCommitteeHashDatum datum ← liftContractM
    (msg "Datum at update committee hash UTxO fromData failed")
    (fromData $ unwrap rawDatum)
  when (datum.committeeHash /= curCommitteeHash)
    (throwContractError "Incorrect committee provided")

  -- Grabbing the last merkle root reference
  -------------------------------------------------------------
  maybePreviousMerkleRoot ← MPTRoot.Utils.findPreviousMptRootTokenUtxo
    uchp.previousMerkleRoot
    smrm

  -- Building / submitting the transaction.
  -------------------------------------------------------------
  let
    newDatum = Datum $ toData
      ( UpdateCommitteeHashDatum
          { committeeHash: newCommitteeHash, sidechainEpoch: uchp.sidechainEpoch }
      )
    value = assetClassValue (unwrap uch).uchAssetClass one
    redeemer = Redeemer $ toData
      ( UpdateCommitteeHashRedeemer
          { committeeSignatures
          , committeePubKeys: curCommitteePubKeys
          , newCommitteePubKeys: uchp.newCommitteePubKeys
          , previousMerkleRoot: uchp.previousMerkleRoot
          }
      )

    lookups ∷ Lookups.ScriptLookups Void
    lookups =
      Lookups.unspentOutputs
        ( Map.singleton oref
            ( TransactionOutputWithRefScript
                { output: TransactionOutput tOut, scriptRef: Nothing }
            )
        )
        <> Lookups.validator updateValidator
    constraints = TxConstraints.mustSpendScriptOutput oref redeemer
      <> TxConstraints.mustPayToScript valHash newDatum DatumInline value
      <> case maybePreviousMerkleRoot of
        Nothing → mempty
        Just { index: previousMerkleRootORef } → TxConstraints.mustReferenceOutput
          previousMerkleRootORef

  ubTx ← liftedE (Lookups.mkUnbalancedTx lookups constraints)
  bsTx ← liftedE (lmap msg <$> balanceAndSignTxE ubTx)
  txId ← submit bsTx
  logInfo' (msg "Submitted update committee hash transaction: " <> show txId)
  awaitTxConfirmed txId
  logInfo' (msg "Update committee hash transaction submitted successfully")

  pure txId

-- | 'report' is an internal function used for helping writing log messages.
report ∷ String → ∀ e. Display e ⇒ e → String
report = Utils.Logging.mkReport <<< { mod: "UpdateCommitteeHash", fun: _ }<|MERGE_RESOLUTION|>--- conflicted
+++ resolved
@@ -34,15 +34,11 @@
 import MPTRoot.Types (SignedMerkleRootMint(SignedMerkleRootMint))
 import MPTRoot.Utils as MPTRoot.Utils
 import SidechainParams (SidechainParams(..))
-<<<<<<< HEAD
-import Types (assetClass, assetClassValue)
-=======
 import SidechainParams as SidechainParams
 import Types
   ( assetClass
   , assetClassValue
   )
->>>>>>> 891f7b1e
 import Types.Datum (Datum(..))
 import Types.OutputDatum (outputDatumDatum)
 import Types.Redeemer (Redeemer(..))

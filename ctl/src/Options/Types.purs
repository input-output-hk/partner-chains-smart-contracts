--- conflicted
+++ resolved
@@ -1,6 +1,3 @@
-<<<<<<< HEAD
-module Options.Types (RuntimeConfig(..), Options(..), Config(..), Endpoint(..)) where
-=======
 module Options.Types
   ( RuntimeConfig(..)
   , Options(..)
@@ -8,7 +5,6 @@
   , Endpoint(..)
   , Environment
   ) where
->>>>>>> 727ded56
 
 import Contract.Prelude
 
@@ -21,12 +17,9 @@
 import Types (PubKey, Signature)
 import Types.ByteArray (ByteArray)
 
-<<<<<<< HEAD
-=======
 type Environment =
   { isTTY ∷ Boolean }
 
->>>>>>> 727ded56
 -- | CLI arguments providing an interface to contract endpoints
 type Options =
   { scParams ∷ SidechainParams
@@ -45,16 +38,10 @@
         , genesisMint ∷ Maybe TransactionInput
         , genesisUtxo ∷ Maybe TransactionInput
         }
-<<<<<<< HEAD
   , -- | Filepath of the payment signing key of the wallet owner
     paymentSigningKeyFile ∷ Maybe FilePath
   , -- | Filepath of the stake signing key of the wallet owner
     stakeSigningKeyFile ∷ Maybe FilePath
-=======
-
-  , -- | Filepath of the signing key of the wallet owner
-    signingKeyFile ∷ Maybe FilePath
->>>>>>> 727ded56
   , -- | Network configuration of the runtime dependencies (CTL-server, ogmios, ogmios-datum-cache)
     runtimeConfig ∷ Maybe RuntimeConfig
   }

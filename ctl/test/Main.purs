--- conflicted
+++ resolved
@@ -9,16 +9,11 @@
 import Test.CommitteeCandidateValidator as CommitteeCandidateValidator
 import Test.Config (config)
 import Test.FUELMintingPolicy as FUELMintingPolicy
-<<<<<<< HEAD
+import Test.MerkleTree as MerkleTree
 import Test.PoCInlineDatum as PoCInlineDatum
 import Test.PoCReferenceInput as PoCReferenceInput
 import Test.PoCReferenceScript as PoCReferenceScript
-
--- import Test.UpdateCommitteeHash as UpdateCommitteeHash
-=======
-import Test.MerkleTree as MerkleTree
 import Test.UpdateCommitteeHash as UpdateCommitteeHash
->>>>>>> d2a03342
 
 -- Note. it is necessary to be running a `plutip-server` somewhere for this
 main ∷ Effect Unit
@@ -26,33 +21,35 @@
   -- Run the merkle tree integration tests
   MerkleTree.test
 
-<<<<<<< HEAD
-  runPlutipContract config distribute \(alice /\ _bob) → do
-    withKeyWallet alice $ do
-      CommitteeCandidateValidator.testScenario
-      FUELMintingPolicy.testScenario
-
-      -- TODO: Fix this.. the CLI merkle tree interface branch fixes this.
-      -- UpdateCommitteeHash.testScenario
-
-      PoCInlineDatum.testScenario1
-      PoCInlineDatum.testScenario2
-
-      PoCReferenceInput.testScenario1
-      PoCReferenceInput.testScenario2
-
-      PoCReferenceScript.testScenario1
-      PoCReferenceScript.testScenario2
-=======
   -- Run the plutip tests
-  launchAff_ $ do
+  launchAff_ do
+    -- Default ada distribution
     let
       distribute = [ BigInt.fromInt 2_000_000_000, BigInt.fromInt 2_000_000_000 ]
         /\ [ BigInt.fromInt 2_000_000_000 ]
 
+    -- Run the plutip tests
     runPlutipContract config distribute \(alice /\ _bob) → do
       withKeyWallet alice $ do
         CommitteeCandidateValidator.testScenario
         FUELMintingPolicy.testScenario
+
         UpdateCommitteeHash.testScenario
->>>>>>> d2a03342
+
+    -- Run the proof of concept tests (note that we run each test separately from
+    -- the other tests
+    let
+      pocTestScenarios =
+        [ PoCInlineDatum.testScenario1
+        , PoCInlineDatum.testScenario2
+
+        , PoCReferenceInput.testScenario1
+        , PoCReferenceInput.testScenario2
+
+        , PoCReferenceScript.testScenario1
+        , PoCReferenceScript.testScenario2
+        ]
+
+    for pocTestScenarios
+      \scenario → runPlutipContract config distribute
+        \(alice /\ _bob) → withKeyWallet alice scenario
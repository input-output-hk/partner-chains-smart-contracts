--- conflicted
+++ resolved
@@ -2,13 +2,10 @@
 
 import Contract.Prelude
 
-import Contract.Log (logInfo')
-import Contract.Monad (Contract, launchAff_)
+import Contract.Monad (launchAff_)
 import Contract.Test.Plutip (runPlutipContract)
 import Contract.Wallet (withKeyWallet)
-import Control.Monad.Error.Class (catchError)
 import Data.BigInt as BigInt
-import Effect.Exception (message)
 import Test.CommitteeCandidateValidator as CommitteeCandidateValidator
 import Test.Config (config)
 import Test.FUELMintingPolicy as FUELMintingPolicy
@@ -21,6 +18,7 @@
 import Test.PoCReferenceScript as PoCReferenceScript
 import Test.PoCSerialiseData as PoCSerialiseData
 import Test.UpdateCommitteeHash as UpdateCommitteeHash
+import Test.Utils as Test.Utils
 
 -- Note. it is necessary to be running a `plutip-server` somewhere for this
 main ∷ Effect Unit
@@ -43,14 +41,14 @@
     runPlutipContract config distribute \(alice /\ bob) → do
       withKeyWallet alice do
         CommitteeCandidateValidator.testScenarioSuccess
-        CommitteeCandidateValidator.testScenarioFailure1 # fails
-        CommitteeCandidateValidator.testScenarioFailure2 alice bob # fails
+        CommitteeCandidateValidator.testScenarioFailure1 # Test.Utils.fails
+        CommitteeCandidateValidator.testScenarioFailure2 alice bob #
+          Test.Utils.fails
 
         FUELMintingPolicy.testScenario
 
         UpdateCommitteeHash.testScenario
 
-<<<<<<< HEAD
         MPTRoot.testScenario1
         MPTRoot.testScenario2
 
@@ -58,13 +56,6 @@
         MerkleRootChaining.testScenario2
 
         InitSidechain.testScenario1
-        -- Not actually too sure why, but the order of these contracts is important.
-        -- In particular, the 'InitSidechain.testScenario2' must be the last transaction
-        -- because otherwise, transactions which initialize the sidechain will have a
-        -- 'UtxoLookupFailedFor' error...
-=======
-        InitSidechain.testScenario1
->>>>>>> 12b12dd9
         InitSidechain.testScenario2 alice bob
 
     -- Run the plutip tests for the proof of concept tests (note we run these
@@ -81,8 +72,4 @@
         PoCReferenceScript.testScenario2
 
         PoCSerialiseData.testScenario1
-        PoCSerialiseData.testScenario2
-
--- print nicer failing tests that don't have a stack trace and don't halt the program
-fails ∷ Contract () Unit → Contract () Unit
-fails = flip catchError \e → logInfo' ("Expected failure: " <> message e)+        PoCSerialiseData.testScenario2
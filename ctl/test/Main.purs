module Test.Main (main) where

import Contract.Prelude

import Contract.Monad (launchAff_)
import Contract.Test.Plutip (runPlutipContract)
import Contract.Wallet (withKeyWallet)
import Data.BigInt as BigInt
import Test.CommitteeCandidateValidator as CommitteeCandidateValidator
import Test.Config (config)
import Test.FUELMintingPolicy as FUELMintingPolicy
import Test.InitSidechain as InitSidechain
import Test.MPTRoot as MPTRoot
import Test.MerkleRootChaining as MerkleRootChaining
import Test.MerkleTree as MerkleTree
<<<<<<< HEAD
import Test.PoCECDSA as PoCECDSA
=======
import Test.Options as Options
>>>>>>> 8953514e
import Test.PoCInlineDatum as PoCInlineDatum
import Test.PoCReferenceInput as PoCReferenceInput
import Test.PoCReferenceScript as PoCReferenceScript
import Test.PoCSerialiseData as PoCSerialiseData
<<<<<<< HEAD

-- import Test.UpdateCommitteeHash as UpdateCommitteeHash
=======
import Test.UpdateCommitteeHash as UpdateCommitteeHash
import Test.Utils as Test.Utils
>>>>>>> 8953514e

-- Note. it is necessary to be running a `plutip-server` somewhere for this
main ∷ Effect Unit
main = do
  -- Run the merkle tree integration tests
  MerkleTree.test

  -- Run the Options tests.
  Options.test

  -- Run the plutip tests
  launchAff_ do
    -- Default ada distribution
    let
      distribute =
        [ BigInt.fromInt 2_000_000_000
        , BigInt.fromInt 2_000_000_000
        , BigInt.fromInt 2_000_000_000
        ]
          /\ [ BigInt.fromInt 2_000_000_000 ]

    -- Run the plutip tests
    runPlutipContract config distribute \(alice /\ bob) → do
      withKeyWallet alice do
        CommitteeCandidateValidator.testScenarioSuccess
        CommitteeCandidateValidator.testScenarioFailure1 # Test.Utils.fails
        CommitteeCandidateValidator.testScenarioFailure2 alice bob #
          Test.Utils.fails

        FUELMintingPolicy.testScenario

        -- UpdateCommitteeHash.testScenario

        MPTRoot.testScenario1
        MPTRoot.testScenario2

        MerkleRootChaining.testScenario1
        MerkleRootChaining.testScenario2

        InitSidechain.testScenario1
        InitSidechain.testScenario2
        InitSidechain.testScenario3 alice bob

    -- Run the plutip tests for the proof of concept tests (note we run these
    -- separately from the actual sidechain tests.)
    runPlutipContract config distribute \(alice /\ _bob) → do
      withKeyWallet alice do
        PoCInlineDatum.testScenario1
        PoCInlineDatum.testScenario2

        PoCReferenceInput.testScenario1
        PoCReferenceInput.testScenario2

        PoCReferenceScript.testScenario1
        PoCReferenceScript.testScenario2

        PoCSerialiseData.testScenario1
<<<<<<< HEAD
        PoCSerialiseData.testScenario2

        PoCECDSA.testScenario

-- print nicer failing tests that don't have a stack trace and don't halt the program
fails ∷ Contract () Unit → Contract () Unit
fails = flip catchError \e → logInfo' ("Expected failure: " <> message e)
=======
        PoCSerialiseData.testScenario2
>>>>>>> 8953514e
<|MERGE_RESOLUTION|>--- conflicted
+++ resolved
@@ -13,22 +13,14 @@
 import Test.MPTRoot as MPTRoot
 import Test.MerkleRootChaining as MerkleRootChaining
 import Test.MerkleTree as MerkleTree
-<<<<<<< HEAD
+import Test.Options as Options
 import Test.PoCECDSA as PoCECDSA
-=======
-import Test.Options as Options
->>>>>>> 8953514e
 import Test.PoCInlineDatum as PoCInlineDatum
 import Test.PoCReferenceInput as PoCReferenceInput
 import Test.PoCReferenceScript as PoCReferenceScript
 import Test.PoCSerialiseData as PoCSerialiseData
-<<<<<<< HEAD
-
--- import Test.UpdateCommitteeHash as UpdateCommitteeHash
-=======
 import Test.UpdateCommitteeHash as UpdateCommitteeHash
 import Test.Utils as Test.Utils
->>>>>>> 8953514e
 
 -- Note. it is necessary to be running a `plutip-server` somewhere for this
 main ∷ Effect Unit
@@ -60,7 +52,7 @@
 
         FUELMintingPolicy.testScenario
 
-        -- UpdateCommitteeHash.testScenario
+        UpdateCommitteeHash.testScenario
 
         MPTRoot.testScenario1
         MPTRoot.testScenario2
@@ -86,14 +78,6 @@
         PoCReferenceScript.testScenario2
 
         PoCSerialiseData.testScenario1
-<<<<<<< HEAD
         PoCSerialiseData.testScenario2
 
-        PoCECDSA.testScenario
-
--- print nicer failing tests that don't have a stack trace and don't halt the program
-fails ∷ Contract () Unit → Contract () Unit
-fails = flip catchError \e → logInfo' ("Expected failure: " <> message e)
-=======
-        PoCSerialiseData.testScenario2
->>>>>>> 8953514e
+        PoCECDSA.testScenario
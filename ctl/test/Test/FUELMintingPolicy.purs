--- conflicted
+++ resolved
@@ -3,25 +3,14 @@
 import Contract.Prelude
 
 import Contract.Address
-<<<<<<< HEAD
   ( ownPaymentPubKeyHash
-=======
-  ( getWalletAddress
-  , ownPaymentPubKeyHash
->>>>>>> 603cfa3f
   , pubKeyHashAddress
   )
 import Contract.Monad (Contract, liftContractM, liftedE, liftedM)
 import Contract.PlutusData (toData)
 import Contract.Prim.ByteArray (hexToByteArrayUnsafe)
-<<<<<<< HEAD
-=======
-import Contract.Transaction (TransactionInput)
-import Contract.Utxos (utxosAt)
->>>>>>> 603cfa3f
 import Data.Array as Array
 import Data.BigInt as BigInt
-import Data.List.Lazy (List, replicateM)
 import FUELMintingPolicy
   ( FuelParams(..)
   , MerkleTreeEntry(..)
@@ -36,72 +25,12 @@
 import Test.MPTRoot as Test.MPTRoot
 import Test.Utils (getOwnTransactionInput, toTxIn)
 import Utils.Crypto
-  ( SidechainPrivateKey
-  , SidechainPublicKey
-  , generatePrivKey
+  ( generatePrivKey
   , toPubKeyUnsafe
   )
 import Utils.SerialiseData (serialiseData)
 
-<<<<<<< HEAD
-=======
-mkScParams ∷ Maybe TransactionInput → SidechainParams
-mkScParams genesisMint = SidechainParams
-  { chainId: BigInt.fromInt 1
-  , genesisHash: hexToByteArrayUnsafe "aabbcc"
-  , genesisUtxo: toTxIn "aabbcc" 0
-  , thresholdNumerator: BigInt.fromInt 2
-  , thresholdDenominator: BigInt.fromInt 3
-  , genesisMint
-  }
-
->>>>>>> 603cfa3f
-mkCommittee ∷
-  Int → Contract () (List (Tuple SidechainPublicKey SidechainPrivateKey))
-mkCommittee n = replicateM n ado
-  prvKey ← generatePrivKey
-  in (toPubKeyUnsafe prvKey) /\ prvKey
-<<<<<<< HEAD
-=======
-
--- | Testing Passive bridge minting (genesis mint) and burning multiple times
-testScenarioPassiveSuccess ∷ Contract () Unit
-testScenarioPassiveSuccess = do
-  pkh ← liftedM "cannot get own pubkey" ownPaymentPubKeyHash
-  ownAddr ← liftedM "Cannot get own address" getWalletAddress
-  ownUtxos ← liftedM "cannot get UTxOs" (utxosAt ownAddr)
-  genesisMint ← liftContractM "No UTxOs found at key wallet"
-    $ Set.findMin
-    $ Map.keys ownUtxos
-  let
-    scParams = mkScParams (Just genesisMint)
-    recipient = pubKeyHashAddress pkh Nothing
-
-  void $ runFuelMP scParams $ passiveBridgeMintParams scParams
-    { amount: BigInt.fromInt 5, recipient }
-  void $ runFuelMP scParams $ Burn
-    { amount: BigInt.fromInt 2, recipient: hexToByteArrayUnsafe "aabbcc" }
-  void $ runFuelMP scParams $ Burn
-    { amount: BigInt.fromInt 3, recipient: hexToByteArrayUnsafe "aabbcc" }
-
--- | Testing multiple mints on passive bridge (should fail)
-testScenarioPassiveFailure ∷ Contract () Unit
-testScenarioPassiveFailure = do
-  pkh ← liftedM "cannot get own pubkey" ownPaymentPubKeyHash
-  ownAddr ← liftedM "Cannot get own address" getWalletAddress
-  ownUtxos ← liftedM "cannot get UTxOs" (utxosAt ownAddr)
-  genesisMint ← liftContractM "No UTxOs found at key wallet"
-    $ Set.findMin
-    $ Map.keys ownUtxos
-  let
-    scParams = mkScParams (Just genesisMint)
-    recipient = pubKeyHashAddress pkh Nothing
-  void $ runFuelMP scParams $ passiveBridgeMintParams scParams
-    { amount: BigInt.fromInt 5, recipient }
-  void $ runFuelMP scParams $ passiveBridgeMintParams scParams
-    { amount: BigInt.fromInt 5, recipient }
->>>>>>> 603cfa3f
-
+-- | `testScenarioActiveSuccess` tets minting some tokens
 testScenarioActiveSuccess ∷ Contract () Unit
 testScenarioActiveSuccess = do
   pkh ← liftedM "cannot get own pubkey" ownPaymentPubKeyHash

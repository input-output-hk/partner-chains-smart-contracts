module Test.CommitteeCandidateValidator
  ( testScenarioFailure1
  , testScenarioFailure2
  , testScenarioSuccess
  ) where

import Contract.Prelude

import CommitteCandidateValidator
  ( DeregisterParams(..)
  , RegisterParams(..)
  , deregister
  , register
  )
import Contract.Address (getWalletAddress)
import Contract.Monad (Contract, liftContractM, liftedM)
import Contract.Prim.ByteArray (hexToByteArrayUnsafe)
import Contract.Utxos (utxosAt)
import Contract.Wallet (KeyWallet, withKeyWallet)
import Data.BigInt as BigInt
import Data.Map as Map
import Data.Set as Set
import SidechainParams (SidechainParams(..))
import Test.Utils (toTxIn)

scParams ∷ SidechainParams
scParams = SidechainParams
  { chainId: BigInt.fromInt 1
  , genesisHash: hexToByteArrayUnsafe "aabbcc"
  , genesisMint: Nothing
  , genesisUtxo: toTxIn "aabbcc" 0
  }

runRegister ∷ Contract () Unit
runRegister = do
  ownAddr ← liftedM "Cannot get own address" getWalletAddress
  ownUtxos ← liftedM "Cannot get UTxOs" (utxosAt ownAddr)
  registrationUtxo ← liftContractM "No UTxOs found at key wallet"
    $ Set.findMin
    $ Map.keys ownUtxos
<<<<<<< HEAD
  register $ RegisterParams
    { sidechainParams: scParams
    , spoPubKey: hexToByteArrayUnsafe "ababab"
    , sidechainPubKey: hexToByteArrayUnsafe ""
    , spoSig: hexToByteArrayUnsafe ""
    , sidechainSig: hexToByteArrayUnsafe ""
    , inputUtxo: registrationUtxo
    }

runDeregister ∷ Contract () Unit
runDeregister =
  deregister $ DeregisterParams
    { sidechainParams: scParams, spoPubKey: hexToByteArrayUnsafe "ababab" }

-- Register then Deregister
testScenarioSuccess ∷ Contract () Unit
testScenarioSuccess = do
  runRegister
  runDeregister

-- Deregister without prior registeration (i.e. no registration utxo present)
testScenarioFailure1 ∷ Contract () Unit
testScenarioFailure1 = runDeregister

-- alice registers, bob deregisters. not allowed & should fail
testScenarioFailure2 ∷ KeyWallet → KeyWallet → Contract () Unit
testScenarioFailure2 alice bob = do
  withKeyWallet alice runRegister
  withKeyWallet bob runDeregister
=======
  let
    scParams = SidechainParams
      { chainId: BigInt.fromInt 1
      , genesisHash: hexToByteArrayUnsafe "aabbcc"
      , genesisMint: Nothing
      , genesisUtxo: toTxIn "aabbcc" 0
      }
    regParams =
      RegisterParams
        { sidechainParams: scParams
        , spoPubKey: hexToByteArrayUnsafe "ababab"
        , sidechainPubKey: hexToByteArrayUnsafe ""
        , spoSig: hexToByteArrayUnsafe ""
        , sidechainSig: hexToByteArrayUnsafe ""
        , inputUtxo: registrationUtxo
        }
    deregParams =
      DeregisterParams
        { sidechainParams: scParams
        , spoPubKey: hexToByteArrayUnsafe "ababab"
        }

  void $ register regParams
  void $ deregister deregParams
>>>>>>> e36841f7
<|MERGE_RESOLUTION|>--- conflicted
+++ resolved
@@ -38,8 +38,7 @@
   registrationUtxo ← liftContractM "No UTxOs found at key wallet"
     $ Set.findMin
     $ Map.keys ownUtxos
-<<<<<<< HEAD
-  register $ RegisterParams
+  void $ register $ RegisterParams
     { sidechainParams: scParams
     , spoPubKey: hexToByteArrayUnsafe "ababab"
     , sidechainPubKey: hexToByteArrayUnsafe ""
@@ -50,7 +49,7 @@
 
 runDeregister ∷ Contract () Unit
 runDeregister =
-  deregister $ DeregisterParams
+  void $ deregister $ DeregisterParams
     { sidechainParams: scParams, spoPubKey: hexToByteArrayUnsafe "ababab" }
 
 -- Register then Deregister
@@ -67,30 +66,4 @@
 testScenarioFailure2 ∷ KeyWallet → KeyWallet → Contract () Unit
 testScenarioFailure2 alice bob = do
   withKeyWallet alice runRegister
-  withKeyWallet bob runDeregister
-=======
-  let
-    scParams = SidechainParams
-      { chainId: BigInt.fromInt 1
-      , genesisHash: hexToByteArrayUnsafe "aabbcc"
-      , genesisMint: Nothing
-      , genesisUtxo: toTxIn "aabbcc" 0
-      }
-    regParams =
-      RegisterParams
-        { sidechainParams: scParams
-        , spoPubKey: hexToByteArrayUnsafe "ababab"
-        , sidechainPubKey: hexToByteArrayUnsafe ""
-        , spoSig: hexToByteArrayUnsafe ""
-        , sidechainSig: hexToByteArrayUnsafe ""
-        , inputUtxo: registrationUtxo
-        }
-    deregParams =
-      DeregisterParams
-        { sidechainParams: scParams
-        , spoPubKey: hexToByteArrayUnsafe "ababab"
-        }
-
-  void $ register regParams
-  void $ deregister deregParams
->>>>>>> e36841f7
+  withKeyWallet bob runDeregister
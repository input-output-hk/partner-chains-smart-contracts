--- conflicted
+++ resolved
@@ -63,12 +63,8 @@
   , currentCommitteePrvKeys
   , newCommitteePrvKeys
   , previousMerkleRoot
-<<<<<<< HEAD
   }
-  f = do
-=======
-  } = void do
->>>>>>> 8953514e
+  f = void do
   let
     -- Order the private keys by lexicographical ordering of the signatures, so
     -- it's easy to give the sorted pubkey with its associated signature.
@@ -159,7 +155,7 @@
       , initThresholdDenominator: BigInt.fromInt 1
       }
 
-  scParams ← initSidechain initScParams
+  { sidechainParams: scParams } ← initSidechain initScParams
   nextCommitteePrvKeys ← sequence $ Array.replicate keyCount generatePrivKey
 
   Test.Utils.fails

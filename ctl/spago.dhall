--- conflicted
+++ resolved
@@ -6,16 +6,11 @@
   , "cardano-transaction-lib"
   , "codec-argonaut"
   , "control"
-<<<<<<< HEAD
   , "exceptions"
-  , "node-buffer"
-  , "node-fs"
-=======
   , "monad-logger"
   , "node-buffer"
   , "node-fs"
   , "node-fs-aff"
->>>>>>> 676e5f1d
   , "node-path"
   , "optparse"
   , "ordered-collections"

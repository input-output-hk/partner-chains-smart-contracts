--- conflicted
+++ resolved
@@ -70,17 +70,16 @@
 ) where
 
 import Data.Aeson.TH (defaultOptions, deriveJSON)
+import Data.ByteString.Base16 qualified as Base16
+import Data.List qualified as List
 import PlutusPrelude (NonEmpty, (<|>))
 import PlutusPrelude qualified
 import PlutusTx (makeIsDataIndexed)
 import PlutusTx.Builtins qualified as Builtins
+import PlutusTx.Builtins.Internal (BuiltinByteString (BuiltinByteString))
 import PlutusTx.Prelude
 import Schema qualified
 import Prelude qualified
-
-import Data.ByteString.Base16 qualified as Base16
-import Data.List qualified as List
-import PlutusTx.Builtins.Internal (BuiltinByteString (BuiltinByteString))
 
 {- | 'RootHash' is the hash that is the root of a 'MerkleTree'.
 
@@ -341,17 +340,13 @@
  >      /                    \                  |
  > hash (0:"p1")          hash (0:"p2")       hash (0:"p3")
 
-<<<<<<< HEAD
- Note how all the leaves are prepended with @0@ before being hashed, and all
- the internal nodes are prepended by @1@ before being hashed. For more details,
- see Note [2nd Preimage Attack on The Merkle Tree].
-=======
- N.B. it doesn't exactly do this anymore since this permits second preimage
- attacks: see Note [2nd Preimage Attack on The Merkle Tree].
-
- N.B. as it builds the tree up, each layer is reversed to make constructing the
- tree tail recursive. See Note [Tail Recursive mergePairs]
->>>>>>> a5697b11
+ N.B. observe how all the leaves are prepended with @0@ before being hashed,
+ and all the internal nodes are prepended by @1@ before being hashed. For more
+ details, see Note [2nd Preimage Attack on The Merkle Tree].
+
+ N.B. it doesn't follow exactly this anymore -- as it builds the tree up, each
+ layer is reversed to make constructing the tree tail recursive. See Note [Tail
+ Recursive mergePairs]
 -}
 {-# INLINEABLE fromNonEmpty #-}
 fromNonEmpty :: NonEmpty BuiltinByteString -> MerkleTree

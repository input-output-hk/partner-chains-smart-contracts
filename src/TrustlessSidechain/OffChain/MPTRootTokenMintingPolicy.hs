--- conflicted
+++ resolved
@@ -4,12 +4,8 @@
 
 import Data.Map qualified as Map
 import Data.Text (Text)
-<<<<<<< HEAD
 import Data.Void (Void)
-import Ledger (CardanoTx, Redeemer (Redeemer))
-=======
 import Ledger (CardanoTx)
->>>>>>> 602c3647
 import Ledger qualified
 import Ledger.Constraints qualified as Constraint
 import Ledger.Typed.Scripts qualified as Scripts
@@ -27,7 +23,6 @@
  )
 import TrustlessSidechain.OffChain.UpdateCommitteeHash qualified as UpdateCommitteeHash
 import TrustlessSidechain.OnChain.MPTRootTokenMintingPolicy qualified as MPTRootTokenMintingPolicy
-import TrustlessSidechain.OnChain.MPTRootTokenValidator (Mpt (Mpt, mptCurrencySymbol, mptSidechainParams))
 import TrustlessSidechain.OnChain.MPTRootTokenValidator qualified as MPTRootTokenValidator
 import TrustlessSidechain.OnChain.Types (
   SignedMerkleRoot (SignedMerkleRoot, committeePubKeys, merkleRoot, signatures, threshold),
@@ -52,25 +47,6 @@
  PlutusV2 feature! We must change this later
 -}
 saveRoot :: SaveRootParams -> Contract () TrustlessSidechainSchema Text CardanoTx
-<<<<<<< HEAD
-saveRoot SaveRootParams {sidechainParams, merkleRoot, threshold, signatures, committeePubKeys} = do
-  let mptCurSym = MPTRootTokenMintingPolicy.mintingPolicyCurrencySymbol sidechainParams
-      policy = MPTRootTokenMintingPolicy.mintingPolicy sidechainParams
-      value = Value.singleton mptCurSym (Value.TokenName merkleRoot) 1
-      redeemer = Redeemer $ toBuiltinData SignedMerkleRoot {merkleRoot, signatures, threshold, committeePubKeys}
-      lookups = Constraint.mintingPolicy policy
-
-      tx =
-        Constraint.mustMintValueWithRedeemer redeemer value
-          Prelude.<> Constraint.mustPayToOtherScript
-            ( MPTRootTokenValidator.hash
-                Mpt {mptSidechainParams = sidechainParams, mptCurrencySymbol = mptCurSym}
-            )
-            Ledger.unitDatum
-            value
-
-  Contract.submitTxConstraintsWith @Void lookups tx
-=======
 saveRoot SaveRootParams {sidechainParams, merkleRoot, threshold, signatures, committeePubKeys} =
   let ichm =
         InitCommitteeHashMint
@@ -128,5 +104,4 @@
                           UpdateCommitteeHash.initCommitteeHashMintTn
                           1
                       )
-             in Contract.submitTxConstraintsWith @MPT lookups tx
->>>>>>> 602c3647
+             in Contract.submitTxConstraintsWith @Void lookups tx
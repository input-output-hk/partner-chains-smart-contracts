{-# LANGUAGE NamedFieldPuns #-}

module TrustlessSidechain.OffChain.FUELMintingPolicy where

import Control.Lens.Indexed qualified as Indexed
import Control.Monad (when)
import Data.Default qualified as Default
import Data.Map (Map)
import Data.Map qualified as Map
import Data.Text (Text)
import Ledger (CardanoTx, Redeemer (Redeemer))
import Ledger qualified
import Ledger.Address (PaymentPubKeyHash (unPaymentPubKeyHash))
import Ledger.Constraints qualified as Constraint
import Ledger.Tx (
  ChainIndexTxOut,
  TxOutRef,
 )
import Ledger.Value qualified as Value
import Plutus.Contract (AsContractError, Contract)
import Plutus.Contract qualified as Contract
import Plutus.V1.Ledger.Crypto (PubKeyHash (getPubKeyHash))
import Plutus.V1.Ledger.Scripts qualified as Scripts
import Plutus.V1.Ledger.Value (TokenName (TokenName))
import PlutusTx (ToData (toBuiltinData))
import PlutusTx.Prelude
import TrustlessSidechain.MerkleTree (RootHash (unRootHash))
import TrustlessSidechain.MerkleTree qualified as MerkleTree
import TrustlessSidechain.OffChain.Schema (TrustlessSidechainSchema)
import TrustlessSidechain.OffChain.Types (
  BurnParams (BurnParams, amount, recipient, sidechainParams),
  MintParams (MintParams, amount, index, merkleProof, recipient, sidechainEpoch, sidechainParams),
  SidechainParams,
 )
import TrustlessSidechain.OffChain.Utils qualified as Utils
import TrustlessSidechain.OnChain.FUELMintingPolicy (FUELMint (FUELMint, fmMptRootTokenCurrencySymbol, fmSidechainParams))
import TrustlessSidechain.OnChain.FUELMintingPolicy qualified as FUELMintingPolicy
import TrustlessSidechain.OnChain.MPTRootTokenMintingPolicy qualified as MPTRootTokenMintingPolicy
import TrustlessSidechain.OnChain.MPTRootTokenValidator qualified as MPTRootTokenValidator
import TrustlessSidechain.OnChain.Types (
  FUELRedeemer (MainToSide, SideToMain),
  MerkleTreeEntry (MerkleTreeEntry, mteAmount, mteIndex, mteRecipient, mteSidechainEpoch),
 )

import Prelude qualified

{- | 'findMPTRootToken sc mp me' constructs the merkle root from the merkle
 proof @mp@ and the merkle entry @me@; and looks for the utxo with this
 MPTRootToken which corresponds to the given sidechain parameters @sc@ which is
 paid to an MPTRootTokenValidator.
-}
findMPTRootToken ::
  AsContractError e =>
  SidechainParams ->
  RootHash ->
  Contract w s e [(TxOutRef, ChainIndexTxOut)]
findMPTRootToken sc rh = Indexed.itoList <$> Utils.utxosWithCurrency Default.def assetClass
  where
<<<<<<< HEAD
    pq = PageQuery {pageQuerySize = Default.def, pageQueryLastItem = Nothing}

    assetClass =
      Value.assetClass
        ( MPTRootTokenMintingPolicy.mintingPolicyCurrencySymbol $
            MPTRootTokenMintingPolicy.signedMerkleRootMint sc
        )
        $ TokenName $ unRootHash rh
=======
    assetClass = Value.assetClass (MPTRootTokenMintingPolicy.mintingPolicyCurrencySymbol sc) $ TokenName $ unRootHash rh
>>>>>>> fd04166c

burn :: BurnParams -> Contract () TrustlessSidechainSchema Text CardanoTx
burn BurnParams {amount, sidechainParams, recipient} = do
  let fm =
        FUELMint
          { fmSidechainParams = sidechainParams
          , fmMptRootTokenCurrencySymbol =
              MPTRootTokenMintingPolicy.mintingPolicyCurrencySymbol $
                MPTRootTokenMintingPolicy.signedMerkleRootMint
                  sidechainParams
          }
      policy = FUELMintingPolicy.mintingPolicy fm
      value = Value.singleton (Ledger.scriptCurrencySymbol policy) "FUEL" amount
      redeemer = Redeemer $ toBuiltinData (MainToSide recipient)
  when (amount > 0) $ Contract.throwError "Can't burn a positive amount"
  Contract.submitTxConstraintsWith @FUELRedeemer
    (Constraint.mintingPolicy policy)
    (Constraint.mustMintValueWithRedeemer redeemer value)

{- | 'mintWithUtxo' does the following

      1. Locates the utxo with the MPTRootToken, which proves that the
      transaction happened on the sidechain.

      2. Build the transaction by

          * Providing a reference input to the transaction with the
          MPTRootToken

          TODO: it doesn't do this: we need PlutusV2 for reference inputs.
          For now, we consume and force it pay the value back (this isn't
          checked on chain since we will remove this feature later)

          * Calling the FUELMintingPolicy as usual.
-}
mintWithUtxo :: Maybe (Map Ledger.TxOutRef Ledger.ChainIndexTxOut) -> MintParams -> Contract () TrustlessSidechainSchema Text CardanoTx
mintWithUtxo utxo MintParams {amount, index, sidechainEpoch, sidechainParams, recipient, merkleProof} =
  let mte =
        MerkleTreeEntry
          { mteIndex = index
          , mteAmount = amount
          , mteRecipient = getPubKeyHash $ unPaymentPubKeyHash recipient
          , mteSidechainEpoch = sidechainEpoch
          }
      cborMte = MPTRootTokenMintingPolicy.serialiseMte mte
      root = MerkleTree.rootMp cborMte merkleProof
   in findMPTRootToken sidechainParams root >>= \case
        [] -> Contract.throwError "error FUELMintingPolicy: no UTxO found"
        mptUtxo : _ -> do
          let smrmParams = MPTRootTokenMintingPolicy.signedMerkleRootMint sidechainParams
              fm =
                FUELMint
                  { fmSidechainParams = sidechainParams
                  , fmMptRootTokenCurrencySymbol = MPTRootTokenMintingPolicy.mintingPolicyCurrencySymbol smrmParams
                  }
              policy = FUELMintingPolicy.mintingPolicy fm
              value = Value.singleton (Ledger.scriptCurrencySymbol policy) "FUEL" amount
              redeemer = Redeemer $ toBuiltinData $ SideToMain mte merkleProof

              -- TODO: the following line should be removed with reference inputs:
              mptRootTokenValidator = MPTRootTokenValidator.validator sidechainParams
              -- TODO: the following line should be removed with reference inputs:
              mptRootTokenValue =
                Value.singleton
                  (MPTRootTokenMintingPolicy.mintingPolicyCurrencySymbol smrmParams)
                  (TokenName $ unRootHash root)
                  1

              lookups =
                Constraint.mintingPolicy policy
                  Prelude.<> Constraint.unspentOutputs (fromMaybe Prelude.mempty utxo Prelude.<> uncurry Map.singleton mptUtxo)
                  -- TODO: the following line should be removed with reference inputs:
                  Prelude.<> Constraint.otherScript mptRootTokenValidator
              tx =
                Constraint.mustMintValueWithRedeemer redeemer value
                  Prelude.<> Constraint.mustPayToPubKey recipient value
                  Prelude.<> Constraint.mustSpendScriptOutput (fst mptUtxo) Scripts.unitRedeemer
                  -- TODO: the following line should be removed with reference inputs:
                  Prelude.<> Constraint.mustPayToOtherScript (MPTRootTokenValidator.hash sidechainParams) Scripts.unitDatum mptRootTokenValue

          when (amount < 0) $ Contract.throwError "Can't mint a negative amount"
          Contract.submitTxConstraintsWith @FUELRedeemer lookups tx

mint :: MintParams -> Contract () TrustlessSidechainSchema Text CardanoTx
mint = mintWithUtxo Nothing<|MERGE_RESOLUTION|>--- conflicted
+++ resolved
@@ -56,18 +56,12 @@
   Contract w s e [(TxOutRef, ChainIndexTxOut)]
 findMPTRootToken sc rh = Indexed.itoList <$> Utils.utxosWithCurrency Default.def assetClass
   where
-<<<<<<< HEAD
-    pq = PageQuery {pageQuerySize = Default.def, pageQueryLastItem = Nothing}
-
     assetClass =
       Value.assetClass
         ( MPTRootTokenMintingPolicy.mintingPolicyCurrencySymbol $
             MPTRootTokenMintingPolicy.signedMerkleRootMint sc
         )
         $ TokenName $ unRootHash rh
-=======
-    assetClass = Value.assetClass (MPTRootTokenMintingPolicy.mintingPolicyCurrencySymbol sc) $ TokenName $ unRootHash rh
->>>>>>> fd04166c
 
 burn :: BurnParams -> Contract () TrustlessSidechainSchema Text CardanoTx
 burn BurnParams {amount, sidechainParams, recipient} = do

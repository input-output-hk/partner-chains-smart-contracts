{-# LANGUAGE NamedFieldPuns #-}

module TrustlessSidechain.OffChain.FUELMintingPolicy (burn, mint) where

import Control.Lens.Indexed qualified as Indexed
import Control.Monad (when)
import Data.Default qualified as Default
import Data.Map qualified as Map
import Data.Text (Text)
import Data.Void (Void)
import Ledger (CardanoTx, Redeemer (Redeemer))
import Ledger qualified
import Ledger.Address (PaymentPubKeyHash (unPaymentPubKeyHash))
import Ledger.Constraints qualified as Constraints
import Ledger.Scripts qualified as Scripts
import Ledger.Tx (
  ChainIndexTxOut,
  TxOutRef,
 )
import Ledger.Value qualified as Value
import Plutus.Contract (AsContractError, Contract)
import Plutus.Contract qualified as Contract
import Plutus.V1.Ledger.Api (Datum (Datum, getDatum), MintingPolicy)
import Plutus.V1.Ledger.Crypto (PubKeyHash (getPubKeyHash))
import Plutus.V1.Ledger.Value (CurrencySymbol, TokenName (TokenName, unTokenName))
import PlutusTx (ToData (toBuiltinData))
import PlutusTx.IsData.Class qualified as Class
import PlutusTx.Prelude
import TrustlessSidechain.MerkleTree (RootHash (unRootHash))
import TrustlessSidechain.MerkleTree qualified as MerkleTree
import TrustlessSidechain.OffChain.DistributedSet qualified as DistributedSet
import TrustlessSidechain.OffChain.Schema (TrustlessSidechainSchema)
import TrustlessSidechain.OffChain.Types (
  BurnParams (BurnParams, amount, recipient, sidechainParams),
  MintParams (MintParams, amount, entryHash, index, merkleProof, recipient, sidechainEpoch, sidechainParams),
  SidechainParams (genesisUtxo),
 )
import TrustlessSidechain.OffChain.Utils qualified as Utils
import TrustlessSidechain.OnChain.DistributedSet (
  Ds (Ds, dsConf),
  DsConfDatum (dscFUELPolicy, dscKeyPolicy),
  DsConfMint (DsConfMint, dscmTxOutRef),
  DsKeyMint,
  Node (nKey),
 )
import TrustlessSidechain.OnChain.DistributedSet qualified as DistributedSet
import TrustlessSidechain.OnChain.FUELMintingPolicy (FUELMint (FUELMint, fmMptRootTokenCurrencySymbol, fmSidechainParams))
import TrustlessSidechain.OnChain.FUELMintingPolicy qualified as FUELMintingPolicy
import TrustlessSidechain.OnChain.MPTRootTokenMintingPolicy qualified as MPTRootTokenMintingPolicy
import TrustlessSidechain.OnChain.MPTRootTokenValidator (Mpt (Mpt, mptCurrencySymbol, mptSidechainParams))
import TrustlessSidechain.OnChain.MPTRootTokenValidator qualified as MPTRootTokenValidator
import TrustlessSidechain.OnChain.Types (
  FUELRedeemer (MainToSide, SideToMain),
  MerkleTreeEntry (MerkleTreeEntry, mteAmount, mteHash, mteIndex, mteRecipient, mteSidechainEpoch),
 )

import Prelude qualified

{- | 'findMPTRootToken sc mp me' constructs the merkle root from the merkle
 proof @mp@ and the merkle entry @me@; and looks for the utxo with this
 MPTRootToken which corresponds to the given sidechain parameters @sc@ which is
 paid to an MPTRootTokenValidator.
-}
findMPTRootToken ::
  AsContractError e =>
  SidechainParams ->
  RootHash ->
  Contract w s e [(TxOutRef, ChainIndexTxOut)]
findMPTRootToken sc rh = Indexed.itoList <$> Utils.utxosWithCurrency Default.def assetClass
  where
    assetClass = Value.assetClass (MPTRootTokenMintingPolicy.mintingPolicyCurrencySymbol sc) $ TokenName $ unRootHash rh

<<<<<<< HEAD
    -- TODO: as an optimization, I don't think testing if it is paid to the
    -- MPTRootTokenValidator is really necessary since the existence of the
    -- token is enough to imply that the sidechain has initiated this
    -- transaction.
    go :: (TxOutRef, ChainIndexTxOut) -> Bool
    go (_oref, o) =
      maybe
        False
        ( ==
            MPTRootTokenValidator.address
              Mpt
                { mptSidechainParams = sc
                , mptCurrencySymbol =
                    MPTRootTokenMintingPolicy.mintingPolicyCurrencySymbol sc
                }
        )
        $ o Fold.^? ciTxOutAddress

{- | 'burn' will burn the given amount of FUEL in 'BurnParams'. Note that this
 expects the 'amount' in 'BurnParams' to be negative -- see 'BurnParams' for
 more details.
-}
=======
>>>>>>> fd04166c
burn :: BurnParams -> Contract () TrustlessSidechainSchema Text CardanoTx
burn BurnParams {amount, sidechainParams, recipient} = do
  let -- Variables for the distributed set
      --------------------------------------------------
      oref :: TxOutRef
      oref = genesisUtxo sidechainParams

      ds :: Ds
      ds = Ds {dsConf = dsconf}

      dsconf :: CurrencySymbol
      dsconf = DistributedSet.dsConfCurrencySymbol $ DsConfMint {dscmTxOutRef = oref}

      dskm :: DsKeyMint
      dskm = DistributedSet.dsToDsKeyMint ds

      -- Variables for the FUEL minting (burning) policy
      --------------------------------------------------
      fm =
        FUELMint
          { fmSidechainParams = sidechainParams
          , fmMptRootTokenCurrencySymbol = MPTRootTokenMintingPolicy.mintingPolicyCurrencySymbol sidechainParams
          , fmDsKeyCurrencySymbol = DistributedSet.dsKeyCurrencySymbol dskm
          }
      policy = FUELMintingPolicy.mintingPolicy fm
      value = Value.singleton (Ledger.scriptCurrencySymbol policy) "FUEL" amount
      redeemer = Redeemer $ toBuiltinData (MainToSide recipient)
  when (amount > 0) $ Contract.throwError "Can't burn a positive amount"
  Contract.submitTxConstraintsWith @FUELRedeemer
    (Constraints.mintingPolicy policy)
    (Constraints.mustMintValueWithRedeemer redeemer value)

{- | 'mint' does the following

      1. Locates a utxo with the MPTRootToken, which proves that the
      transaction happened on the sidechain.

      2. Build the transaction by

          * Providing a reference input to the transaction with the
          MPTRootToken

          TODO: it doesn't do this: we need PlutusV2 for reference inputs.
          For now, we consume and force it pay the value back (this isn't
          checked on chain since we will remove this feature later)

          * Calling the FUELMintingPolicy as usual.

          * Verifying that the hash of the 'MerkleTreeEntry' was just inserted
          in the distributed set.
-}
mint :: MintParams -> Contract () TrustlessSidechainSchema Text CardanoTx
mint MintParams {amount, index, sidechainEpoch, sidechainParams, recipient, merkleProof, entryHash} =
  Contract.ownPaymentPubKeyHash >>= \ownPkhHash ->
    let -- Variables for the FUEL minting policy..
        -----------------------------------
        mte =
          MerkleTreeEntry
            { mteIndex = index
            , mteAmount = amount
            , mteRecipient = getPubKeyHash $ unPaymentPubKeyHash recipient
            , mteSidechainEpoch = sidechainEpoch
            , mteHash = entryHash
            }
        cborMte = MPTRootTokenMintingPolicy.serialiseMte mte
        root = MerkleTree.rootMp cborMte merkleProof

        -- Variables for the  distributed set..
        -----------------------------------
        oref :: TxOutRef
        oref = genesisUtxo sidechainParams

        ds :: Ds
        ds = Ds {dsConf = dsconf}

        dsconf :: CurrencySymbol
        dsconf = DistributedSet.dsConfCurrencySymbol $ DsConfMint {dscmTxOutRef = oref}

        dskm :: DsKeyMint
        dskm = DistributedSet.dsToDsKeyMint ds

        kmp :: MintingPolicy
        kmp = DistributedSet.dsKeyPolicy dskm

        -- > cborMteHashed = Builtins.blake2b_256 cborMte
        -- > cborMteHashedTn = TokenName cborMteHashed
        cborMteHashed = cborMte
        cborMteHashedTn = TokenName cborMteHashed
     in findMPTRootToken sidechainParams root >>= \case
          [] -> Contract.throwError "error FUELMintingPolicy: no MPT root token UTxO found"
          mptUtxo : _ ->
            DistributedSet.findDsConfOutput ds >>= \(confRef, confO, confDat) ->
              DistributedSet.findDsOutput ds cborMteHashedTn >>= \case
                Nothing -> Contract.throwError "error FUELMintingPolicy: no distributed set output found"
                Just ((nodeRef, oNode, datNode, tnNode), nodes) -> do
                  -- These lines are useful for debugging..

                  let -- Variables for the FUEL minting policy
                      -----------------------------------
                      fm =
                        FUELMint
                          { fmSidechainParams = sidechainParams
                          , fmMptRootTokenCurrencySymbol = MPTRootTokenMintingPolicy.mintingPolicyCurrencySymbol sidechainParams
                          , fmDsKeyCurrencySymbol = DistributedSet.dsKeyCurrencySymbol dskm
                          }
                      fuelPolicy = FUELMintingPolicy.mintingPolicy fm
                      value = Value.singleton (Ledger.scriptCurrencySymbol fuelPolicy) "FUEL" amount
                      fuelRedeemer = Redeemer $ toBuiltinData $ SideToMain mte merkleProof

                      mptParam =
                        Mpt
                          { mptSidechainParams = sidechainParams
                          , mptCurrencySymbol =
                              MPTRootTokenMintingPolicy.mintingPolicyCurrencySymbol sidechainParams
                          }
                      -- TODO: the following line should be removed with reference inputs:
                      mptRootTokenValidator =
                        MPTRootTokenValidator.validator mptParam
                      mptRootTokenValue =
                        Value.singleton
                          (MPTRootTokenMintingPolicy.mintingPolicyCurrencySymbol sidechainParams)
                          (TokenName $ unRootHash root)
                          1
                      -- TODO: end of lines that should be removed with reference inputs

                      -- Variables for the distributed set
                      -----------------------------------
                      node = DistributedSet.mkNode (unTokenName tnNode) datNode
                      nodeRedeemer = Redeemer $ Class.toBuiltinData ()

                      -- Building the transaction...
                      -----------------------------------
                      lookups =
                        Constraints.mintingPolicy fuelPolicy
                          Prelude.<> Constraints.unspentOutputs (uncurry Map.singleton mptUtxo)
                          --  lookups for the distributed set
                          -----------------------------------
                          Prelude.<> Constraints.unspentOutputs (Map.singleton nodeRef oNode)
                          -- Prelude.<> Constraints.typedValidatorLookups (DistributedSet.typedInsertValidator ds)
                          Prelude.<> Constraints.mintingPolicy kmp
                          Prelude.<> Constraints.otherScript (DistributedSet.insertValidator ds)
                          -- TODO: the following line should be removed with reference inputs:
                          Prelude.<> Constraints.otherScript mptRootTokenValidator
                          Prelude.<> Constraints.unspentOutputs (Map.singleton confRef confO)
                          Prelude.<> Constraints.otherScript (DistributedSet.dsConfValidator ds)
                      -- TODO: end of line that should be removed with reference inputs

                      tx =
                        Prelude.mconcat
                          [ -- Constraints for the minting policy
                            Constraints.mustMintValueWithRedeemer fuelRedeemer value
                          , Constraints.mustPayToPubKey recipient value
                          , Constraints.mustBeSignedBy ownPkhHash
                          , -- Constraints for the distributed set
                            Constraints.mustSpendScriptOutput nodeRef nodeRedeemer
                          , flip (Fold.foldMapOf Fold.folded) nodes $
                              \n ->
                                let nTn = TokenName $ nKey n
                                    val = Value.singleton (DistributedSet.dsKeyCurrencySymbol dskm) nTn 1
                                 in if unTokenName nTn == nKey node
                                      then
                                        Constraints.mustPayToOtherScript
                                          (Scripts.validatorHash (DistributedSet.insertValidator ds))
                                          (Datum (Class.toBuiltinData (DistributedSet.nodeToDatum n)))
                                          val
                                      else
                                        Constraints.mustPayToOtherScript
                                          (Scripts.validatorHash (DistributedSet.insertValidator ds))
                                          (Datum (Class.toBuiltinData (DistributedSet.nodeToDatum n)))
                                          val
                                          Prelude.<> Constraints.mustMintValue val
                          , -- TODO: the following line should be removed with reference inputs:
                            Constraints.mustSpendScriptOutput (fst mptUtxo) Scripts.unitRedeemer
                          , Constraints.mustPayToOtherScript
                              (MPTRootTokenValidator.hash mptParam)
                              Scripts.unitDatum
                              mptRootTokenValue
                          , Constraints.mustSpendScriptOutput confRef Scripts.unitRedeemer
                          , Constraints.mustPayToOtherScript
                              (DistributedSet.dsConfValidatorHash ds)
                              (Datum {getDatum = Class.toBuiltinData confDat})
                              (Value.assetClassValue (Value.assetClass dsconf DistributedSet.dsConfTokenName) 1)
                              -- TODO: end of lines that should be removed with reference inputs
                          ]

                  -- This check is important so all participants can
                  -- independently verify that the system has been set up
                  -- correctly.
                  unless
                    ( dscKeyPolicy confDat == DistributedSet.dsKeyCurrencySymbol dskm
                        && dscFUELPolicy confDat == FUELMintingPolicy.currencySymbol fm
                    )
                    $ Contract.throwError "error FUELMintingPolicy: misconfigured distributed set"

                  Contract.submitTxConstraintsWith @Void lookups tx<|MERGE_RESOLUTION|>--- conflicted
+++ resolved
@@ -2,6 +2,7 @@
 
 module TrustlessSidechain.OffChain.FUELMintingPolicy (burn, mint) where
 
+import Control.Lens.Fold qualified as Fold
 import Control.Lens.Indexed qualified as Indexed
 import Control.Monad (when)
 import Data.Default qualified as Default
@@ -70,31 +71,10 @@
   where
     assetClass = Value.assetClass (MPTRootTokenMintingPolicy.mintingPolicyCurrencySymbol sc) $ TokenName $ unRootHash rh
 
-<<<<<<< HEAD
-    -- TODO: as an optimization, I don't think testing if it is paid to the
-    -- MPTRootTokenValidator is really necessary since the existence of the
-    -- token is enough to imply that the sidechain has initiated this
-    -- transaction.
-    go :: (TxOutRef, ChainIndexTxOut) -> Bool
-    go (_oref, o) =
-      maybe
-        False
-        ( ==
-            MPTRootTokenValidator.address
-              Mpt
-                { mptSidechainParams = sc
-                , mptCurrencySymbol =
-                    MPTRootTokenMintingPolicy.mintingPolicyCurrencySymbol sc
-                }
-        )
-        $ o Fold.^? ciTxOutAddress
-
 {- | 'burn' will burn the given amount of FUEL in 'BurnParams'. Note that this
  expects the 'amount' in 'BurnParams' to be negative -- see 'BurnParams' for
  more details.
 -}
-=======
->>>>>>> fd04166c
 burn :: BurnParams -> Contract () TrustlessSidechainSchema Text CardanoTx
 burn BurnParams {amount, sidechainParams, recipient} = do
   let -- Variables for the distributed set
@@ -282,7 +262,9 @@
 
                   -- This check is important so all participants can
                   -- independently verify that the system has been set up
-                  -- correctly.
+                  -- correctly.... This follows from the fact that the utxo
+                  -- with the config is unspendable, and we assume that all
+                  -- participants know the protocol.
                   unless
                     ( dscKeyPolicy confDat == DistributedSet.dsKeyCurrencySymbol dskm
                         && dscFUELPolicy confDat == FUELMintingPolicy.currencySymbol fm

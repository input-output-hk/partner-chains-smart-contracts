{-# LANGUAGE NamedFieldPuns #-}

module TrustlessSidechain.OffChain.FUELMintingPolicy where

import Control.Monad (when)
import Data.Text (Text)
import Ledger (CardanoTx)
import Ledger.Constraints qualified as Constraint
import Ledger.Value qualified as Value
import Plutus.Contract (Contract)
import Plutus.Contract qualified as Contract
import Plutus.Script.Utils.V2.Scripts qualified as ScriptUtils
import Plutus.V2.Ledger.Api (Redeemer (Redeemer))
import PlutusTx (ToData (toBuiltinData))
import PlutusTx.Prelude
import TrustlessSidechain.OffChain.Schema (TrustlessSidechainSchema)
import TrustlessSidechain.OffChain.Types (
  BurnParams (BurnParams, amount, recipient, sidechainParams, sidechainSig),
  MintParams (MintParams, amount, recipient, sidechainParams),
 )
import TrustlessSidechain.OnChain.FUELMintingPolicy qualified as FUELMintingPolicy
import TrustlessSidechain.OnChain.Types (FUELRedeemer (MainToSide, SideToMain))

burn :: BurnParams -> Contract () TrustlessSidechainSchema Text CardanoTx
burn BurnParams {amount, sidechainParams, recipient, sidechainSig} = do
  let policy = FUELMintingPolicy.mintingPolicy sidechainParams
<<<<<<< HEAD
      value = Value.singleton (ScriptUtils.scriptCurrencySymbol policy) "FUEL" amount
      redeemer = Redeemer $ toBuiltinData (MainToSide recipient)
=======
      value = Value.singleton (Ledger.scriptCurrencySymbol policy) "FUEL" amount
      redeemer = Redeemer $ toBuiltinData (MainToSide recipient sidechainSig)
>>>>>>> 8ef94d8b
  when (amount > 0) $ Contract.throwError "Can't burn a positive amount"
  Contract.submitTxConstraintsWith @FUELRedeemer
    (Constraint.mintingPolicy policy)
    (Constraint.mustMintValueWithRedeemer redeemer value)

mint :: MintParams -> Contract () TrustlessSidechainSchema Text CardanoTx
mint MintParams {amount, sidechainParams, recipient} = do
  let policy = FUELMintingPolicy.mintingPolicy sidechainParams
      value = Value.singleton (ScriptUtils.scriptCurrencySymbol policy) "FUEL" amount
      redeemer = Redeemer $ toBuiltinData SideToMain
  when (amount < 0) $ Contract.throwError "Can't mint a negative amount"
  Contract.submitTxConstraintsWith @FUELRedeemer
    (Constraint.mintingPolicy policy)
    ( Constraint.mustMintValueWithRedeemer redeemer value
        <> Constraint.mustPayToPubKey recipient value
    )<|MERGE_RESOLUTION|>--- conflicted
+++ resolved
@@ -24,13 +24,8 @@
 burn :: BurnParams -> Contract () TrustlessSidechainSchema Text CardanoTx
 burn BurnParams {amount, sidechainParams, recipient, sidechainSig} = do
   let policy = FUELMintingPolicy.mintingPolicy sidechainParams
-<<<<<<< HEAD
       value = Value.singleton (ScriptUtils.scriptCurrencySymbol policy) "FUEL" amount
-      redeemer = Redeemer $ toBuiltinData (MainToSide recipient)
-=======
-      value = Value.singleton (Ledger.scriptCurrencySymbol policy) "FUEL" amount
       redeemer = Redeemer $ toBuiltinData (MainToSide recipient sidechainSig)
->>>>>>> 8ef94d8b
   when (amount > 0) $ Contract.throwError "Can't burn a positive amount"
   Contract.submitTxConstraintsWith @FUELRedeemer
     (Constraint.mintingPolicy policy)

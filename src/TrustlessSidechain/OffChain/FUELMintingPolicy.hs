--- conflicted
+++ resolved
@@ -6,7 +6,7 @@
 import Control.Lens.Getter qualified as Getter
 import Control.Lens.Indexed qualified as Indexed
 import Control.Lens.Prism (_Just)
-import Control.Lens.Tuple (_1, _2, _3)
+import Control.Lens.Tuple (_1, _2)
 import Control.Monad (when)
 import Data.Map qualified as Map
 import Data.Text (Text)
@@ -37,7 +37,7 @@
 import TrustlessSidechain.OffChain.Schema (TrustlessSidechainSchema)
 import TrustlessSidechain.OffChain.Types (
   BurnParams (BurnParams, amount, recipient, sidechainParams, sidechainSig),
-  MintParams (MintParams, amount, proof, recipient, sidechainParams),
+  MintParams (MintParams, amount, recipient, sidechainParams),
   SidechainParams,
  )
 import TrustlessSidechain.OnChain.FUELMintingPolicy qualified as FUELMintingPolicy
@@ -117,67 +117,11 @@
     (Constraint.mintingPolicy policy)
     (Constraint.mustMintValueWithRedeemer redeemer value)
 
-<<<<<<< HEAD
-{- | 'mint' is the endpoint for claiming transactions broadcasted to the main
- chain (the main chain is this chain)
-
- The steps are as follows for constructing this transaction:
-
-      (1) Find all utxos with an MPTRootToken. Recall that the utxos with the
-      MPTRootToken have as token name the merkle root of unhandled
-      transactions collected by the side chain  -- see
-      'TrustlessSidechain.OffChain.MPTRootTokenMintingPolicy' for this
-      endpoint
-
-      (2) Find the particular utxo with an MPTRootToken which has a Merkle
-      Root that corresponds to the proof that was given in the end point (and
-      failing otherwise). This is done with 'sideChainLeafTransactionHash' to
-      replicate how the side chain producers computed the leaf, and verifying
-      if the MerkleProof provided in the endpoint is the given Merkle Root.
-
-      N.B. this isn't necessarily unique? But we only want to mint these
-      transactions once I suppose.. so technically, an adversary could try to
-      submit these transactions with different roots to "double mint" FUEL but
-      the distributed set should solve this problem [see step (3) on the
-      distributed set]
-
-      (3) Build the transaction by:
-
-          - Providing a reference input to the transaction with the
-          MPTRootToken. TODO: we can't do this yet -- we need Plutus V2.
-
-          - Providing the transaction for the distributed set which provides
-          proof of non=membership. TODO:
-
-          - Obviously, we need to provide the minting policy as well.
--}
-mint :: MintParams -> Contract () TrustlessSidechainSchema Text CardanoTx
-mint MintParams {amount, sidechainParams, recipient, proof} = do
-  -- (1)
-  mptRootTkns <- findMPTRootToken sidechainParams
-
-  -- (2)
-  let leaf = sideChainLeafTransactionHash recipient amount
-  case find (MT.memberMp leaf proof . Getter.view _3) mptRootTkns of
-    Nothing -> Contract.throwError "no MPTRootToken with Merkle root found"
-    Just (_oref, _o, _rh) -> do
-      -- (3)
-      -- This is still TODO
-      let policy = FUELMintingPolicy.mintingPolicy sidechainParams
-          value = Value.singleton (Ledger.scriptCurrencySymbol policy) "FUEL" amount
-          redeemer = Redeemer $ toBuiltinData $ SideToMain proof
-      when (amount < 0) $ Contract.throwError "Can't mint a negative amount"
-      Contract.submitTxConstraintsWith @FUELRedeemer
-        (Constraint.mintingPolicy policy)
-        ( Constraint.mustMintValueWithRedeemer redeemer value
-            <> Constraint.mustPayToPubKey recipient value
-        )
-=======
 mintWithUtxo :: Maybe (Map.Map Ledger.TxOutRef Ledger.ChainIndexTxOut) -> MintParams -> Contract () TrustlessSidechainSchema Text CardanoTx
 mintWithUtxo utxo MintParams {amount, sidechainParams, recipient} = do
   let policy = FUELMintingPolicy.mintingPolicy sidechainParams
       value = Value.singleton (Ledger.scriptCurrencySymbol policy) "FUEL" amount
-      redeemer = Redeemer $ toBuiltinData SideToMain
+      redeemer = Redeemer $ toBuiltinData $ SideToMain MT.emptyMp -- we don't use the merkle tree right now, so we just fill this with the empty merkle proof
       lookups =
         Constraint.mintingPolicy policy
           Prelude.<> maybe Prelude.mempty Constraint.unspentOutputs utxo
@@ -189,5 +133,4 @@
   Contract.submitTxConstraintsWith @FUELRedeemer lookups tx
 
 mint :: MintParams -> Contract () TrustlessSidechainSchema Text CardanoTx
-mint = mintWithUtxo Nothing
->>>>>>> 0443f6af
+mint = mintWithUtxo Nothing
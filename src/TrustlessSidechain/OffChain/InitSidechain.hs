--- conflicted
+++ resolved
@@ -1,6 +1,7 @@
 module TrustlessSidechain.OffChain.InitSidechain where
 
 import Control.Lens.Indexed qualified as Indexed
+import Data.Functor ((<&>))
 import Data.Map qualified as Map
 import Data.Text (Text)
 import Ledger (Datum (Datum), TxOutRef, validatorHash)
@@ -11,26 +12,18 @@
 import Ledger.Value qualified as Value
 import Plutus.Contract (Contract)
 import Plutus.Contract qualified as Contract
-<<<<<<< HEAD
 import Plutus.V1.Ledger.Value (AssetClass (unAssetClass), TokenName (TokenName))
 import Plutus.V1.Ledger.Value qualified as Value
 import PlutusPrelude (void)
+import PlutusTx qualified (toBuiltinData)
 import PlutusTx.IsData.Class qualified as IsData
-=======
-import PlutusPrelude (void)
-import PlutusTx qualified
->>>>>>> 64e38521
 import PlutusTx.Prelude
 import TrustlessSidechain.OffChain.DistributedSet qualified as DistributedSet
 import TrustlessSidechain.OffChain.Schema (TrustlessSidechainSchema)
 import TrustlessSidechain.OffChain.Types (
+  GenesisHash (..),
   InitSidechainParams (initChainId, initCommittee, initGenesisHash, initMint, initUtxo),
-  PassiveBrdgSidechainParams (PassiveBrdgSidechainParams, chainId, genesisHash, genesisMint, genesisUtxo),
- )
-import TrustlessSidechain.OnChain.Types (
-  UpdateCommitteeHash (UpdateCommitteeHash, cToken),
-  UpdateCommitteeHashDatum (UpdateCommitteeHashDatum, committeeHash),
-  UpdatingCommitteeHash,
+  SidechainParams (..),
  )
 import TrustlessSidechain.OnChain.DistributedSet (
   Ds (Ds, dsConf),
@@ -49,6 +42,11 @@
   ),
  )
 import TrustlessSidechain.OnChain.MPTRootTokenMintingPolicy qualified as MPTRootTokenMintingPolicy
+import TrustlessSidechain.OnChain.Types (
+  UpdateCommitteeHash (UpdateCommitteeHash, cToken),
+  UpdateCommitteeHashDatum (UpdateCommitteeHashDatum, committeeHash),
+  UpdatingCommitteeHash,
+ )
 import TrustlessSidechain.OnChain.UpdateCommitteeHash (
   InitCommitteeHashMint (
     InitCommitteeHashMint,
@@ -82,145 +80,114 @@
  Here, we create a transaction which executes both of these steps with a single
  transaction.
 -}
-initSidechain :: InitSidechainParams -> Contract () TrustlessSidechainSchema Text PassiveBrdgSidechainParams
+initSidechain :: InitSidechainParams -> Contract () TrustlessSidechainSchema Text SidechainParams
 initSidechain isp =
   let oref = initUtxo isp
-   in Contract.txOutFromRef oref
-        >>= \case
-          Nothing -> Contract.throwError "bad 'initUtxo'"
-          Just o -> do
-            let sc =
-                  SidechainParams
-                    { chainId = initChainId isp
-                    , genesisHash = initGenesisHash isp
-                    , genesisUtxo = oref
-                    , genesisMint = initMint isp
-                    }
-
-<<<<<<< HEAD
-                -- Variables for initializing the committee hash
-                -------------------------------------------------
-                ichm = InitCommitteeHashMint {icTxOutRef = oref}
-                nftCommittee = UpdateCommitteeHash.committeeHashAssetClass ichm
-                valCommittee = Value.assetClassValue nftCommittee 1
-                uchCommittee = UpdateCommitteeHash {cToken = nftCommittee}
-                datCommitee =
-                  UpdateCommitteeHashDatum
-                    { committeeHash =
-                        UpdateCommitteeHash.aggregateKeys $
-                          initCommittee isp
-                    }
-=======
-                ndat =
-                  Datum $
-                    PlutusTx.toBuiltinData $
-                      UpdateCommitteeHashDatum
-                        { committeeHash =
-                            UpdateCommitteeHash.aggregateKeys $
-                              initCommittee isp
+      sc =
+        SidechainParams
+          { chainId = initChainId isp
+          , genesisHash = getGenesisHash (initGenesisHash isp)
+          , genesisUtxo = oref
+          , genesisMint = initMint isp
+          }
+   in do
+        o <-
+          Contract.txOutFromRef oref >>= \case
+            Nothing -> Contract.throwError "bad 'initUtxo'"
+            Just x -> pure x
+
+        -- Variables for initializing the committee hash
+        let ichm = InitCommitteeHashMint {icTxOutRef = oref}
+            nftCommittee = UpdateCommitteeHash.committeeHashAssetClass ichm
+            valCommittee = Value.assetClassValue nftCommittee 1
+            uchCommittee = UpdateCommitteeHash {cToken = nftCommittee}
+            datCommitee =
+              UpdateCommitteeHashDatum
+                { committeeHash = UpdateCommitteeHash.aggregateKeys (initCommittee isp)
+                }
+
+            --              validator = UpdateCommitteeHash.updateCommitteeHashValidator uch
+
+            -- Variables for initializing the distributed set
+            ds = Ds {dsConf = dsconf}
+            dsconf = DistributedSet.dsConfCurrencySymbol $ DsConfMint {dscmTxOutRef = oref}
+            dskm = DistributedSet.dsToDsKeyMint ds
+
+            pmp = DistributedSet.dsKeyPolicy dskm
+
+            -- the prefix policy of the distributed set
+            smDsKey = DistributedSet.dsKeyCurrencySymbol dskm
+            tnDsKey = TokenName (nKey DistributedSet.rootNode)
+            astDsKey = Value.assetClass smDsKey tnDsKey
+            valDsKey = Value.assetClassValue astDsKey 1
+            datDsKey = DistributedSet.nodeToDatum DistributedSet.rootNode
+
+            -- the config policy of the distributed set
+            cast = Value.assetClass dsconf DistributedSet.dsConfTokenName
+            valConfDs = Value.assetClassValue cast 1
+            datConfDs =
+              DsConfDatum
+                { dscKeyPolicy = DistributedSet.dsKeyCurrencySymbol dskm
+                , dscFUELPolicy =
+                    FUELMintingPolicy.currencySymbol
+                      FUELMint
+                        { fmMptRootTokenCurrencySymbol =
+                            MPTRootTokenMintingPolicy.mintingPolicyCurrencySymbol
+                              SignedMerkleRootMint
+                                { smrmSidechainParams = sc
+                                , smrmUpdateCommitteeHashCurrencySymbol =
+                                    fst $ unAssetClass nftCommittee
+                                }
+                        , fmSidechainParams = sc
+                        , fmDsKeyCurrencySymbol = DistributedSet.dsKeyCurrencySymbol dskm
                         }
-
-                validator = UpdateCommitteeHash.updateCommitteeHashValidator uch
->>>>>>> 64e38521
-
-                -- Variables for initializing the distributed set
-                -------------------------------------------------
-                ds = Ds {dsConf = dsconf}
-                dsconf = DistributedSet.dsConfCurrencySymbol $ DsConfMint {dscmTxOutRef = oref}
-                dskm = DistributedSet.dsToDsKeyMint ds
-
-                pmp = DistributedSet.dsKeyPolicy dskm
-
-                -- the prefix policy of the distributed set
-                smDsKey = DistributedSet.dsKeyCurrencySymbol dskm
-                tnDsKey = TokenName $ nKey DistributedSet.rootNode
-                astDsKey = Value.assetClass smDsKey tnDsKey
-                valDsKey = Value.assetClassValue astDsKey 1
-                datDsKey = DistributedSet.nodeToDatum DistributedSet.rootNode
-
-                -- the config policy of the distributed set
-                cast = Value.assetClass dsconf DistributedSet.dsConfTokenName
-                valConfDs = Value.assetClassValue cast 1
-                datConfDs =
-                  DsConfDatum
-                    { dscKeyPolicy = DistributedSet.dsKeyCurrencySymbol dskm
-                    , dscFUELPolicy =
-                        FUELMintingPolicy.currencySymbol
-                          FUELMint
-                            { fmMptRootTokenCurrencySymbol =
-                                MPTRootTokenMintingPolicy.mintingPolicyCurrencySymbol
-                                  SignedMerkleRootMint
-                                    { smrmSidechainParams = sc
-                                    , smrmUpdateCommitteeHashCurrencySymbol =
-                                        fst $ unAssetClass nftCommittee
-                                    }
-                            , fmSidechainParams = sc
-                            , fmDsKeyCurrencySymbol = DistributedSet.dsKeyCurrencySymbol dskm
-                            }
-                    }
-                cmp = DistributedSet.dsConfPolicy DsConfMint {dscmTxOutRef = oref}
-
-                -- Building the transaction
-                -------------------------------------------------
-                lookups =
-<<<<<<< HEAD
-                  Constraints.unspentOutputs (Map.singleton oref o)
-                    -- lookups for the update committee hash...
-                    Prelude.<> Constraints.mintingPolicy (UpdateCommitteeHash.committeeHashPolicy ichm)
-                    Prelude.<> Constraints.typedValidatorLookups
-                      (UpdateCommitteeHash.typedUpdateCommitteeHashValidator uchCommittee)
-                    -- lookups for the distributed set...
-                    Prelude.<> Constraints.otherScript (DistributedSet.insertValidator ds)
-                    Prelude.<> Constraints.mintingPolicy pmp
-                    Prelude.<> Constraints.mintingPolicy cmp
-
-                tx =
-                  Constraints.mustSpendPubKeyOutput oref
-                    -- minting the committee hash
-                    Prelude.<> Constraints.mustMintValue valCommittee
-                    Prelude.<> Constraints.mustPayToTheScript datCommitee valCommittee
-                    -- minting the distributed set
-                    Prelude.<> Constraints.mustMintValue valDsKey
-                    Prelude.<> Constraints.mustPayToOtherScript
-                      (DistributedSet.insertValidatorHash ds)
-                      (Datum {getDatum = IsData.toBuiltinData datDsKey})
-                      valDsKey
-                    Prelude.<> Constraints.mustMintValue valConfDs
-                    Prelude.<> Constraints.mustPayToOtherScript
-                      (DistributedSet.dsConfValidatorHash ds)
-                      (Datum {getDatum = IsData.toBuiltinData datConfDs})
-                      valConfDs
-=======
-                  Constraints.mintingPolicy (UpdateCommitteeHash.committeeHashPolicy ichm)
-                    Prelude.<> Constraints.unspentOutputs (Map.singleton oref o)
-                    Prelude.<> Constraints.otherScript validator
-
-                tx =
-                  Constraints.mustSpendPubKeyOutput oref
-                    Prelude.<> Constraints.mustMintValue val
-                    Prelude.<> Constraints.mustPayToOtherScript
-                      (validatorHash validator)
-                      ndat
-                      val
->>>>>>> 64e38521
-
-            ledgerTx <- Contract.submitTxConstraintsWith @UpdatingCommitteeHash lookups tx
-
-            void $ Contract.awaitTxConfirmed $ Tx.getCardanoTxId ledgerTx
-
-<<<<<<< HEAD
-            return sc
-=======
-            Contract.logInfo $ "Minted " <> Prelude.show val <> " and paid to script validator"
-
-            return
-              PassiveBrdgSidechainParams
-                { chainId = initChainId isp
-                , genesisHash = initGenesisHash isp
-                , genesisUtxo = oref
-                , genesisMint = initMint isp
                 }
->>>>>>> 64e38521
+            cmp = DistributedSet.dsConfPolicy DsConfMint {dscmTxOutRef = oref}
+
+            -- Building the transaction
+            -------------------------------------------------
+            lookups =
+              Constraints.unspentOutputs (Map.singleton oref o)
+                -- lookups for the update committee hash...
+                Prelude.<> Constraints.mintingPolicy (UpdateCommitteeHash.committeeHashPolicy ichm)
+                --                  Prelude.<> Constraints.typedValidatorLookups
+                --                    (UpdateCommitteeHash.updateCommitteeHashValidator uchCommittee)
+                Prelude.<> Constraints.otherScript
+                  (UpdateCommitteeHash.updateCommitteeHashValidator uchCommittee)
+                -- lookups for the distributed set...
+                Prelude.<> Constraints.otherScript (DistributedSet.insertValidator ds)
+                Prelude.<> Constraints.mintingPolicy pmp
+                Prelude.<> Constraints.mintingPolicy cmp
+
+            tx =
+              Constraints.mustSpendPubKeyOutput oref
+                -- minting the committee hash
+                Prelude.<> Constraints.mustMintValue valCommittee
+                Prelude.<> Constraints.mustPayToTheScript datCommitee valCommittee
+                -- minting the distributed set
+                Prelude.<> Constraints.mustMintValue valDsKey
+                Prelude.<> Constraints.mustPayToOtherScript
+                  (DistributedSet.insertValidatorHash ds)
+                  (Datum {getDatum = IsData.toBuiltinData datDsKey})
+                  valDsKey
+                Prelude.<> Constraints.mustMintValue valConfDs
+                Prelude.<> Constraints.mustPayToOtherScript
+                  (DistributedSet.dsConfValidatorHash ds)
+                  (Datum {getDatum = IsData.toBuiltinData datConfDs})
+                  valConfDs
+        --passive-bridge-v1
+        --                Constraints.mintingPolicy (UpdateCommitteeHash.committeeHashPolicy ichm)
+        --                  Prelude.<> Constraints.unspentOutputs (Map.singleton oref o)
+        --                  Prelude.<> Constraints.otherScript validator
+
+        --              tx = Constraints.mustSpendPubKeyOutput oref
+        --                  Prelude.<> Constraints.mustMintValue val
+        --                  Prelude.<> Constraints.mustPayToOtherScript (validatorHash validator) ndat val
+
+        ledgerTx <- Contract.submitTxConstraintsWith @UpdatingCommitteeHash lookups tx
+        void $ Contract.awaitTxConfirmed (Tx.getCardanoTxId ledgerTx)
+        --          Contract.logInfo $ "Minted " <> Prelude.show val <> " and paid to validator"
+        pure sc
 
 {- | 'ownTxOutRef' gets a 'TxOutRef' from 'Contract.ownPaymentPubKeyHash'. This
  is used in the test suite for convience to make intializing the sidechain a

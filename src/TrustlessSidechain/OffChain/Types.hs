--- conflicted
+++ resolved
@@ -96,16 +96,10 @@
   , --  | passed for parametrization.
     -- TODO: in the spec, we don't do this -- we just pass the chainId. Not sure if this is what we want?
     sidechainParams :: SidechainParams
-<<<<<<< HEAD
   , -- | See 'TrustlessSidechain.OnChain.MPTRootTokenMintingPolicy.MerkleTreeEntry' for why 'index' is here
     index :: Integer
   , -- | See 'TrustlessSidechain.OnChain.MPTRootTokenMintingPolicy.MerkleTreeEntry' for why 'sidechainEpoch' is here
     sidechainEpoch :: Integer
-=======
-  , -- | This is to prove to the main chain that the given unhandled
-    -- transaction from the sidechain has actually happened in the sidechain
-    proof :: MerkleProof
->>>>>>> f3e28b05
   }
   deriving stock (Generic, Prelude.Show)
   deriving anyclass (ToSchema)

--- conflicted
+++ resolved
@@ -37,7 +37,6 @@
 
 $(deriveJSON defaultOptions ''SidechainPubKey)
 
-<<<<<<< HEAD
 -- | Parameters to initialize a sidechain
 data InitSidechainParams = InitSidechainParams
   { initChainId :: Integer
@@ -56,18 +55,12 @@
 PlutusTx.makeLift ''InitSidechainParams
 PlutusTx.makeIsDataIndexed ''InitSidechainParams [('InitSidechainParams, 0)]
 
--- | Parameters uniquely identifying a sidechain
-data SidechainParams = SidechainParams
-=======
 {- | Parameters uniquely identifying a sidechain
  This version of the sidechain parameters includes the genesis mint utxo, which is only used in the Passive Bridge phase.
 -}
 data PassiveBrdgSidechainParams = PassiveBrdgSidechainParams
->>>>>>> 84ed6c4d
   { chainId :: Integer
   , genesisHash :: GenesisHash
-  , genesisMint :: Maybe TxOutRef -- any random UTxO to prevent subsequent minting
-  , genesisHash :: BuiltinByteString
   , genesisMint :: Maybe TxOutRef -- any random UTxO to prevent subsequent minting
   , -- | 'genesisUtxo' is a 'TxOutRef' used to initialize the internal
     -- policies in the side chain (e.g. for the 'UpdateCommitteeHash' endpoint)
@@ -96,25 +89,16 @@
 PlutusTx.makeIsDataIndexed ''SidechainParams [('SidechainParams, 0)]
 
 convertSCParams :: PassiveBrdgSidechainParams -> SidechainParams
-convertSCParams (PassiveBrdgSidechainParams ci gh _) = SidechainParams ci gh
+convertSCParams (PassiveBrdgSidechainParams ci gh _ _) = SidechainParams ci gh
 
 -- | Endpoint parameters for committee candidate registration
 data RegisterParams = RegisterParams
-<<<<<<< HEAD
-  { sidechainParams :: SidechainParams
+  { sidechainParams :: PassiveBrdgSidechainParams
   , spoPubKey :: PubKey
   , sidechainPubKey :: SidechainPubKey
   , spoSig :: Signature
   , sidechainSig :: Signature
   , inputUtxo :: TxOutRef
-=======
-  { sidechainParams :: !PassiveBrdgSidechainParams
-  , spoPubKey :: !PubKey
-  , sidechainPubKey :: !SidechainPubKey
-  , spoSig :: !Signature
-  , sidechainSig :: !Signature
-  , inputUtxo :: !TxOutRef
->>>>>>> 84ed6c4d
   }
   deriving stock (Generic, Prelude.Show)
   deriving anyclass (ToSchema)
@@ -123,13 +107,8 @@
 
 -- | Endpoint parameters for committee candidate deregistration
 data DeregisterParams = DeregisterParams
-<<<<<<< HEAD
-  { sidechainParams :: SidechainParams
+  { sidechainParams :: PassiveBrdgSidechainParams
   , spoPubKey :: PubKey
-=======
-  { sidechainParams :: !PassiveBrdgSidechainParams
-  , spoPubKey :: !PubKey
->>>>>>> 84ed6c4d
   }
   deriving stock (Generic, Prelude.Show)
   deriving anyclass (ToSchema)
@@ -173,7 +152,7 @@
 -}
 data UpdateCommitteeHashParams = UpdateCommitteeHashParams
   { -- | See 'SidechainParams'.
-    sidechainParams :: SidechainParams
+    sidechainParams :: PassiveBrdgSidechainParams
   , -- | The public keys of the new committee.
     newCommitteePubKeys :: [PubKey]
   , -- | The signature for the new committee hash.

{-# LANGUAGE DeriveAnyClass #-}
{-# LANGUAGE TemplateHaskell #-}

module TrustlessSidechain.OffChain.Types where

import Data.Aeson.TH (defaultOptions, deriveJSON)
import Ledger.Crypto (PubKey, Signature)
import Schema (
  ToSchema,
 )

import PlutusTx qualified
import PlutusTx.Prelude hiding (Semigroup ((<>)))

import GHC.Generics (Generic)
import Ledger (AssetClass, PaymentPubKeyHash, TokenName)
import Ledger.Tx (Address, TxOutRef)
import Prelude qualified

-- | Parameters uniquely identifying a sidechain
data SidechainParams = SidechainParams
  { chainId :: !BuiltinByteString
  , genesisHash :: !BuiltinByteString
  }
  deriving stock (Prelude.Show, Generic)
  deriving anyclass (ToSchema)

$(deriveJSON defaultOptions ''SidechainParams)
PlutusTx.makeLift ''SidechainParams

-- | Endpoint parameters for committee candidate registration
data RegisterParams = RegisterParams
  { sidechainParams :: !SidechainParams
  , spoPubKey :: !PubKey
  , sidechainPubKey :: !BuiltinByteString
  , spoSig :: !Signature
  , sidechainSig :: !Signature
  , inputUtxo :: !TxOutRef
  }
  deriving stock (Generic, Prelude.Show)
  deriving anyclass (ToSchema)

$(deriveJSON defaultOptions ''RegisterParams)

-- | Endpoint parameters for committee candidate deregistration
data DeregisterParams = DeregisterParams
  { sidechainParams :: !SidechainParams
  , spoPubKey :: !PubKey
  }
  deriving stock (Generic, Prelude.Show)
  deriving anyclass (ToSchema)

$(deriveJSON defaultOptions ''DeregisterParams)

data BurnParams = BurnParams
  { -- | Burnt amount in FUEL (Negative)
    amount :: Integer
  , -- | SideChain address
    recipient :: BuiltinByteString
  , -- | Signature of the address owner
    sidechainSig :: BuiltinByteString
  , -- | passed for parametrization
    sidechainParams :: SidechainParams
  }
  deriving stock (Generic, Prelude.Show)
  deriving anyclass (ToSchema)

$(deriveJSON defaultOptions ''BurnParams)

data MintParams = MintParams
  { -- | Minted amount in FUEL (Positive)
    amount :: Integer
  , -- | MainChain address
    recipient :: PaymentPubKeyHash
  , -- | passed for parametrization
    sidechainParams :: SidechainParams
    -- , proof :: MerkleProof
  }
  deriving stock (Generic, Prelude.Show)
  deriving anyclass (ToSchema)

$(deriveJSON defaultOptions ''MintParams)

<<<<<<< HEAD
-- | Endpoint parameters for committee candidate hash updating
data UpdateCommitteeHashParams = UpdateCommitteeHashParams
  { -- | The public keys of the new committee.
    newCommitteePubKeys :: [PubKey]
  , -- | The signature for the new committee hash.
    signature :: !BuiltinByteString
  , -- | Public keys of the current committee members.
    committeePubKeys :: [PubKey]
  , -- | The asset class of the NFT identifying this committee hash
    token :: !AssetClass
=======
data SaveRootParams = SaveRootParams
  { sidechainParams :: SidechainParams
  , merkleRoot :: BuiltinByteString
  , signature :: BuiltinByteString
  , committeePubKeys :: [PubKey] -- Public keys of all committee members
>>>>>>> 6f7a0632
  }
  deriving stock (Generic, Prelude.Show)
  deriving anyclass (ToSchema)

<<<<<<< HEAD
$(deriveJSON defaultOptions ''UpdateCommitteeHashParams)

-- | Endpoint parameters for initializing the committee hash
data GenesisCommitteeHashParams = GenesisCommitteeHashParams
  { -- | Public keys of the initial committee members.
    genesisCommitteePubKeys :: [PubKey]
  , -- | 'genesisAddress' is the address to spend a utxo to create an NFT.
    -- N.B. this address should contain
    genesisAddress :: !Address
  , -- | 'genesisToken' is the Token name for the NFT
    genesisToken :: !TokenName
  }
  deriving stock (Generic, Prelude.Show)

$(deriveJSON defaultOptions ''GenesisCommitteeHashParams)
=======
$(deriveJSON defaultOptions ''SaveRootParams)
>>>>>>> 6f7a0632
<|MERGE_RESOLUTION|>--- conflicted
+++ resolved
@@ -81,29 +81,27 @@
 
 $(deriveJSON defaultOptions ''MintParams)
 
-<<<<<<< HEAD
--- | Endpoint parameters for committee candidate hash updating
+{- | Endpoint parameters for committee candidate hash updating
+
+ TODO: it might not be a bad idea to factor out the 'signature' and
+ 'committeePubKeys' field shared by 'UpdateCommitteeHashParams' and
+ 'SaveRootParams' in a different data type. I'd imagine there will be lots of
+ duplciated code when it comes to verifying that the committee has approved
+ of these transactions either way.
+-}
 data UpdateCommitteeHashParams = UpdateCommitteeHashParams
   { -- | The public keys of the new committee.
     newCommitteePubKeys :: [PubKey]
+  , -- | The asset class of the NFT identifying this committee hash
+    token :: !AssetClass
   , -- | The signature for the new committee hash.
     signature :: !BuiltinByteString
   , -- | Public keys of the current committee members.
     committeePubKeys :: [PubKey]
-  , -- | The asset class of the NFT identifying this committee hash
-    token :: !AssetClass
-=======
-data SaveRootParams = SaveRootParams
-  { sidechainParams :: SidechainParams
-  , merkleRoot :: BuiltinByteString
-  , signature :: BuiltinByteString
-  , committeePubKeys :: [PubKey] -- Public keys of all committee members
->>>>>>> 6f7a0632
   }
   deriving stock (Generic, Prelude.Show)
   deriving anyclass (ToSchema)
 
-<<<<<<< HEAD
 $(deriveJSON defaultOptions ''UpdateCommitteeHashParams)
 
 -- | Endpoint parameters for initializing the committee hash
@@ -111,14 +109,20 @@
   { -- | Public keys of the initial committee members.
     genesisCommitteePubKeys :: [PubKey]
   , -- | 'genesisAddress' is the address to spend a utxo to create an NFT.
-    -- N.B. this address should contain
     genesisAddress :: !Address
-  , -- | 'genesisToken' is the Token name for the NFT
+  , -- | 'genesisToken' is the token name for the NFT
     genesisToken :: !TokenName
   }
   deriving stock (Generic, Prelude.Show)
 
 $(deriveJSON defaultOptions ''GenesisCommitteeHashParams)
-=======
-$(deriveJSON defaultOptions ''SaveRootParams)
->>>>>>> 6f7a0632
+
+data SaveRootParams = SaveRootParams
+  { sidechainParams :: SidechainParams
+  , merkleRoot :: BuiltinByteString
+  , signature :: BuiltinByteString
+  , committeePubKeys :: [PubKey] -- Public keys of all committee members
+  }
+  deriving stock (Generic, Prelude.Show)
+  deriving anyclass (ToSchema)
+$(deriveJSON defaultOptions ''SaveRootParams)
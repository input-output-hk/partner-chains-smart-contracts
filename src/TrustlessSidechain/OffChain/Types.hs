--- conflicted
+++ resolved
@@ -40,14 +40,9 @@
 
 -- | Parameters uniquely identifying a sidechain
 data SidechainParams = SidechainParams
-<<<<<<< HEAD
   { chainId :: Integer
   , genesisHash :: GenesisHash
-=======
-  { chainId :: !BuiltinByteString
-  , genesisHash :: !BuiltinByteString
   , genesisMint :: (Maybe TxOutRef) -- any random UTxO to prevent subsequent minting
->>>>>>> bc88644c
   }
   deriving stock (Prelude.Show, Generic)
   deriving anyclass (ToSchema)

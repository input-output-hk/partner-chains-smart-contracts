{-# LANGUAGE DeriveAnyClass #-}
{-# LANGUAGE TemplateHaskell #-}

module TrustlessSidechain.OffChain.Types where

import Control.DeepSeq (NFData)
import Data.Aeson.TH (defaultOptions, deriveJSON)
import Data.String (IsString)
import GHC.Generics (Generic)
import Ledger (PaymentPubKeyHash)
import Ledger.Crypto (PubKey, Signature)
import Plutus.V2.Ledger.Api (LedgerBytes (LedgerBytes))
import Plutus.V2.Ledger.Tx (TxOutRef)
import PlutusTx (FromData, ToData, UnsafeFromData, makeLift)
import PlutusTx qualified
import PlutusTx.Prelude hiding (Semigroup ((<>)))
<<<<<<< HEAD
import Schema (
  ToSchema,
 )
import TrustlessSidechain.MerkleTree (MerkleProof)
=======
import Schema (ToSchema)
>>>>>>> 64e38521
import Prelude qualified

newtype GenesisHash = GenesisHash {getGenesisHash :: BuiltinByteString}
  deriving (IsString, Prelude.Show) via LedgerBytes
  deriving stock (Generic)
  deriving newtype (Prelude.Eq, Prelude.Ord, Eq, Ord, ToData, FromData, UnsafeFromData)
  deriving anyclass (NFData, ToSchema)

makeLift ''GenesisHash

$(deriveJSON defaultOptions ''GenesisHash)

newtype SidechainPubKey = SidechainPubKey {getSidechainPubKey :: BuiltinByteString}
  deriving (IsString, Prelude.Show) via LedgerBytes
  deriving stock (Generic)
  deriving newtype (Prelude.Eq, Prelude.Ord, Eq, Ord, ToData, FromData, UnsafeFromData)
  deriving anyclass (NFData, ToSchema)

makeLift ''SidechainPubKey

$(deriveJSON defaultOptions ''SidechainPubKey)

-- | Parameters to initialize a sidechain
data InitSidechainParams = InitSidechainParams
  { initChainId :: Integer
  , initGenesisHash :: GenesisHash
  , -- | 'initUtxo ' is a 'TxOutRef' used for creating 'AssetClass's for the
    -- internal function of the side chain (e.g. InitCommitteeHashMint TODO: hyperlink this documentation)
    initUtxo :: TxOutRef
  , -- | 'initCommittee' is the initial committee of the sidechain
    initCommittee :: [PubKey]
  , initMint :: Maybe TxOutRef
  }
  deriving stock (Prelude.Show, Generic)
  deriving anyclass (ToSchema)

$(deriveJSON defaultOptions ''InitSidechainParams)
PlutusTx.makeLift ''InitSidechainParams
PlutusTx.makeIsDataIndexed ''InitSidechainParams [('InitSidechainParams, 0)]

<<<<<<< HEAD
-- | Parameters uniquely identifying a sidechain
data SidechainParams = SidechainParams
  { chainId :: !BuiltinByteString
  , genesisHash :: !BuiltinByteString
  , -- | Any random UTxO to prevent subsequent minting for the oneshot minting policy.
    -- @Just utxo@ denotes that we will use the oneshot minting policy, and @Nothing@
    -- will use the distributed set implementation.
    genesisMint :: Maybe TxOutRef
=======
{- | Parameters uniquely identifying a sidechain
 This version of the sidechain parameters includes the genesis mint utxo, which is only used in the Passive Bridge phase.
-}
data PassiveBrdgSidechainParams = PassiveBrdgSidechainParams
  { chainId :: Integer
  , genesisHash :: GenesisHash
  , genesisMint :: Maybe TxOutRef -- any random UTxO to prevent subsequent minting
>>>>>>> 64e38521
  , -- | 'genesisUtxo' is a 'TxOutRef' used to initialize the internal
    -- policies in the side chain (e.g. for the 'UpdateCommitteeHash' endpoint)
    genesisUtxo :: TxOutRef
  }
  deriving stock (Prelude.Show, Generic)
  deriving anyclass (ToSchema)

$(deriveJSON defaultOptions ''PassiveBrdgSidechainParams)
PlutusTx.makeLift ''PassiveBrdgSidechainParams

PlutusTx.makeIsDataIndexed ''PassiveBrdgSidechainParams [('PassiveBrdgSidechainParams, 0)]

{- | Parameters uniquely identifying a sidechain
 In the Passive Bridge phase, it should be only used in signed messages
-}
data SidechainParams = SidechainParams
  { chainId :: Integer
  , genesisHash :: GenesisHash
  }
  deriving stock (Prelude.Show, Generic)
  deriving anyclass (ToSchema)

$(deriveJSON defaultOptions ''SidechainParams)
PlutusTx.makeLift ''SidechainParams
PlutusTx.makeIsDataIndexed ''SidechainParams [('SidechainParams, 0)]

convertSCParams :: PassiveBrdgSidechainParams -> SidechainParams
convertSCParams (PassiveBrdgSidechainParams ci gh _ _) = SidechainParams ci gh

-- | Endpoint parameters for committee candidate registration
data RegisterParams = RegisterParams
  { sidechainParams :: PassiveBrdgSidechainParams
  , spoPubKey :: PubKey
  , sidechainPubKey :: SidechainPubKey
  , spoSig :: Signature
  , sidechainSig :: Signature
  , inputUtxo :: TxOutRef
  }
  deriving stock (Generic, Prelude.Show)
  deriving anyclass (ToSchema)

$(deriveJSON defaultOptions ''RegisterParams)

-- | Endpoint parameters for committee candidate deregistration
data DeregisterParams = DeregisterParams
  { sidechainParams :: PassiveBrdgSidechainParams
  , spoPubKey :: PubKey
  }
  deriving stock (Generic, Prelude.Show)
  deriving anyclass (ToSchema)

$(deriveJSON defaultOptions ''DeregisterParams)

data BurnParams = BurnParams
  { -- | Burnt amount in FUEL (Negative)
    amount :: Integer
  , -- | SideChain address
    recipient :: BuiltinByteString
  , -- | passed for parametrization
    sidechainParams :: PassiveBrdgSidechainParams
  }
  deriving stock (Generic, Prelude.Show)
  deriving anyclass (ToSchema)

$(deriveJSON defaultOptions ''BurnParams)

data MintParams = MintParams
  { -- | Minted amount in FUEL (this should be positive)
    amount :: Integer
  , -- | MainChain address
    recipient :: PaymentPubKeyHash
<<<<<<< HEAD
  , -- | the merkle proof to prove to the mainchain that the given unhandled transaction from the sidechain actually happened on the sidechain
    merkleProof :: MerkleProof
  , --  | passed for parametrization.
    -- TODO: in the spec, we don't do this -- we just pass the chainId. Not sure if this is what we want?
    sidechainParams :: SidechainParams
  , -- | See 'TrustlessSidechain.OnChain.MPTRootTokenMintingPolicy.MerkleTreeEntry' for why 'index' is here
    index :: Integer
  , -- | See 'TrustlessSidechain.OnChain.MPTRootTokenMintingPolicy.MerkleTreeEntry' for why 'sidechainEpoch' is here
    sidechainEpoch :: Integer
  , -- | See
    -- 'TrustlessSidechain.OnChain.MPTRootTokenMintingPolicy.MerkleTreeEntry' for
    -- why 'entryHash' is here. This is TODO and will be removed later
    entryHash :: BuiltinByteString
=======
  , -- | passed for parametrization
    sidechainParams :: PassiveBrdgSidechainParams
    -- , proof :: MerkleProof
>>>>>>> 64e38521
  }
  deriving stock (Generic, Prelude.Show)
  deriving anyclass (ToSchema)

$(deriveJSON defaultOptions ''MintParams)

{- | Endpoint parameters for committee candidate hash updating

 TODO: it might not be a bad idea to factor out the 'signature' and
 'committeePubKeys' field shared by 'UpdateCommitteeHashParams' and
 'SaveRootParams' in a different data type. I'd imagine there will be lots of
 duplicated code when it comes to verifying that the committee has approved
 of these transactions either way.
-}
data UpdateCommitteeHashParams = UpdateCommitteeHashParams
  { -- | See 'SidechainParams'.
    sidechainParams :: PassiveBrdgSidechainParams
  , -- | The public keys of the new committee.
    newCommitteePubKeys :: [PubKey]
  , -- | The signature for the new committee hash.
    committeeSignatures :: [BuiltinByteString]
  , -- | Public keys of the current committee members.
    committeePubKeys :: [PubKey]
  }
  deriving stock (Generic, Prelude.Show)
  deriving anyclass (ToSchema)

$(deriveJSON defaultOptions ''UpdateCommitteeHashParams)

data SaveRootParams = SaveRootParams
  { sidechainParams :: PassiveBrdgSidechainParams
  , merkleRoot :: BuiltinByteString
  , signatures :: [BuiltinByteString]
  , threshold :: Integer
  , committeePubKeys :: [PubKey] -- Public keys of all committee members
  }
  deriving stock (Generic, Prelude.Show)
  deriving anyclass (ToSchema)
$(deriveJSON defaultOptions ''SaveRootParams)<|MERGE_RESOLUTION|>--- conflicted
+++ resolved
@@ -14,14 +14,10 @@
 import PlutusTx (FromData, ToData, UnsafeFromData, makeLift)
 import PlutusTx qualified
 import PlutusTx.Prelude hiding (Semigroup ((<>)))
-<<<<<<< HEAD
 import Schema (
   ToSchema,
  )
 import TrustlessSidechain.MerkleTree (MerkleProof)
-=======
-import Schema (ToSchema)
->>>>>>> 64e38521
 import Prelude qualified
 
 newtype GenesisHash = GenesisHash {getGenesisHash :: BuiltinByteString}
@@ -62,42 +58,17 @@
 PlutusTx.makeLift ''InitSidechainParams
 PlutusTx.makeIsDataIndexed ''InitSidechainParams [('InitSidechainParams, 0)]
 
-<<<<<<< HEAD
 -- | Parameters uniquely identifying a sidechain
 data SidechainParams = SidechainParams
-  { chainId :: !BuiltinByteString
+  { chainId :: !Integer
   , genesisHash :: !BuiltinByteString
   , -- | Any random UTxO to prevent subsequent minting for the oneshot minting policy.
     -- @Just utxo@ denotes that we will use the oneshot minting policy, and @Nothing@
     -- will use the distributed set implementation.
     genesisMint :: Maybe TxOutRef
-=======
-{- | Parameters uniquely identifying a sidechain
- This version of the sidechain parameters includes the genesis mint utxo, which is only used in the Passive Bridge phase.
--}
-data PassiveBrdgSidechainParams = PassiveBrdgSidechainParams
-  { chainId :: Integer
-  , genesisHash :: GenesisHash
-  , genesisMint :: Maybe TxOutRef -- any random UTxO to prevent subsequent minting
->>>>>>> 64e38521
   , -- | 'genesisUtxo' is a 'TxOutRef' used to initialize the internal
     -- policies in the side chain (e.g. for the 'UpdateCommitteeHash' endpoint)
     genesisUtxo :: TxOutRef
-  }
-  deriving stock (Prelude.Show, Generic)
-  deriving anyclass (ToSchema)
-
-$(deriveJSON defaultOptions ''PassiveBrdgSidechainParams)
-PlutusTx.makeLift ''PassiveBrdgSidechainParams
-
-PlutusTx.makeIsDataIndexed ''PassiveBrdgSidechainParams [('PassiveBrdgSidechainParams, 0)]
-
-{- | Parameters uniquely identifying a sidechain
- In the Passive Bridge phase, it should be only used in signed messages
--}
-data SidechainParams = SidechainParams
-  { chainId :: Integer
-  , genesisHash :: GenesisHash
   }
   deriving stock (Prelude.Show, Generic)
   deriving anyclass (ToSchema)
@@ -106,12 +77,9 @@
 PlutusTx.makeLift ''SidechainParams
 PlutusTx.makeIsDataIndexed ''SidechainParams [('SidechainParams, 0)]
 
-convertSCParams :: PassiveBrdgSidechainParams -> SidechainParams
-convertSCParams (PassiveBrdgSidechainParams ci gh _ _) = SidechainParams ci gh
-
 -- | Endpoint parameters for committee candidate registration
 data RegisterParams = RegisterParams
-  { sidechainParams :: PassiveBrdgSidechainParams
+  { sidechainParams :: SidechainParams -- PassiveBrdgSidechainParams
   , spoPubKey :: PubKey
   , sidechainPubKey :: SidechainPubKey
   , spoSig :: Signature
@@ -125,7 +93,7 @@
 
 -- | Endpoint parameters for committee candidate deregistration
 data DeregisterParams = DeregisterParams
-  { sidechainParams :: PassiveBrdgSidechainParams
+  { sidechainParams :: SidechainParams -- PassiveBrdgSidechainParams
   , spoPubKey :: PubKey
   }
   deriving stock (Generic, Prelude.Show)
@@ -139,7 +107,7 @@
   , -- | SideChain address
     recipient :: BuiltinByteString
   , -- | passed for parametrization
-    sidechainParams :: PassiveBrdgSidechainParams
+    sidechainParams :: SidechainParams -- PassiveBrdgSidechainParams
   }
   deriving stock (Generic, Prelude.Show)
   deriving anyclass (ToSchema)
@@ -151,7 +119,6 @@
     amount :: Integer
   , -- | MainChain address
     recipient :: PaymentPubKeyHash
-<<<<<<< HEAD
   , -- | the merkle proof to prove to the mainchain that the given unhandled transaction from the sidechain actually happened on the sidechain
     merkleProof :: MerkleProof
   , --  | passed for parametrization.
@@ -165,11 +132,6 @@
     -- 'TrustlessSidechain.OnChain.MPTRootTokenMintingPolicy.MerkleTreeEntry' for
     -- why 'entryHash' is here. This is TODO and will be removed later
     entryHash :: BuiltinByteString
-=======
-  , -- | passed for parametrization
-    sidechainParams :: PassiveBrdgSidechainParams
-    -- , proof :: MerkleProof
->>>>>>> 64e38521
   }
   deriving stock (Generic, Prelude.Show)
   deriving anyclass (ToSchema)
@@ -186,7 +148,7 @@
 -}
 data UpdateCommitteeHashParams = UpdateCommitteeHashParams
   { -- | See 'SidechainParams'.
-    sidechainParams :: PassiveBrdgSidechainParams
+    sidechainParams :: SidechainParams -- PassiveBrdgSidechainParams
   , -- | The public keys of the new committee.
     newCommitteePubKeys :: [PubKey]
   , -- | The signature for the new committee hash.
@@ -200,7 +162,7 @@
 $(deriveJSON defaultOptions ''UpdateCommitteeHashParams)
 
 data SaveRootParams = SaveRootParams
-  { sidechainParams :: PassiveBrdgSidechainParams
+  { sidechainParams :: SidechainParams --PassiveBrdgSidechainParams
   , merkleRoot :: BuiltinByteString
   , signatures :: [BuiltinByteString]
   , threshold :: Integer

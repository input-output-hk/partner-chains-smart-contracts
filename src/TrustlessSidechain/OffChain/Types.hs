{-# LANGUAGE DeriveAnyClass #-}
{-# LANGUAGE TemplateHaskell #-}

module TrustlessSidechain.OffChain.Types where

import Control.DeepSeq (NFData)
import Data.Aeson.TH (defaultOptions, deriveJSON)
import Data.String (IsString)
import GHC.Generics (Generic)
import Ledger (AssetClass, PaymentPubKeyHash, TokenName)
import Ledger.Address (Address)
import Ledger.Crypto (PubKey, Signature)
import Plutus.V2.Ledger.Api (LedgerBytes (LedgerBytes))
import Plutus.V2.Ledger.Tx (TxOutRef)
import PlutusTx (FromData, ToData, UnsafeFromData, makeLift)
import PlutusTx qualified
import PlutusTx.Prelude hiding (Semigroup ((<>)))
import Schema (ToSchema)
import Prelude qualified

newtype GenesisHash = GenesisHash {getGenesisHash :: BuiltinByteString}
  deriving (IsString, Prelude.Show) via LedgerBytes
  deriving stock (Generic)
  deriving newtype (Prelude.Eq, Prelude.Ord, Eq, Ord, ToData, FromData, UnsafeFromData)
  deriving anyclass (NFData, ToSchema)

makeLift ''GenesisHash

$(deriveJSON defaultOptions ''GenesisHash)

<<<<<<< HEAD
newtype SidechainPubKey = SidechainPubKey {getSidechainPubKey :: PlutusTx.BuiltinByteString}
  deriving (IsString, Prelude.Show) via LedgerBytes
=======
newtype SidechainPubKey = SidechainPubKey {getSidechainPubKey :: (BuiltinByteString, BuiltinByteString)}
>>>>>>> ca440a5f
  deriving stock (Generic)
  deriving newtype (Prelude.Eq, Prelude.Ord, Eq, Ord, ToData, FromData, UnsafeFromData)
  deriving anyclass (NFData, ToSchema)

<<<<<<< HEAD
=======
instance IsString SidechainPubKey where
  fromString =
    mkSidechainPubKey
      . fromRight (error ())
      . Base16.decode
      . fromString

instance Prelude.Show SidechainPubKey where
  show =
    Char8.unpack
      . Base16.encode
      . fromBuiltin
      . uncurry appendByteString
      . getSidechainPubKey

mkSidechainPubKey :: ByteString -> SidechainPubKey
mkSidechainPubKey =
  SidechainPubKey
    . bimap toBuiltin toBuiltin
    . ByteString.splitAt 32

>>>>>>> ca440a5f
makeLift ''SidechainPubKey

$(deriveJSON defaultOptions ''SidechainPubKey)

-- | Parameters uniquely identifying a sidechain
data SidechainParams = SidechainParams
  { chainId :: Integer
  , genesisHash :: GenesisHash
  }
  deriving stock (Prelude.Show, Generic)
  deriving anyclass (ToSchema)

$(deriveJSON defaultOptions ''SidechainParams)
PlutusTx.makeLift ''SidechainParams

PlutusTx.makeIsDataIndexed ''SidechainParams [('SidechainParams, 0)]

-- | Endpoint parameters for committee candidate registration
data RegisterParams = RegisterParams
  { sidechainParams :: !SidechainParams
  , spoPubKey :: !PubKey
  , sidechainPubKey :: !SidechainPubKey
  , spoSig :: !Signature
  , sidechainSig :: !Signature
  , inputUtxo :: !TxOutRef
  }
  deriving stock (Generic, Prelude.Show)
  deriving anyclass (ToSchema)

$(deriveJSON defaultOptions ''RegisterParams)

-- | Endpoint parameters for committee candidate deregistration
data DeregisterParams = DeregisterParams
  { sidechainParams :: !SidechainParams
  , spoPubKey :: !PubKey
  }
  deriving stock (Generic, Prelude.Show)
  deriving anyclass (ToSchema)

$(deriveJSON defaultOptions ''DeregisterParams)

data BurnParams = BurnParams
  { -- | Burnt amount in FUEL (Negative)
    amount :: Integer
  , -- | SideChain address
    recipient :: BuiltinByteString
  , -- | Signature of the address owner
    sidechainSig :: BuiltinByteString
  , -- | passed for parametrization
    sidechainParams :: SidechainParams
  }
  deriving stock (Generic, Prelude.Show)
  deriving anyclass (ToSchema)

$(deriveJSON defaultOptions ''BurnParams)

data MintParams = MintParams
  { -- | Minted amount in FUEL (Positive)
    amount :: Integer
  , -- | MainChain address
    recipient :: PaymentPubKeyHash
  , -- | passed for parametrization
    sidechainParams :: SidechainParams
    -- , proof :: MerkleProof
  }
  deriving stock (Generic, Prelude.Show)
  deriving anyclass (ToSchema)

$(deriveJSON defaultOptions ''MintParams)

{- | Endpoint parameters for committee candidate hash updating

 TODO: it might not be a bad idea to factor out the 'signature' and
 'committeePubKeys' field shared by 'UpdateCommitteeHashParams' and
 'SaveRootParams' in a different data type. I'd imagine there will be lots of
 duplciated code when it comes to verifying that the committee has approved
 of these transactions either way.
-}
data UpdateCommitteeHashParams = UpdateCommitteeHashParams
  { -- | The public keys of the new committee.
    newCommitteePubKeys :: [PubKey]
  , -- | The asset class of the NFT identifying this committee hash
    token :: !AssetClass
  , -- | The signature for the new committee hash.
    signature :: !BuiltinByteString
  , -- | Public keys of the current committee members.
    committeePubKeys :: [PubKey]
  }
  deriving stock (Generic, Prelude.Show)
  deriving anyclass (ToSchema)

$(deriveJSON defaultOptions ''UpdateCommitteeHashParams)

-- | Endpoint parameters for initializing the committee hash
data GenesisCommitteeHashParams = GenesisCommitteeHashParams
  { -- | Public keys of the initial committee members.
    genesisCommitteePubKeys :: [PubKey]
  , -- | 'genesisAddress' is the address to spend a utxo to create an NFT.
    genesisAddress :: !Address
  , -- | 'genesisToken' is the token name for the NFT
    genesisToken :: !TokenName
  }
  deriving stock (Generic, Prelude.Show)

-- TODO: The reason why we can't do this is because 'Schema.ToSchema' doesn't
-- support having sum types which take an argument; so there is no
-- 'Schema.ToSchema' for 'Address'. Oops!
-- @deriving anyclass (ToSchema)@

$(deriveJSON defaultOptions ''GenesisCommitteeHashParams)

data SaveRootParams = SaveRootParams
  { sidechainParams :: SidechainParams
  , merkleRoot :: BuiltinByteString
  , signature :: BuiltinByteString
  , committeePubKeys :: [PubKey] -- Public keys of all committee members
  }
  deriving stock (Generic, Prelude.Show)
  deriving anyclass (ToSchema)
$(deriveJSON defaultOptions ''SaveRootParams)<|MERGE_RESOLUTION|>--- conflicted
+++ resolved
@@ -28,40 +28,12 @@
 
 $(deriveJSON defaultOptions ''GenesisHash)
 
-<<<<<<< HEAD
-newtype SidechainPubKey = SidechainPubKey {getSidechainPubKey :: PlutusTx.BuiltinByteString}
+newtype SidechainPubKey = SidechainPubKey {getSidechainPubKey :: BuiltinByteString}
   deriving (IsString, Prelude.Show) via LedgerBytes
-=======
-newtype SidechainPubKey = SidechainPubKey {getSidechainPubKey :: (BuiltinByteString, BuiltinByteString)}
->>>>>>> ca440a5f
   deriving stock (Generic)
   deriving newtype (Prelude.Eq, Prelude.Ord, Eq, Ord, ToData, FromData, UnsafeFromData)
   deriving anyclass (NFData, ToSchema)
 
-<<<<<<< HEAD
-=======
-instance IsString SidechainPubKey where
-  fromString =
-    mkSidechainPubKey
-      . fromRight (error ())
-      . Base16.decode
-      . fromString
-
-instance Prelude.Show SidechainPubKey where
-  show =
-    Char8.unpack
-      . Base16.encode
-      . fromBuiltin
-      . uncurry appendByteString
-      . getSidechainPubKey
-
-mkSidechainPubKey :: ByteString -> SidechainPubKey
-mkSidechainPubKey =
-  SidechainPubKey
-    . bimap toBuiltin toBuiltin
-    . ByteString.splitAt 32
-
->>>>>>> ca440a5f
 makeLift ''SidechainPubKey
 
 $(deriveJSON defaultOptions ''SidechainPubKey)

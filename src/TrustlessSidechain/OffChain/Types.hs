{-# LANGUAGE DeriveAnyClass #-}
{-# LANGUAGE TemplateHaskell #-}

module TrustlessSidechain.OffChain.Types where

import Control.DeepSeq (NFData)
import Data.Aeson.TH (defaultOptions, deriveJSON)
import Data.String (IsString)
import GHC.Generics (Generic)
import Ledger (PaymentPubKeyHash)
import Ledger.Crypto (PubKey, Signature)
import Plutus.V2.Ledger.Api (LedgerBytes (LedgerBytes))
import Plutus.V2.Ledger.Tx (TxOutRef)
import PlutusTx (FromData, ToData, UnsafeFromData, makeLift)
import PlutusTx qualified
import PlutusTx.Prelude hiding (Semigroup ((<>)))
import Schema (ToSchema)
import Prelude qualified

<<<<<<< HEAD
newtype GenesisHash = GenesisHash {getGenesisHash :: BuiltinByteString}
  deriving (IsString, Prelude.Show) via LedgerBytes
  deriving stock (Generic)
  deriving newtype (Prelude.Eq, Prelude.Ord, Eq, Ord, ToData, FromData, UnsafeFromData)
  deriving anyclass (NFData, ToSchema)

makeLift ''GenesisHash

$(deriveJSON defaultOptions ''GenesisHash)

newtype SidechainPubKey = SidechainPubKey {getSidechainPubKey :: BuiltinByteString}
  deriving (IsString, Prelude.Show) via LedgerBytes
  deriving stock (Generic)
  deriving newtype (Prelude.Eq, Prelude.Ord, Eq, Ord, ToData, FromData, UnsafeFromData)
  deriving anyclass (NFData, ToSchema)

makeLift ''SidechainPubKey

$(deriveJSON defaultOptions ''SidechainPubKey)

-- | Parameters uniquely identifying a sidechain
data SidechainParams = SidechainParams
  { chainId :: Integer
  , genesisHash :: GenesisHash
  , genesisMint :: (Maybe TxOutRef) -- any random UTxO to prevent subsequent minting
=======
-- | Parameters to initialize a sidechain
data InitSidechainParams = InitSidechainParams
  { initChainId :: !BuiltinByteString
  , initGenesisHash :: !BuiltinByteString
  , -- | 'initUtxo ' is a 'TxOutRef' used for creating 'AssetClass's for the
    -- internal function of the side chain (e.g. InitCommitteeHashMint TODO: hyperlink this documentation)
    initUtxo :: !TxOutRef
  , -- | 'initCommittee' is the initial committee of the sidechain
    initCommittee :: [PubKey]
  , initMint :: Maybe TxOutRef
  }
  deriving stock (Prelude.Show, Generic)
  deriving anyclass (ToSchema)

$(deriveJSON defaultOptions ''InitSidechainParams)
PlutusTx.makeLift ''InitSidechainParams

-- | Parameters uniquely identifying a sidechain
data SidechainParams = SidechainParams
  { chainId :: !BuiltinByteString
  , genesisHash :: !BuiltinByteString
  , genesisMint :: Maybe TxOutRef -- any random UTxO to prevent subsequent minting
  , -- | 'genesisUtxo' is a 'TxOutRef' used to initialize the internal
    -- policies in the side chain (e.g. for the 'UpdateCommitteeHash' endpoint)
    genesisUtxo :: !TxOutRef
>>>>>>> a3c0aa7e
  }
  deriving stock (Prelude.Show, Generic)
  deriving anyclass (ToSchema)

$(deriveJSON defaultOptions ''SidechainParams)
PlutusTx.makeLift ''SidechainParams

PlutusTx.makeIsDataIndexed ''SidechainParams [('SidechainParams, 0)]

-- | Endpoint parameters for committee candidate registration
data RegisterParams = RegisterParams
  { sidechainParams :: !SidechainParams
  , spoPubKey :: !PubKey
  , sidechainPubKey :: !SidechainPubKey
  , spoSig :: !Signature
  , sidechainSig :: !Signature
  , inputUtxo :: !TxOutRef
  }
  deriving stock (Generic, Prelude.Show)
  deriving anyclass (ToSchema)

$(deriveJSON defaultOptions ''RegisterParams)

-- | Endpoint parameters for committee candidate deregistration
data DeregisterParams = DeregisterParams
  { sidechainParams :: !SidechainParams
  , spoPubKey :: !PubKey
  }
  deriving stock (Generic, Prelude.Show)
  deriving anyclass (ToSchema)

$(deriveJSON defaultOptions ''DeregisterParams)

data BurnParams = BurnParams
  { -- | Burnt amount in FUEL (Negative)
    amount :: Integer
  , -- | SideChain address
    recipient :: BuiltinByteString
  , -- | passed for parametrization
    sidechainParams :: SidechainParams
  }
  deriving stock (Generic, Prelude.Show)
  deriving anyclass (ToSchema)

$(deriveJSON defaultOptions ''BurnParams)

data MintParams = MintParams
  { -- | Minted amount in FUEL (Positive)
    amount :: Integer
  , -- | MainChain address
    recipient :: PaymentPubKeyHash
  , -- | passed for parametrization
    sidechainParams :: SidechainParams
    -- , proof :: MerkleProof
  }
  deriving stock (Generic, Prelude.Show)
  deriving anyclass (ToSchema)

$(deriveJSON defaultOptions ''MintParams)

{- | Endpoint parameters for committee candidate hash updating

 TODO: it might not be a bad idea to factor out the 'signature' and
 'committeePubKeys' field shared by 'UpdateCommitteeHashParams' and
 'SaveRootParams' in a different data type. I'd imagine there will be lots of
 duplciated code when it comes to verifying that the committee has approved
 of these transactions either way.
-}
data UpdateCommitteeHashParams = UpdateCommitteeHashParams
  { -- | See 'SidechainParams'.
    sidechainParams :: !SidechainParams
  , -- | The public keys of the new committee.
    newCommitteePubKeys :: [PubKey]
  , -- | The signature for the new committee hash.
    committeeSignatures :: [BuiltinByteString]
  , -- | Public keys of the current committee members.
    committeePubKeys :: [PubKey]
  }
  deriving stock (Generic, Prelude.Show)
  deriving anyclass (ToSchema)

$(deriveJSON defaultOptions ''UpdateCommitteeHashParams)

data SaveRootParams = SaveRootParams
  { sidechainParams :: SidechainParams
  , merkleRoot :: BuiltinByteString
  , signatures :: [BuiltinByteString]
  , threshold :: Integer
  , committeePubKeys :: [PubKey] -- Public keys of all committee members
  }
  deriving stock (Generic, Prelude.Show)
  deriving anyclass (ToSchema)
$(deriveJSON defaultOptions ''SaveRootParams)<|MERGE_RESOLUTION|>--- conflicted
+++ resolved
@@ -17,7 +17,6 @@
 import Schema (ToSchema)
 import Prelude qualified
 
-<<<<<<< HEAD
 newtype GenesisHash = GenesisHash {getGenesisHash :: BuiltinByteString}
   deriving (IsString, Prelude.Show) via LedgerBytes
   deriving stock (Generic)
@@ -38,19 +37,13 @@
 
 $(deriveJSON defaultOptions ''SidechainPubKey)
 
--- | Parameters uniquely identifying a sidechain
-data SidechainParams = SidechainParams
-  { chainId :: Integer
-  , genesisHash :: GenesisHash
-  , genesisMint :: (Maybe TxOutRef) -- any random UTxO to prevent subsequent minting
-=======
 -- | Parameters to initialize a sidechain
 data InitSidechainParams = InitSidechainParams
-  { initChainId :: !BuiltinByteString
-  , initGenesisHash :: !BuiltinByteString
+  { initChainId :: Integer
+  , initGenesisHash :: GenesisHash
   , -- | 'initUtxo ' is a 'TxOutRef' used for creating 'AssetClass's for the
     -- internal function of the side chain (e.g. InitCommitteeHashMint TODO: hyperlink this documentation)
-    initUtxo :: !TxOutRef
+    initUtxo :: TxOutRef
   , -- | 'initCommittee' is the initial committee of the sidechain
     initCommittee :: [PubKey]
   , initMint :: Maybe TxOutRef
@@ -63,13 +56,14 @@
 
 -- | Parameters uniquely identifying a sidechain
 data SidechainParams = SidechainParams
-  { chainId :: !BuiltinByteString
+  { chainId :: Integer
+  , genesisHash :: GenesisHash
+  , genesisMint :: Maybe TxOutRef -- any random UTxO to prevent subsequent minting
   , genesisHash :: !BuiltinByteString
   , genesisMint :: Maybe TxOutRef -- any random UTxO to prevent subsequent minting
   , -- | 'genesisUtxo' is a 'TxOutRef' used to initialize the internal
     -- policies in the side chain (e.g. for the 'UpdateCommitteeHash' endpoint)
     genesisUtxo :: !TxOutRef
->>>>>>> a3c0aa7e
   }
   deriving stock (Prelude.Show, Generic)
   deriving anyclass (ToSchema)

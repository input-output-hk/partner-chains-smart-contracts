--- conflicted
+++ resolved
@@ -5,7 +5,6 @@
 
 import Control.DeepSeq (NFData)
 import Data.Aeson.TH (defaultOptions, deriveJSON)
-<<<<<<< HEAD
 import Data.Bifunctor (bimap)
 import Data.ByteString (ByteString)
 import Data.ByteString qualified as ByteString
@@ -14,32 +13,18 @@
 import Data.Either (fromRight)
 import Data.String (IsString (fromString))
 import GHC.Generics (Generic)
-import Ledger (PaymentPubKeyHash)
-import Ledger.Crypto (PubKey, Signature)
-=======
-import GHC.Generics (Generic)
 import Ledger (AssetClass, PaymentPubKeyHash, TokenName)
 import Ledger.Address (Address)
 import Ledger.Crypto (PubKey, Signature)
-import Ledger.Orphans ()
->>>>>>> 8ef94d8b
-import Ledger.Tx (TxOutRef)
-import Plutus.V1.Ledger.Bytes (LedgerBytes (LedgerBytes))
-import PlutusTx (FromData, ToData, UnsafeFromData)
+import Plutus.V2.Ledger.Api (LedgerBytes (LedgerBytes))
+import Plutus.V2.Ledger.Tx (TxOutRef)
+import PlutusTx (FromData, ToData, UnsafeFromData, makeLift)
 import PlutusTx qualified
-import PlutusTx.Lift (makeLift)
 import PlutusTx.Prelude hiding (Semigroup ((<>)))
-<<<<<<< HEAD
-import PlutusTx.Prelude qualified as PlutusTx
 import Schema (ToSchema)
-=======
-import Schema (
-  ToSchema,
- )
->>>>>>> 8ef94d8b
 import Prelude qualified
 
-newtype GenesisHash = GenesisHash {getGenesisHash :: PlutusTx.BuiltinByteString}
+newtype GenesisHash = GenesisHash {getGenesisHash :: BuiltinByteString}
   deriving (IsString, Prelude.Show) via LedgerBytes
   deriving stock (Generic)
   deriving newtype (Prelude.Eq, Prelude.Ord, Eq, Ord, ToData, FromData, UnsafeFromData)
@@ -49,7 +34,7 @@
 
 $(deriveJSON defaultOptions ''GenesisHash)
 
-newtype SidechainPubKey = SidechainPubKey {getSidechainPubKey :: (PlutusTx.BuiltinByteString, PlutusTx.BuiltinByteString)}
+newtype SidechainPubKey = SidechainPubKey {getSidechainPubKey :: (BuiltinByteString, BuiltinByteString)}
   deriving stock (Generic)
   deriving newtype (Prelude.Eq, Prelude.Ord, Eq, Ord, ToData, FromData, UnsafeFromData)
   deriving anyclass (NFData, ToSchema)
@@ -65,14 +50,14 @@
   show =
     Char8.unpack
       . Base16.encode
-      . PlutusTx.fromBuiltin
-      . uncurry PlutusTx.appendByteString
+      . fromBuiltin
+      . uncurry appendByteString
       . getSidechainPubKey
 
 mkSidechainPubKey :: ByteString -> SidechainPubKey
 mkSidechainPubKey =
   SidechainPubKey
-    . bimap PlutusTx.toBuiltin PlutusTx.toBuiltin
+    . bimap toBuiltin toBuiltin
     . ByteString.splitAt 32
 
 makeLift ''SidechainPubKey

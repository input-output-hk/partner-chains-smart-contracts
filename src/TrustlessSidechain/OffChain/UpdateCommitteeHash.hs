--- conflicted
+++ resolved
@@ -8,7 +8,7 @@
 import Data.Map qualified as Map
 import Data.Text (Text)
 import Ledger (Redeemer (Redeemer), TxOutRef)
-import Ledger.Constraints as Constraints
+import Ledger.Constraints qualified as Constraints
 import Ledger.Crypto (PubKey)
 import Ledger.Tx (
   ChainIndexTxOut,
@@ -30,23 +30,15 @@
  )
 import TrustlessSidechain.OffChain.Types qualified as OffChainTypes
 import TrustlessSidechain.OnChain.Types (
-<<<<<<< HEAD
-  GenesisMintCommitteeHash (GenesisMintCommitteeHash, gcToken, gcTxOutRef),
-=======
-  UpdateCommitteeHashRedeemer (
-    UpdateCommitteeHashRedeemer
-  ),
- )
-import TrustlessSidechain.OnChain.Types qualified as OnChainTypes
-import TrustlessSidechain.OnChain.UpdateCommitteeHash (
-  InitCommitteeHashMint (InitCommitteeHashMint, icTxOutRef),
->>>>>>> a3c0aa7e
   UpdateCommitteeHash (UpdateCommitteeHash, cToken),
   UpdateCommitteeHashDatum (UpdateCommitteeHashDatum, committeeHash),
   UpdateCommitteeHashRedeemer (UpdateCommitteeHashRedeemer),
   UpdatingCommitteeHash,
  )
 import TrustlessSidechain.OnChain.Types qualified as OnChainTypes
+import TrustlessSidechain.OnChain.UpdateCommitteeHash (
+  InitCommitteeHashMint (InitCommitteeHashMint, icTxOutRef),
+ )
 import TrustlessSidechain.OnChain.UpdateCommitteeHash qualified as UpdateCommitteeHash
 import Prelude qualified
 
@@ -144,59 +136,4 @@
     -- gets from the record the signature -- note that we need the explicit
     -- type signature from the same reason of 'cmtPubKeys'
     sigs :: [BuiltinByteString]
-<<<<<<< HEAD
-    sigs = OffChainTypes.committeeSignatures (uchp :: UpdateCommitteeHashParams)
-
-{- | 'genesisCommitteeHash' intializes the committee hash given the parameters in 'GenesisCommitteeHashParams'.
- The intialization step is two steps:
-
-  (1) Create an NFT which identifies the committee hash
-
-  (2) Spend that NFT to a script output which contains the committee hash
-
-This creates a transaction which executes both of these steps with a single transaction.
--}
-genesisCommitteeHash :: GenesisCommitteeHashParams -> Contract () TrustlessSidechainSchema Text AssetClass
-genesisCommitteeHash gch =
-  fmap Indexed.itoList (Contract.utxosAt (OffChainTypes.genesisAddress gch)) >>= \case
-    [] -> Contract.throwError "no UTxO found"
-    utxo@(oref, _) : _ -> do
-      -- (1) / (2)
-      let tn = OffChainTypes.genesisToken gch
-          sm = (UpdateCommitteeHash.committeeHashCurSymbol gmch)
-
-          gmch = GenesisMintCommitteeHash {gcToken = tn, gcTxOutRef = oref}
-
-          val = Value.singleton sm tn 1
-
-          nft = Value.assetClass sm tn
-
-          uch = UpdateCommitteeHash {cToken = nft}
-          ndat =
-            UpdateCommitteeHashDatum
-              { committeeHash =
-                  UpdateCommitteeHash.aggregateKeys $
-                    OffChainTypes.genesisCommitteePubKeys gch
-              }
-
-          lookups =
-            Constraints.mintingPolicy (UpdateCommitteeHash.committeeHashPolicy gmch)
-              Prelude.<> Constraints.unspentOutputs (uncurry Map.singleton utxo)
-              Prelude.<> Constraints.otherScript
-                (UpdateCommitteeHash.updateCommitteeHashValidator uch)
-
-          tx =
-            Constraints.mustSpendPubKeyOutput oref
-              Prelude.<> Constraints.mustMintValue val
-              Prelude.<> Constraints.mustPayToTheScript ndat val
-
-      ledgerTx <- Contract.submitTxConstraintsWith @UpdatingCommitteeHash lookups tx
-
-      void $ Contract.awaitTxConfirmed $ Tx.getCardanoTxId ledgerTx
-
-      Contract.logInfo $ "Minted " ++ Prelude.show val ++ " and paid to script validator"
-
-      return nft
-=======
-    sigs = OffChainTypes.committeeSignatures (uchp :: UpdateCommitteeHashParams)
->>>>>>> a3c0aa7e
+    sigs = OffChainTypes.committeeSignatures (uchp :: UpdateCommitteeHashParams)
{-# LANGUAGE DeriveAnyClass #-}
{-# LANGUAGE OverloadedStrings #-}
{-# LANGUAGE TemplateHaskell #-}
{-# LANGUAGE TypeFamilies #-}

module TrustlessSidechain.OnChain.UpdateCommitteeHash where

import Cardano.Crypto.Wallet (XPrv)
import Ledger (PubKey)
import Ledger qualified
import Ledger.Address (Address)
import Ledger.Crypto qualified as Crypto
import Ledger.Value qualified as Value
import Plutus.Script.Utils.V2.Scripts qualified as Scripts
import Plutus.V2.Ledger.Api (
  CurrencySymbol,
<<<<<<< HEAD
  Datum (getDatum),
  LedgerBytes (getLedgerBytes),
  MintingPolicy,
  TokenName,
  Validator,
=======
  TokenName (TokenName),
>>>>>>> a3c0aa7e
  Value,
 )
import Plutus.V2.Ledger.Contexts (
  ScriptContext (scriptContextTxInfo),
  TxInInfo (txInInfoOutRef),
  TxInfo (txInfoMint, txInfoReferenceInputs),
  TxOut (txOutDatum, txOutValue),
  TxOutRef,
 )
import Plutus.V2.Ledger.Contexts qualified as Contexts
import Plutus.V2.Ledger.Tx (OutputDatum (..))
import PlutusTx qualified
import PlutusTx.Builtins qualified as Builtins
import PlutusTx.Prelude as PlutusTx
import TrustlessSidechain.MerkleTree qualified as MT
import TrustlessSidechain.OnChain.Types (
  GenesisMintCommitteeHash,
  UpdateCommitteeHash,
  UpdateCommitteeHashDatum (UpdateCommitteeHashDatum, committeeHash),
  UpdateCommitteeHashRedeemer (committeePubKeys, committeeSignatures, newCommitteeHash),
  cToken,
  gcToken,
  gcTxOutRef,
 )
import TrustlessSidechain.OnChain.Utils (verifyMultisig)

-- * Updating the committee hash

{- | 'aggregateKeys' aggregates a list of public keys into a single
 committee hash by essentially computing the merkle root of all public keys
 together.
 We call the output of this function an /aggregate public key/.
-}
{-# INLINEABLE aggregateKeys #-}
aggregateKeys :: [PubKey] -> BuiltinByteString
aggregateKeys [] = traceError "Empty committee"
aggregateKeys lst = MT.unRootHash $ MT.rootHash $ MT.fromList $ map (getLedgerBytes . Crypto.getPubKey) lst

{- Note [Aggregate Keys Append Scheme]
 In early versions, we used a "simple append scheme" i.e., we implemented this function with
  > aggregateKeys = Builtins.blake2b_256 . mconcat . map (Bytes.getLedgerBytes . Crypto.getPubKey)
  but this didn't work in the Plutip integration tests (budget exceeded errors), so we jumped straight
  to the merkle root solution instead.
 -}

{- | 'aggregateCheck' takes a sequence of public keys and an aggregate public
 key, and returns true or false to determinig whether the public keys were
 used to produce the aggregate public key
-}
{-# INLINEABLE aggregateCheck #-}
aggregateCheck :: [PubKey] -> BuiltinByteString -> Bool
aggregateCheck pubKeys avk = aggregateKeys pubKeys == avk

{- | 'verifyMultiSignature' is a wrapper for how we verify multi signatures.

 TODO: For now, to simplify things we just test if any of the committee has
 signed the message, and we should do a proper multisign later.
-}
{-# INLINEABLE verifyMultiSignature #-}
verifyMultiSignature ::
  [PubKey] -> BuiltinByteString -> BuiltinByteString -> Bool
verifyMultiSignature pubKeys msg sig = any go pubKeys
  where
    go pubKey =
      let pubKey' = getLedgerBytes (Crypto.getPubKey pubKey)
       in PlutusTx.verifyEd25519Signature pubKey' msg sig

{- | 'multiSign'' is a wrapper for how multiple private keys can sign a message.
Warning: there should be a non-empty number of private keys.

We put this function here (even though it isn't used in the on chain code)
because it corresponds to the 'verifyMultiSignature'

TODO: For now, to simplify things we just make the first person sign the message.

TODO: do a proper multisign later.
-}
multiSign :: BuiltinByteString -> [XPrv] -> BuiltinByteString
multiSign msg (prvKey : _) = Crypto.getSignature (Crypto.sign' msg prvKey)
multiSign _ _ = traceError "Empty multisign"

{- | 'mkUpdateCommitteeHashValidator' is the on-chain validator. We test for the following conditions

  1. The native token is in both the input and output.

  2. The new committee hash is signed by the current committee

  3. The committee provided really is the current committee

  4. The new output transaction contains the new committee hash

TODO an optimization. Instead of putting the new committee hash in the
redeemer, we could just:

    1. check if the committee hash is included in the datum (we already do
    this)

    2. check if what is in the datum is signed by the current committee

Note [Committee hash in output datum]:
Normally, the producer of a utxo is only required to include the datum hash,
and not the datum itself (but can optionally do so). In this case, we rely on
the fact that the producer actually does include the datum; and enforce this
with 'outputDatum'.

Note [Input has Token and Output has Token]:
In an older iteration, we used to check if the tx's input has the token, but
this is implicitly covered when checking if the output spends the token. Hence,
we don't need to check if the input tx's spends the token which is a nice
little optimization.
-}
{-# INLINEABLE mkUpdateCommitteeHashValidator #-}
mkUpdateCommitteeHashValidator ::
  UpdateCommitteeHash ->
  UpdateCommitteeHashDatum ->
  UpdateCommitteeHashRedeemer ->
  ScriptContext ->
  Bool
mkUpdateCommitteeHashValidator uch dat red ctx =
  traceIfFalse "Token missing from output" outputHasToken
    && traceIfFalse "Committee signature missing" signedByCurrentCommittee
    && traceIfFalse "Wrong committee" isCurrentCommittee
    && traceIfFalse "Wrong output datum" (outputDatum == UpdateCommitteeHashDatum (newCommitteeHash red))
  where
    info :: TxInfo
    info = scriptContextTxInfo ctx

    ownOutput :: TxOut
    ownOutput = case Contexts.getContinuingOutputs ctx of
      [o] -> o
      _ -> traceError "Expected exactly one committee output"

    outputDatum :: UpdateCommitteeHashDatum
    outputDatum =
      fromMaybe (traceError "Committee output datum missing") $
        case txOutDatum ownOutput of
          NoOutputDatum -> Nothing
          OutputDatum d -> Just d
          OutputDatumHash dh -> Contexts.findDatum dh info -- TODO: better return Nothing and disallow datumhashes entirely?
          >>= PlutusTx.fromBuiltinData . getDatum

    outputHasToken :: Bool
    outputHasToken = hasNft (txOutValue ownOutput)

    hasNft :: Value -> Bool
    hasNft val = Value.assetClassValueOf val (cToken uch) == 1

    signedByCurrentCommittee :: Bool
    signedByCurrentCommittee =
      verifyMultisig
<<<<<<< HEAD
        ((getLedgerBytes PlutusTx.. Crypto.getPubKey) `PlutusTx.map` (committeePubKeys red))
=======
        (Bytes.getLedgerBytes . Crypto.getPubKey <$> committeePubKeys red)
>>>>>>> a3c0aa7e
        1
        (newCommitteeHash red)
        (committeeSignatures red) -- TODO where are the other signatures?
    isCurrentCommittee :: Bool
    isCurrentCommittee = aggregateCheck (committeePubKeys red) $ committeeHash dat

-- | 'updateCommitteeHashValidator' is the validator of the script
updateCommitteeHashValidator :: UpdateCommitteeHash -> Validator
updateCommitteeHashValidator updateCommitteeHash =
  Ledger.mkValidatorScript
    ( $$(PlutusTx.compile [||untypedValidator||])
        `PlutusTx.applyCode` PlutusTx.liftCode updateCommitteeHash
    )
  where
    untypedValidator = Scripts.mkUntypedValidator . mkUpdateCommitteeHashValidator

-- | 'updateCommitteeHashAddress' is the address of the script
{-# INLINEABLE updateCommitteeHashAddress #-}
updateCommitteeHashAddress :: UpdateCommitteeHash -> Address
updateCommitteeHashAddress = Ledger.scriptHashAddress . Scripts.validatorHash . updateCommitteeHashValidator

-- * Initializing the committee hash

<<<<<<< HEAD
=======
-- | 'InitCommitteeHashMint' is used as the parameter for the minting policy
newtype InitCommitteeHashMint = InitCommitteeHashMint
  { -- | 'TxOutRef' is the output reference to mint the NFT initially.
    icTxOutRef :: TxOutRef
  }
  deriving stock (Prelude.Show, Prelude.Eq, Prelude.Ord, Generic)
  deriving anyclass (FromJSON, ToJSON)

PlutusTx.makeLift ''InitCommitteeHashMint

{- | 'initCommitteeHashMintTn'  is the token name of the NFT which identifies
 the utxo which contains the committee hash. We use an empty bytestring for
 this because the name really doesn't matter, so we mighaswell save a few
 bytes by giving it the empty name.
-}
{-# INLINEABLE initCommitteeHashMintTn #-}
initCommitteeHashMintTn :: TokenName
initCommitteeHashMintTn = TokenName Builtins.emptyByteString

>>>>>>> a3c0aa7e
{- | 'mkCommitteeHashPolicy' is the minting policy for the NFT which identifies
 the committee hash.
-}
{-# INLINEABLE mkCommitteeHashPolicy #-}
mkCommitteeHashPolicy :: InitCommitteeHashMint -> () -> ScriptContext -> Bool
mkCommitteeHashPolicy ichm _red ctx =
  traceIfFalse "UTxO not consumed" hasUtxo
    && traceIfFalse "wrong amount minted" checkMintedAmount
  where
    info :: TxInfo
    info = scriptContextTxInfo ctx

    oref :: TxOutRef
    oref = icTxOutRef ichm

    hasUtxo :: Bool
    hasUtxo = any ((oref ==) . txInInfoOutRef) $ txInfoReferenceInputs info

    checkMintedAmount :: Bool
    checkMintedAmount = case Value.flattenValue (txInfoMint info) of
      [(_cs, tn', amt)] -> tn' == initCommitteeHashMintTn && amt == 1
      -- Note: we don't need to check that @cs == Contexts.ownCurrencySymbol ctx@
      -- since the ledger rules ensure that the minting policy will only
      -- be run if some of the asset is actually being minted: see
      -- https://playground.plutus.iohkdev.io/doc/plutus/tutorials/basic-minting-policies.html.
      _ -> False

-- | 'committeeHashPolicy' is the minting policy
{-# INLINEABLE committeeHashPolicy #-}
committeeHashPolicy :: InitCommitteeHashMint -> MintingPolicy
committeeHashPolicy gch =
  Ledger.mkMintingPolicyScript $
    $$(PlutusTx.compile [||Scripts.mkUntypedMintingPolicy . mkCommitteeHashPolicy||])
      `PlutusTx.applyCode` PlutusTx.liftCode gch

-- | 'committeeHashCurSymbol' is the currency symbol
{-# INLINEABLE committeeHashCurSymbol #-}
<<<<<<< HEAD
committeeHashCurSymbol :: GenesisMintCommitteeHash -> CurrencySymbol
committeeHashCurSymbol gmch = Ledger.scriptCurrencySymbol $ committeeHashPolicy gmch
=======
committeeHashCurSymbol :: InitCommitteeHashMint -> CurrencySymbol
committeeHashCurSymbol ichm = Contexts.scriptCurrencySymbol $ committeeHashPolicy ichm

{- | 'committeeHashCurSymbol' is the asset class. See 'initCommitteeHashMintTn'
 for details on the token name
-}
{-# INLINEABLE committeeHashAssetClass #-}
committeeHashAssetClass :: InitCommitteeHashMint -> AssetClass
committeeHashAssetClass ichm = Value.assetClass (committeeHashCurSymbol ichm) initCommitteeHashMintTn
>>>>>>> a3c0aa7e
<|MERGE_RESOLUTION|>--- conflicted
+++ resolved
@@ -6,23 +6,23 @@
 module TrustlessSidechain.OnChain.UpdateCommitteeHash where
 
 import Cardano.Crypto.Wallet (XPrv)
+import Data.Aeson (FromJSON, ToJSON)
+import GHC.Generics (Generic)
 import Ledger (PubKey)
 import Ledger qualified
 import Ledger.Address (Address)
 import Ledger.Crypto qualified as Crypto
+import Ledger.Value (AssetClass)
 import Ledger.Value qualified as Value
+import Plutus.Script.Utils.V2.Scripts (scriptCurrencySymbol)
 import Plutus.Script.Utils.V2.Scripts qualified as Scripts
 import Plutus.V2.Ledger.Api (
   CurrencySymbol,
-<<<<<<< HEAD
   Datum (getDatum),
   LedgerBytes (getLedgerBytes),
   MintingPolicy,
-  TokenName,
+  TokenName (TokenName),
   Validator,
-=======
-  TokenName (TokenName),
->>>>>>> a3c0aa7e
   Value,
  )
 import Plutus.V2.Ledger.Contexts (
@@ -39,15 +39,12 @@
 import PlutusTx.Prelude as PlutusTx
 import TrustlessSidechain.MerkleTree qualified as MT
 import TrustlessSidechain.OnChain.Types (
-  GenesisMintCommitteeHash,
-  UpdateCommitteeHash,
+  UpdateCommitteeHash (cToken),
   UpdateCommitteeHashDatum (UpdateCommitteeHashDatum, committeeHash),
   UpdateCommitteeHashRedeemer (committeePubKeys, committeeSignatures, newCommitteeHash),
-  cToken,
-  gcToken,
-  gcTxOutRef,
  )
 import TrustlessSidechain.OnChain.Utils (verifyMultisig)
+import Prelude qualified
 
 -- * Updating the committee hash
 
@@ -173,11 +170,7 @@
     signedByCurrentCommittee :: Bool
     signedByCurrentCommittee =
       verifyMultisig
-<<<<<<< HEAD
-        ((getLedgerBytes PlutusTx.. Crypto.getPubKey) `PlutusTx.map` (committeePubKeys red))
-=======
-        (Bytes.getLedgerBytes . Crypto.getPubKey <$> committeePubKeys red)
->>>>>>> a3c0aa7e
+        (getLedgerBytes . Crypto.getPubKey <$> committeePubKeys red)
         1
         (newCommitteeHash red)
         (committeeSignatures red) -- TODO where are the other signatures?
@@ -201,8 +194,6 @@
 
 -- * Initializing the committee hash
 
-<<<<<<< HEAD
-=======
 -- | 'InitCommitteeHashMint' is used as the parameter for the minting policy
 newtype InitCommitteeHashMint = InitCommitteeHashMint
   { -- | 'TxOutRef' is the output reference to mint the NFT initially.
@@ -222,7 +213,6 @@
 initCommitteeHashMintTn :: TokenName
 initCommitteeHashMintTn = TokenName Builtins.emptyByteString
 
->>>>>>> a3c0aa7e
 {- | 'mkCommitteeHashPolicy' is the minting policy for the NFT which identifies
  the committee hash.
 -}
@@ -260,17 +250,12 @@
 
 -- | 'committeeHashCurSymbol' is the currency symbol
 {-# INLINEABLE committeeHashCurSymbol #-}
-<<<<<<< HEAD
-committeeHashCurSymbol :: GenesisMintCommitteeHash -> CurrencySymbol
-committeeHashCurSymbol gmch = Ledger.scriptCurrencySymbol $ committeeHashPolicy gmch
-=======
 committeeHashCurSymbol :: InitCommitteeHashMint -> CurrencySymbol
-committeeHashCurSymbol ichm = Contexts.scriptCurrencySymbol $ committeeHashPolicy ichm
+committeeHashCurSymbol ichm = scriptCurrencySymbol $ committeeHashPolicy ichm
 
 {- | 'committeeHashCurSymbol' is the asset class. See 'initCommitteeHashMintTn'
  for details on the token name
 -}
 {-# INLINEABLE committeeHashAssetClass #-}
 committeeHashAssetClass :: InitCommitteeHashMint -> AssetClass
-committeeHashAssetClass ichm = Value.assetClass (committeeHashCurSymbol ichm) initCommitteeHashMintTn
->>>>>>> a3c0aa7e
+committeeHashAssetClass ichm = Value.assetClass (committeeHashCurSymbol ichm) initCommitteeHashMintTn
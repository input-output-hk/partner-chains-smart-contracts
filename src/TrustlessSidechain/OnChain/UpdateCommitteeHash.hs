--- conflicted
+++ resolved
@@ -8,18 +8,14 @@
 import Cardano.Crypto.Wallet (XPrv)
 import Data.Aeson (FromJSON, ToJSON)
 import GHC.Generics (Generic)
-<<<<<<< HEAD
 import Ledger (PubKey)
 import Ledger qualified
-=======
-import Ledger qualified (fromCompiledCode)
->>>>>>> aa15507c
 import Ledger.Address (Address)
 import Ledger.Crypto qualified as Crypto
 import Ledger.Value (AssetClass)
 import Ledger.Value qualified as Value
 import Plutus.Script.Utils.V2.Scripts (scriptCurrencySymbol)
-import Plutus.Script.Utils.V2.Scripts qualified as Scripts
+import Plutus.Script.Utils.V2.Scripts qualified as ScriptUtils
 import Plutus.V2.Ledger.Api (
   CurrencySymbol,
   Datum (getDatum),
@@ -181,7 +177,6 @@
     isCurrentCommittee :: Bool
     isCurrentCommittee = aggregateCheck (committeePubKeys red) $ committeeHash dat
 
-<<<<<<< HEAD
 -- | 'updateCommitteeHashValidator' is the validator of the script
 updateCommitteeHashValidator :: UpdateCommitteeHash -> Validator
 updateCommitteeHashValidator updateCommitteeHash =
@@ -190,38 +185,12 @@
         `PlutusTx.applyCode` PlutusTx.liftCode updateCommitteeHash
     )
   where
-    untypedValidator = Scripts.mkUntypedValidator . mkUpdateCommitteeHashValidator
-=======
-{- | 'UpdatingCommitteeHash' is the type to associate the 'DatumType' and
- 'RedeemerType' to the acutal types used at run time.
--}
-data UpdatingCommitteeHash
-
-instance ValidatorTypes UpdatingCommitteeHash where
-  type DatumType UpdatingCommitteeHash = UpdateCommitteeHashDatum
-  type RedeemerType UpdatingCommitteeHash = UpdateCommitteeHashRedeemer
-
--- | 'typedUpdateCommitteeHashValidator' is the typed validator of the script
-{-# INLINEABLE typedUpdateCommitteeHashValidator #-}
-typedUpdateCommitteeHashValidator :: UpdateCommitteeHash -> TypedValidator UpdatingCommitteeHash
-typedUpdateCommitteeHashValidator updateCommitteeHash =
-  let wrap = Scripts.wrapValidator @UpdateCommitteeHashDatum @UpdateCommitteeHashRedeemer
-   in Scripts.mkTypedValidator @UpdatingCommitteeHash
-        ( $$(PlutusTx.compile [||mkUpdateCommitteeHashValidator||])
-            `PlutusTx.applyCode` PlutusTx.liftCode updateCommitteeHash
-        )
-        $$(PlutusTx.compile [||wrap||])
-
--- | 'updateCommitteeHashValidator' is the validator of the script
-{-# INLINEABLE updateCommitteeHashValidator #-}
-updateCommitteeHashValidator :: UpdateCommitteeHash -> Validator
-updateCommitteeHashValidator = Scripts.validatorScript . typedUpdateCommitteeHashValidator
->>>>>>> aa15507c
+    untypedValidator = ScriptUtils.mkUntypedValidator . mkUpdateCommitteeHashValidator
 
 -- | 'updateCommitteeHashAddress' is the address of the script
 {-# INLINEABLE updateCommitteeHashAddress #-}
 updateCommitteeHashAddress :: UpdateCommitteeHash -> Address
-updateCommitteeHashAddress = Ledger.scriptHashAddress . Scripts.validatorHash . updateCommitteeHashValidator
+updateCommitteeHashAddress = Ledger.scriptHashAddress . ScriptUtils.validatorHash . updateCommitteeHashValidator
 
 -- * Initializing the committee hash
 
@@ -230,10 +199,9 @@
   { -- | 'TxOutRef' is the output reference to mint the NFT initially.
     icTxOutRef :: TxOutRef
   }
-  deriving stock (Prelude.Show, Prelude.Eq, Prelude.Ord, Generic)
+  deriving newtype (Prelude.Show, Prelude.Eq, Prelude.Ord, Generic, PlutusTx.UnsafeFromData)
   deriving anyclass (FromJSON, ToJSON)
 
-<<<<<<< HEAD
 PlutusTx.makeLift ''InitCommitteeHashMint
 
 {- | 'initCommitteeHashMintTn'  is the token name of the NFT which identifies
@@ -244,16 +212,11 @@
 {-# INLINEABLE initCommitteeHashMintTn #-}
 initCommitteeHashMintTn :: TokenName
 initCommitteeHashMintTn = TokenName Builtins.emptyByteString
-=======
-PlutusTx.makeLift ''GenesisMintCommitteeHash
-PlutusTx.makeIsDataIndexed ''GenesisMintCommitteeHash [('GenesisMintCommitteeHash, 0)]
->>>>>>> aa15507c
 
 {- | 'mkCommitteeHashPolicy' is the minting policy for the NFT which identifies
  the committee hash.
 -}
 {-# INLINEABLE mkCommitteeHashPolicy #-}
-<<<<<<< HEAD
 mkCommitteeHashPolicy :: InitCommitteeHashMint -> () -> ScriptContext -> Bool
 mkCommitteeHashPolicy ichm _red ctx =
   traceIfFalse "UTxO not consumed" hasUtxo
@@ -276,36 +239,17 @@
       -- be run if some of the asset is actually being minted: see
       -- https://playground.plutus.iohkdev.io/doc/plutus/tutorials/basic-minting-policies.html.
       _ -> False
-=======
-mkCommitteeHashPolicy :: GenesisMintCommitteeHash -> () -> ScriptContext -> Bool
-mkCommitteeHashPolicy gmch _red ctx =
-  let info = scriptContextTxInfo ctx :: TxInfo
-
-      hasUtxo = any ((gcTxOutRef gmch ==) . txInInfoOutRef) (txInfoInputs info) :: Bool
-
-      checkMintedAmount :: Bool
-      checkMintedAmount = case Value.flattenValue (txInfoMint info) of
-        [(_cs, tn', amt)] -> tn' == (gcToken gmch) && amt == 1
-        -- Note: we don't need to check that @cs == Contexts.ownCurrencySymbol ctx@
-        -- since the ledger rules ensure that the minting policy will only
-        -- be run if some of the asset is actually being minted: see
-        -- https://playground.plutus.iohkdev.io/doc/plutus/tutorials/basic-minting-policies.html.
-        _ -> False
-   in traceIfFalse "UTxO not consumed" hasUtxo
-        && traceIfFalse "wrong amount minted" checkMintedAmount
->>>>>>> aa15507c
 
 -- | 'committeeHashPolicy' is the minting policy
 {-# INLINEABLE committeeHashPolicy #-}
 committeeHashPolicy :: InitCommitteeHashMint -> MintingPolicy
 committeeHashPolicy gch =
   Ledger.mkMintingPolicyScript $
-    $$(PlutusTx.compile [||Scripts.mkUntypedMintingPolicy . mkCommitteeHashPolicy||])
+    $$(PlutusTx.compile [||ScriptUtils.mkUntypedMintingPolicy . mkCommitteeHashPolicy||])
       `PlutusTx.applyCode` PlutusTx.liftCode gch
 
 -- | 'committeeHashCurSymbol' is the currency symbol
 {-# INLINEABLE committeeHashCurSymbol #-}
-<<<<<<< HEAD
 committeeHashCurSymbol :: InitCommitteeHashMint -> CurrencySymbol
 committeeHashCurSymbol ichm = scriptCurrencySymbol $ committeeHashPolicy ichm
 
@@ -315,14 +259,10 @@
 {-# INLINEABLE committeeHashAssetClass #-}
 committeeHashAssetClass :: InitCommitteeHashMint -> AssetClass
 committeeHashAssetClass ichm = Value.assetClass (committeeHashCurSymbol ichm) initCommitteeHashMintTn
-=======
-committeeHashCurSymbol :: GenesisMintCommitteeHash -> CurrencySymbol
-committeeHashCurSymbol gmch = Contexts.scriptCurrencySymbol (committeeHashPolicy gmch)
 
 -- CTL hack
 mkCommitteHashPolicyUntyped :: BuiltinData -> BuiltinData -> BuiltinData -> ()
-mkCommitteHashPolicyUntyped = Scripts.wrapMintingPolicy . mkCommitteeHashPolicy . PlutusTx.unsafeFromBuiltinData
-
-serialisableCommitteHashPolicy :: Scripts.Script
-serialisableCommitteHashPolicy = Ledger.fromCompiledCode $$(PlutusTx.compile [||mkCommitteHashPolicyUntyped||])
->>>>>>> aa15507c
+mkCommitteHashPolicyUntyped = ScriptUtils.mkUntypedMintingPolicy . mkCommitteeHashPolicy . PlutusTx.unsafeFromBuiltinData
+
+serialisableCommitteHashPolicy :: Ledger.Script
+serialisableCommitteHashPolicy = Ledger.fromCompiledCode $$(PlutusTx.compile [||mkCommitteHashPolicyUntyped||])
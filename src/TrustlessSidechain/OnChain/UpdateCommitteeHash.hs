--- conflicted
+++ resolved
@@ -271,18 +271,10 @@
     hasUtxo :: Bool
     hasUtxo = any ((oref ==) . txInInfoOutRef) $ txInfoInputs info
 
+    -- assert that we have minted exactly one of this currency symbol
     checkMintedAmount :: Bool
-<<<<<<< HEAD
     checkMintedAmount = case fmap AssocMap.toList $ AssocMap.lookup (Contexts.ownCurrencySymbol ctx) $ getValue $ txInfoMint info of
-      Just [(tn', amt)] -> tn' == initCommitteeHashMintTn && amt == 1
-=======
-    checkMintedAmount = case Value.flattenValue (txInfoMint info) of
-      [(_cs, tn', amt)] -> tn' == initCommitteeHashMintTn && amt == initCommitteeHashMintAmount
->>>>>>> 602c3647
-      -- Note: we don't need to check that @cs == Contexts.ownCurrencySymbol ctx@
-      -- since the ledger rules ensure that the minting policy will only
-      -- be run if some of the asset is actually being minted: see
-      -- https://playground.plutus.iohkdev.io/doc/plutus/tutorials/basic-minting-policies.html.
+      Just [(tn', amt)] -> tn' == initCommitteeHashMintTn && amt == initCommitteeHashMintAmount
       _ -> False
 
 -- | 'committeeHashPolicy' is the minting policy

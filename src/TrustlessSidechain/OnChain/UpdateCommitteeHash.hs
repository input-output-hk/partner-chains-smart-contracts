--- conflicted
+++ resolved
@@ -10,11 +10,10 @@
 import GHC.Generics (Generic)
 import Ledger (PubKey)
 import Ledger qualified
-import Ledger.Address (Address)
 import Ledger.Crypto qualified as Crypto
 import Ledger.Value (AssetClass)
 import Ledger.Value qualified as Value
-import Plutus.Script.Utils.V2.Scripts (scriptCurrencySymbol, validatorHash)
+import Plutus.Script.Utils.V2.Scripts (scriptCurrencySymbol)
 import Plutus.Script.Utils.V2.Typed.Scripts qualified as ScriptUtils
 import Plutus.V2.Ledger.Api (
   CurrencySymbol,
@@ -22,7 +21,6 @@
   LedgerBytes (getLedgerBytes),
   MintingPolicy,
   TokenName (TokenName),
-  Validator,
   Value (getValue),
  )
 import Plutus.V2.Ledger.Contexts (
@@ -74,28 +72,11 @@
 aggregateCheck :: [PubKey] -> BuiltinByteString -> Bool
 aggregateCheck pubKeys avk = aggregateKeys pubKeys == avk
 
-{- | 'verifyMultiSignature' is a wrapper for how we verify multi signatures.
-
- TODO: For now, to simplify things we just test if any of the committee has
- signed the message, and we should do a proper multisign later.
--}
-{-# INLINEABLE verifyMultiSignature #-}
-verifyMultiSignature ::
-  [PubKey] -> BuiltinByteString -> BuiltinByteString -> Bool
-verifyMultiSignature pubKeys msg sig = any go pubKeys
-  where
-    go pubKey =
-      let pubKey' = getLedgerBytes (Crypto.getPubKey pubKey)
-       in PlutusTx.verifyEd25519Signature pubKey' msg sig
-
 {- | 'multiSign'' is a wrapper for how multiple private keys can sign a message.
 Warning: there should be a non-empty number of private keys.
-
 We put this function here (even though it isn't used in the on chain code)
 because it corresponds to the 'verifyMultiSignature'
-
 TODO: For now, to simplify things we just make the first person sign the message.
-
 TODO: do a proper multisign later.
 -}
 multiSign :: BuiltinByteString -> [XPrv] -> BuiltinByteString
@@ -103,29 +84,20 @@
 multiSign _ _ = traceError "Empty multisign"
 
 {- | 'mkUpdateCommitteeHashValidator' is the on-chain validator. We test for the following conditions
-
   1. The native token is in both the input and output.
-
   2. The new committee hash is signed by the current committee
-
   3. The committee provided really is the current committee
-
   4. The new output transaction contains the new committee hash
-
 TODO an optimization. Instead of putting the new committee hash in the
 redeemer, we could just:
-
     1. check if the committee hash is included in the datum (we already do
     this)
-
     2. check if what is in the datum is signed by the current committee
-
 Note [Committee hash in output datum]:
 Normally, the producer of a utxo is only required to include the datum hash,
 and not the datum itself (but can optionally do so). In this case, we rely on
 the fact that the producer actually does include the datum; and enforce this
 with 'outputDatum'.
-
 Note [Input has Token and Output has Token]:
 In an older iteration, we used to check if the tx's input has the token, but
 this is implicitly covered when checking if the output spends the token. Hence,
@@ -176,38 +148,15 @@
     hasNft :: Value -> Bool
     hasNft val = Value.assetClassValueOf val (cToken uch) == 1
 
-    threshold :: Integer
-    threshold =
-      length (committeePubKeys red) `Builtins.multiplyInteger` 2 `Builtins.divideInteger` 3
-
     signedByCurrentCommittee :: Bool
     signedByCurrentCommittee =
       verifyMultisig
         (getLedgerBytes . Crypto.getPubKey <$> committeePubKeys red)
-<<<<<<< HEAD
         1 -- TODO: this should be the threshold?
-=======
-        threshold
->>>>>>> e18d52c4
         (newCommitteeHash red)
         (committeeSignatures red)
     isCurrentCommittee :: Bool
     isCurrentCommittee = aggregateCheck (committeePubKeys red) $ committeeHash dat
-
--- | 'updateCommitteeHashValidator' is the validator of the script
-updateCommitteeHashValidator :: UpdateCommitteeHash -> Validator
-updateCommitteeHashValidator updateCommitteeHash =
-  Ledger.mkValidatorScript
-    ( $$(PlutusTx.compile [||untypedValidator||])
-        `PlutusTx.applyCode` PlutusTx.liftCode updateCommitteeHash
-    )
-  where
-    untypedValidator = ScriptUtils.mkUntypedValidator . mkUpdateCommitteeHashValidator
-
--- | 'updateCommitteeHashAddress' is the address of the script
-{-# INLINEABLE updateCommitteeHashAddress #-}
-updateCommitteeHashAddress :: UpdateCommitteeHash -> Address
-updateCommitteeHashAddress = Ledger.scriptHashAddress . validatorHash . updateCommitteeHashValidator
 
 -- * Initializing the committee hash
 
@@ -249,12 +198,11 @@
     info :: TxInfo
     info = scriptContextTxInfo ctx
 
+    oref :: TxOutRef
+    oref = icTxOutRef ichm
+
     hasUtxo :: Bool
-<<<<<<< HEAD
-    hasUtxo = any ((icTxOutRef ichm ==) . txInInfoOutRef) $ txInfoReferenceInputs info
-=======
     hasUtxo = any ((oref ==) . txInInfoOutRef) $ txInfoInputs info
->>>>>>> e18d52c4
 
     -- assert that we have minted exactly one of this currency symbol
     checkMintedAmount :: Bool

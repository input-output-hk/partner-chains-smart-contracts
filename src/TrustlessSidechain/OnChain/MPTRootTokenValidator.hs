{-# LANGUAGE TemplateHaskell #-}

module TrustlessSidechain.OnChain.MPTRootTokenValidator (
  validator,
  hash,
  address,
) where

import Ledger qualified
<<<<<<< HEAD
import Ledger.Typed.Scripts (Validator)
import Ledger.Typed.Scripts qualified as Scripts
import Plutus.V1.Ledger.Address (Address)
import Plutus.V1.Ledger.Scripts (ValidatorHash)
import Plutus.V1.Ledger.Scripts qualified as Scripts
import PlutusTx (applyCode, compile, liftCode)
import PlutusTx.Prelude
import TrustlessSidechain.OffChain.Types (SidechainParams)

{- | 'mkMptRootTokenValidator' always fails.

 TODO: There's a security issue here -- someone could steal the token so no
 one else has access to it (and the honest individual would have to inspect
 the blockchain, and mint such token themselves). There was an attempt at one
 point to make this "forward" the token
-}
{-# INLINEABLE mkMptRootTokenValidator #-}
mkMptRootTokenValidator :: SidechainParams -> BuiltinData -> BuiltinData -> BuiltinData -> ()
mkMptRootTokenValidator _sc _dat _red _ctx = ()

-- This should be the following when we get reference inputs
-- > mkMptRootTokenValidator :: SidechainParams -> BuiltinData -> BuiltinData -> BuiltinData -> ()
-- > mkMptRootTokenValidator _sc _dat _red _ctx = Builtins.error ()

validator :: SidechainParams -> Validator
validator sc =
  Scripts.mkValidatorScript
    ( $$(PlutusTx.compile [||mkMptRootTokenValidator||])
        `PlutusTx.applyCode` PlutusTx.liftCode sc
    )

hash :: SidechainParams -> ValidatorHash
hash = Scripts.validatorHash . Scripts.unsafeMkTypedValidator . validator

address :: SidechainParams -> Address
address = Ledger.scriptHashAddress . hash
=======
import Plutus.Script.Utils.V2.Scripts qualified as Script
import Plutus.V2.Ledger.Contexts (ScriptContext)
import PlutusTx (applyCode, compile, liftCode, unsafeFromBuiltinData)
import PlutusTx.Prelude
import TrustlessSidechain.OffChain.Types (PassiveBrdgSidechainParams)

{-# INLINEABLE mkValidator #-}
mkValidator :: PassiveBrdgSidechainParams -> () -> () -> ScriptContext -> Bool
mkValidator _ () () _ = False

validator :: PassiveBrdgSidechainParams -> Script.Validator
validator p =
  Ledger.mkValidatorScript
    ($$(compile [||untypedValidator||]) `applyCode` liftCode p)
  where
    untypedValidator = Script.mkUntypedValidator . mkValidator

hash :: PassiveBrdgSidechainParams -> Ledger.ValidatorHash
hash = Script.validatorHash . validator

address :: PassiveBrdgSidechainParams -> Ledger.Address
address = Ledger.scriptHashAddress . hash

-- CTL hack
mkValidatorUntyped :: BuiltinData -> BuiltinData -> BuiltinData -> BuiltinData -> ()
mkValidatorUntyped = Script.mkUntypedValidator . mkValidator . PlutusTx.unsafeFromBuiltinData

serialisableValidator :: Ledger.Script
serialisableValidator = Ledger.fromCompiledCode $$(PlutusTx.compile [||mkValidatorUntyped||])
>>>>>>> 64e38521
<|MERGE_RESOLUTION|>--- conflicted
+++ resolved
@@ -4,18 +4,22 @@
   validator,
   hash,
   address,
+  serialisableValidator,
 ) where
 
-import Ledger qualified
-<<<<<<< HEAD
-import Ledger.Typed.Scripts (Validator)
+import Ledger qualified -- dangerously contains lots of v1 stuff
+import Ledger.Address
 import Ledger.Typed.Scripts qualified as Scripts
-import Plutus.V1.Ledger.Address (Address)
-import Plutus.V1.Ledger.Scripts (ValidatorHash)
-import Plutus.V1.Ledger.Scripts qualified as Scripts
-import PlutusTx (applyCode, compile, liftCode)
+import Plutus.V2.Ledger.Api -- (CurrencySymbol , OutputDatum(..) , ValidatorHash)
 import PlutusTx.Prelude
 import TrustlessSidechain.OffChain.Types (SidechainParams)
+
+--passive-v1
+
+import Plutus.Script.Utils.V2.Scripts
+import Plutus.Script.Utils.V2.Scripts qualified as Script
+import Plutus.V2.Ledger.Contexts (ScriptContext)
+import PlutusTx (applyCode, compile, liftCode, unsafeFromBuiltinData)
 
 {- | 'mkMptRootTokenValidator' always fails.
 
@@ -34,7 +38,7 @@
 
 validator :: SidechainParams -> Validator
 validator sc =
-  Scripts.mkValidatorScript
+  mkValidatorScript
     ( $$(PlutusTx.compile [||mkMptRootTokenValidator||])
         `PlutusTx.applyCode` PlutusTx.liftCode sc
     )
@@ -44,34 +48,11 @@
 
 address :: SidechainParams -> Address
 address = Ledger.scriptHashAddress . hash
-=======
-import Plutus.Script.Utils.V2.Scripts qualified as Script
-import Plutus.V2.Ledger.Contexts (ScriptContext)
-import PlutusTx (applyCode, compile, liftCode, unsafeFromBuiltinData)
-import PlutusTx.Prelude
-import TrustlessSidechain.OffChain.Types (PassiveBrdgSidechainParams)
-
-{-# INLINEABLE mkValidator #-}
-mkValidator :: PassiveBrdgSidechainParams -> () -> () -> ScriptContext -> Bool
-mkValidator _ () () _ = False
-
-validator :: PassiveBrdgSidechainParams -> Script.Validator
-validator p =
-  Ledger.mkValidatorScript
-    ($$(compile [||untypedValidator||]) `applyCode` liftCode p)
-  where
-    untypedValidator = Script.mkUntypedValidator . mkValidator
-
-hash :: PassiveBrdgSidechainParams -> Ledger.ValidatorHash
-hash = Script.validatorHash . validator
-
-address :: PassiveBrdgSidechainParams -> Ledger.Address
-address = Ledger.scriptHashAddress . hash
 
 -- CTL hack
+--mkValidatorUntyped = Script.mkUntypedValidator . mkMptRootTokenValidator . PlutusTx.unsafeFromBuiltinData
 mkValidatorUntyped :: BuiltinData -> BuiltinData -> BuiltinData -> BuiltinData -> ()
-mkValidatorUntyped = Script.mkUntypedValidator . mkValidator . PlutusTx.unsafeFromBuiltinData
+mkValidatorUntyped = mkMptRootTokenValidator . PlutusTx.unsafeFromBuiltinData -- TODO do we not need mkUntypedValidator?
 
 serialisableValidator :: Ledger.Script
-serialisableValidator = Ledger.fromCompiledCode $$(PlutusTx.compile [||mkValidatorUntyped||])
->>>>>>> 64e38521
+serialisableValidator = Ledger.fromCompiledCode $$(PlutusTx.compile [||mkValidatorUntyped||])
{-# LANGUAGE NamedFieldPuns #-}
{-# LANGUAGE TemplateHaskell #-}

module TrustlessSidechain.OnChain.MPTRootTokenMintingPolicy where

import PlutusTx.Prelude

import Ledger qualified
import Ledger.Value qualified as Value
<<<<<<< HEAD
import Plutus.Script.Utils.V2.Scripts (
  mkUntypedMintingPolicy,
  scriptCurrencySymbol,
 )
import Plutus.Script.Utils.V2.Scripts qualified as ScriptUtils
import Plutus.V2.Ledger.Api (
  CurrencySymbol,
  Datum (getDatum),
  LedgerBytes (getLedgerBytes),
  MintingPolicy,
  OutputDatum (OutputDatum),
  Script,
  ScriptContext (scriptContextTxInfo),
  TxInInfo (txInInfoResolved),
  TxInfo (txInfoInputs, txInfoMint),
  TxOut (txOutDatum, txOutValue),
  mkMintingPolicyScript,
=======
import Plutus.Script.Utils.V2.Scripts (MintingPolicy)
import Plutus.Script.Utils.V2.Typed.Scripts qualified as ScriptUtils
import Plutus.V2.Ledger.Api (getLedgerBytes)
import Plutus.V2.Ledger.Contexts (
  ScriptContext (..),
  ScriptPurpose (Minting),
  TxInfo (..),
>>>>>>> e18d52c4
 )
import PlutusTx (applyCode, compile, liftCode)
import PlutusTx qualified
import PlutusTx.IsData.Class qualified as IsData
import TrustlessSidechain.OffChain.Types (SidechainParams (genesisUtxo))
import TrustlessSidechain.OnChain.Types (MerkleTreeEntry (mteHash), SignedMerkleRoot (..), UpdateCommitteeHashDatum (committeeHash))
import TrustlessSidechain.OnChain.UpdateCommitteeHash (InitCommitteeHashMint (InitCommitteeHashMint, icTxOutRef))
import TrustlessSidechain.OnChain.UpdateCommitteeHash qualified as UpdateCommitteeHash
import TrustlessSidechain.OnChain.Utils qualified as Utils (verifyMultisig)

{- | 'serialiseMte' serialises a 'MerkleTreeEntry' with cbor.

 TODO: it doesn't encode the 'MerkleTreeEntry' to @cbor@. We would like to
 use something like
 [PlutusTx.serialiseData](https://github.com/input-output-hk/plutus/blob/master/plutus-tx/src/PlutusTx/Builtins.hs#L373)
 but for some reason it doesn't exist in the package plutus-tx for the
 version that we are using?

 It appears that we are using
 > plutus-tx                         >= 0.1.0 && < 0.2,
 which doesn't have our desired function, but version 1.0.0.0 does have it.

 While we wait, we /could/ actually reimplement such functionality onchain
 (but it would be very slow and expensive probably). See package plutus-core
 in module @PlutusCore.Data@
-}
serialiseMte :: MerkleTreeEntry -> BuiltinByteString
serialiseMte = mteHash

-- | 'SignedMerkleRootMint' is used to parameterize 'mkMintingPolicy'.
data SignedMerkleRootMint = SignedMerkleRootMint
  { -- | 'smrmSidechainParams' includes the 'SidechainParams'
    smrmSidechainParams :: SidechainParams
  , -- | 'smrmUpdateCommitteeHashCurrencySymbol' is the 'CurrencySymbol' which
    -- identifies the utxo for which the 'UpdateCommitteeHashDatum'
    -- resides.
    smrmUpdateCommitteeHashCurrencySymbol :: CurrencySymbol
  }

PlutusTx.makeLift ''SignedMerkleRootMint
PlutusTx.makeIsDataIndexed ''SignedMerkleRootMint [('SignedMerkleRootMint, 0)]

{- | 'signedMerkleRootMint' is a smart constructor to create the 'SignedMerkleRootMint'.

 TODO: Not totally too sure why we need the sidechain params here in the
 parameter, but it was like that before, so we'll leave it there. As an
 optimization, we could get rid of the sidechain params.
-}
signedMerkleRootMint :: SidechainParams -> SignedMerkleRootMint
signedMerkleRootMint sc =
  SignedMerkleRootMint
    { smrmSidechainParams = sc
    , smrmUpdateCommitteeHashCurrencySymbol =
        UpdateCommitteeHash.committeeHashCurSymbol
          InitCommitteeHashMint {icTxOutRef = genesisUtxo sc}
    }

{- | 'mkMintingPolicy' verifies the following

      1. UTXO with the last Merkle root is referenced in the transaction.

      TODO: The spec mentions this, but this currently doesn't do this.
      Actually I'm not really sure what this achieves / why we need to do
      this.. and this certainly begs the question of what to do for the first
      cross chain transaction when there is no last merkle root.

      2.  the signature can be verified with the submitted public key hashes of
      committee members, and the list of public keys are unique

      3. the concatenated and hashed value of the public keys correspond to the
      one saved on-chain in 'TrustlessSidechain.OnChain.UpdatingCommitteeHash'

      4. Exactly one token is minted

      TODO: the spec doesn't say this, but this is what the implementation
      does. Fairly certain this is what we want...
-}
{-# INLINEABLE mkMintingPolicy #-}
mkMintingPolicy :: SignedMerkleRootMint -> SignedMerkleRoot -> ScriptContext -> Bool
mkMintingPolicy
  smrm
  SignedMerkleRoot
    { merkleRoot
    , signatures
    , committeePubKeys
    , threshold
    }
  ctx =
    and
      [ -- TODO: the first condition isn't done yet.. See 1. in the function documentation
        traceIfFalse "error 'MPTRootTokenMintingPolicy' last merkle root not referenced" p1
      , traceIfFalse "error 'MPTRootTokenMintingPolicy' verifyMultisig failed" p2
      , traceIfFalse "error 'MPTRootTokenMintingPolicy' committee hash mismatch" p3
      , traceIfFalse "error 'MPTRootTokenMintingPolicy' bad mint" p4
      ]
    where
      info = scriptContextTxInfo ctx
      minted = txInfoMint info
      ownTokenName = Value.TokenName merkleRoot

      committeeDatum :: UpdateCommitteeHashDatum
      committeeDatum =
        let go :: [TxInInfo] -> UpdateCommitteeHashDatum
            go (t : ts)
              | o <- txInInfoResolved t
                , amt <-
                    Value.valueOf
                      (txOutValue o)
                      (smrmUpdateCommitteeHashCurrencySymbol smrm)
                      UpdateCommitteeHash.initCommitteeHashMintTn
                , UpdateCommitteeHash.initCommitteeHashMintAmount == amt
                , -- TODO can we use inline datums? not sure how to datumHash -> datum in v2
                  -- updateCommitteeHashDatum contains just a hash
                  OutputDatum d <- txOutDatum o -- Just dh <- txOutDatumHash o , Just d <- findDatum dh info
                =
                IsData.unsafeFromBuiltinData $ getDatum d
              | otherwise = go ts
            go [] = traceError "error 'MPTRootTokenMintingPolicy' no committee utxo found"
         in go (txInfoInputs info)

      -- Checks:
      -- @p1@, @p2@, @p3@, @p4@ correspond to verifications 1., 2., 3., 4. resp. in the
      -- documentation of this function.
      p1, p2, p3, p4 :: Bool
      p1 = True -- TODO: it doesn't do this yet.
      p2 = Utils.verifyMultisig (map (getLedgerBytes . Ledger.getPubKey) committeePubKeys) threshold merkleRoot signatures
      p3 = UpdateCommitteeHash.aggregateCheck committeePubKeys $ committeeHash committeeDatum
      p4 = case Value.flattenValue minted of
        [(_sym, tn, amt)] -> amt == 1 && tn == ownTokenName
        -- There's no need to verify the following condition
        -- > sym == Contexts.ownCurrencySymbol ctx
        -- since we know that the the minting script is run in the case we are
        -- minting a token, and we pattern match to guarantee that there is
        -- only one token being minted namely this token.
        _ -> False

-- | 'mintingPolicy' is the minting policy for the signed merkle root tokens
mintingPolicy :: SignedMerkleRootMint -> MintingPolicy
mintingPolicy param =
<<<<<<< HEAD
  mkMintingPolicyScript
    ($$(PlutusTx.compile [||mkUntypedMintingPolicy . mkMintingPolicy||]) `PlutusTx.applyCode` PlutusTx.liftCode param)

--{- | 'mintingPolicyCurrencySymbol' is the currency symbol of the minting policy
-- for the signed merkle root tokens
---}
mintingPolicyCurrencySymbol :: SignedMerkleRootMint -> CurrencySymbol
mintingPolicyCurrencySymbol = scriptCurrencySymbol . mintingPolicy
=======
  Ledger.mkMintingPolicyScript
    ($$(compile [||wrap . mkMintingPolicy||]) `applyCode` liftCode param)
  where
    wrap = ScriptUtils.mkUntypedMintingPolicy
>>>>>>> e18d52c4

-- CTL hack
mkMintingPolicyUntyped :: BuiltinData -> BuiltinData -> BuiltinData -> ()
mkMintingPolicyUntyped = ScriptUtils.mkUntypedMintingPolicy . mkMintingPolicy . IsData.unsafeFromBuiltinData

serialisableMintingPolicy :: Script
serialisableMintingPolicy = Ledger.fromCompiledCode $$(PlutusTx.compile [||mkMintingPolicyUntyped||])<|MERGE_RESOLUTION|>--- conflicted
+++ resolved
@@ -7,33 +7,18 @@
 
 import Ledger qualified
 import Ledger.Value qualified as Value
-<<<<<<< HEAD
-import Plutus.Script.Utils.V2.Scripts (
-  mkUntypedMintingPolicy,
-  scriptCurrencySymbol,
- )
-import Plutus.Script.Utils.V2.Scripts qualified as ScriptUtils
+import Plutus.Script.Utils.V2.Scripts (MintingPolicy)
+import Plutus.Script.Utils.V2.Typed.Scripts qualified as ScriptUtils
 import Plutus.V2.Ledger.Api (
   CurrencySymbol,
   Datum (getDatum),
   LedgerBytes (getLedgerBytes),
-  MintingPolicy,
   OutputDatum (OutputDatum),
   Script,
-  ScriptContext (scriptContextTxInfo),
+  ScriptContext (..),
   TxInInfo (txInInfoResolved),
-  TxInfo (txInfoInputs, txInfoMint),
+  TxInfo (..),
   TxOut (txOutDatum, txOutValue),
-  mkMintingPolicyScript,
-=======
-import Plutus.Script.Utils.V2.Scripts (MintingPolicy)
-import Plutus.Script.Utils.V2.Typed.Scripts qualified as ScriptUtils
-import Plutus.V2.Ledger.Api (getLedgerBytes)
-import Plutus.V2.Ledger.Contexts (
-  ScriptContext (..),
-  ScriptPurpose (Minting),
-  TxInfo (..),
->>>>>>> e18d52c4
  )
 import PlutusTx (applyCode, compile, liftCode)
 import PlutusTx qualified
@@ -173,21 +158,10 @@
 -- | 'mintingPolicy' is the minting policy for the signed merkle root tokens
 mintingPolicy :: SignedMerkleRootMint -> MintingPolicy
 mintingPolicy param =
-<<<<<<< HEAD
-  mkMintingPolicyScript
-    ($$(PlutusTx.compile [||mkUntypedMintingPolicy . mkMintingPolicy||]) `PlutusTx.applyCode` PlutusTx.liftCode param)
-
---{- | 'mintingPolicyCurrencySymbol' is the currency symbol of the minting policy
--- for the signed merkle root tokens
----}
-mintingPolicyCurrencySymbol :: SignedMerkleRootMint -> CurrencySymbol
-mintingPolicyCurrencySymbol = scriptCurrencySymbol . mintingPolicy
-=======
   Ledger.mkMintingPolicyScript
     ($$(compile [||wrap . mkMintingPolicy||]) `applyCode` liftCode param)
   where
     wrap = ScriptUtils.mkUntypedMintingPolicy
->>>>>>> e18d52c4
 
 -- CTL hack
 mkMintingPolicyUntyped :: BuiltinData -> BuiltinData -> BuiltinData -> ()

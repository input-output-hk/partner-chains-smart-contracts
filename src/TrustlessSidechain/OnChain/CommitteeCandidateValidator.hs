--- conflicted
+++ resolved
@@ -28,15 +28,9 @@
   BlockProducerRegistrationMsg (..),
  )
 
-<<<<<<< HEAD
 {-# INLINEABLE mkCommitteeCandidateValidator #-}
-mkCommitteeCandidateValidator :: SidechainParams -> BlockProducerRegistration -> () -> ScriptContext -> Bool
+mkCommitteeCandidateValidator :: PassiveBrdgSidechainParams -> BlockProducerRegistration -> () -> ScriptContext -> Bool
 mkCommitteeCandidateValidator _ datum _ ctx =
-=======
-{-# INLINEABLE mkCommitteeCanditateValidator #-}
-mkCommitteeCanditateValidator :: PassiveBrdgSidechainParams -> BlockProducerRegistration -> () -> ScriptContext -> Bool
-mkCommitteeCanditateValidator _ datum _ ctx =
->>>>>>> 84ed6c4d
   traceIfFalse "Must be signed by the original submitter" isSigned
   where
     info = scriptContextTxInfo ctx

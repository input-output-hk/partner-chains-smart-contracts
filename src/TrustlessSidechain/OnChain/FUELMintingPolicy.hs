--- conflicted
+++ resolved
@@ -9,7 +9,7 @@
  )
 import Ledger qualified
 import Ledger.Typed.Scripts qualified as Script
-import Plutus.V1.Ledger.Contexts (TxInInfo (txInInfoResolved), TxInfo (txInfoInputs, txInfoMint), TxOut (txOutValue))
+import Plutus.V1.Ledger.Contexts (TxInInfo (txInInfoResolved), TxInfo (txInfoInputs, txInfoMint), TxOut (txOutValue), TxOutRef)
 import Plutus.V1.Ledger.Contexts qualified as Contexts
 import Plutus.V1.Ledger.Crypto (PubKeyHash (PubKeyHash, getPubKeyHash))
 import Plutus.V1.Ledger.Value (CurrencySymbol, TokenName (TokenName, unTokenName), Value (getValue))
@@ -19,7 +19,7 @@
 import TrustlessSidechain.MerkleTree (RootHash (RootHash))
 import TrustlessSidechain.MerkleTree qualified as MerkleTree
 import TrustlessSidechain.OffChain.Types (
-  SidechainParams (),
+  SidechainParams (genesisMint),
  )
 import TrustlessSidechain.OnChain.MPTRootTokenMintingPolicy qualified as MPTRootTokenMintingPolicy
 import TrustlessSidechain.OnChain.Types (FUELRedeemer (MainToSide, SideToMain), MerkleTreeEntry (mteAmount, mteRecipient))
@@ -92,7 +92,6 @@
   SideToMain mte mp ->
     let cborMte :: BuiltinByteString
         cborMte = MPTRootTokenMintingPolicy.serialiseMte mte
-<<<<<<< HEAD
 
         cborMteHashed = cborMte --  TODO: actually hash this later.
         dsInserted :: BuiltinByteString
@@ -117,17 +116,23 @@
                 -- 'TrustlessSidechain.OnChain.MPTRootTokenMintingPolicy.mkMintingPolicy'
                 -- we can be certain there is only ONE distinct TokenName for
                 -- each 'CurrencySymbol'
+                --
+                -- Actually, I suppose someone could mint multiple of the
+                -- token, then collect them all in a single transaction..
+                -- Either way, it doens't matter -- the existence of the token
+                -- is enough to conclude that the current committee has signed
+                -- it.
                 | otherwise = go ts
               go [] = traceError "error 'FUELMintingPolicy' no Merkle root found"
            in RootHash $ unTokenName $ go $ txInfoInputs info
      in traceIfFalse "error 'FUELMintingPolicy' incorrect amount of FUEL minted" (fuelAmount == mteAmount mte)
           && traceIfFalse "error 'FUELMintingPolicy' merkle proof failed" (MerkleTree.memberMp cborMteHashed mp merkleRoot)
-=======
-     in traceIfFalse "error 'FUELMintingPolicy' incorrect amount of FUEL minted" (fuelAmount == mteAmount mte)
-          && traceIfFalse "error 'FUELMintingPolicy' merkle proof failed" (MerkleTree.memberMp cborMte mp merkleRoot)
->>>>>>> fd04166c
           && traceIfFalse "error 'FUELMintingPolicy' utxo not signed by recipient" (Contexts.txSignedBy info (PubKeyHash {getPubKeyHash = mteRecipient mte}))
-          && traceIfFalse "error 'FUELMintingPolicy' not inserting into distributed set" (dsInserted == cborMteHashed)
+          &&
+          --
+          ( traceIfFalse "error 'FUELMintingPolicy' not inserting into distributed set" (dsInserted == cborMteHashed)
+              || traceIfFalse "Oneshot Mintingpolicy utxo not present" oneshotMintAndUTxOPresent
+          )
   where
     -- Aliases:
     info = scriptContextTxInfo ctx
@@ -144,6 +149,13 @@
         amount
       | otherwise = traceError "error 'FUELMintingPolicy' illegal FUEL minting"
 
+    -- One shot minting policy checks.
+    hasUTxO :: TxOutRef -> Bool
+    hasUTxO utxo = any (\i -> Ledger.txInInfoOutRef i == utxo) $ txInfoInputs info
+
+    oneshotMintAndUTxOPresent :: Bool
+    oneshotMintAndUTxOPresent = maybe True hasUTxO $ genesisMint $ fmSidechainParams fm
+
 mintingPolicy :: FUELMint -> MintingPolicy
 mintingPolicy param =
   Ledger.mkMintingPolicyScript

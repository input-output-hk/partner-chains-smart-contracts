--- conflicted
+++ resolved
@@ -11,11 +11,11 @@
 import Ledger.Typed.Scripts (MintingPolicy)
 import Ledger.Value qualified as Value
 import Plutus.Script.Utils.V2.Scripts (mkUntypedMintingPolicy)
-import Plutus.V2.Ledger.Api (mkMintingPolicyScript)
+import Plutus.V2.Ledger.Api (mkMintingPolicyScript, txInInfoOutRef)
 import Plutus.V2.Ledger.Contexts (
   ScriptContext (ScriptContext, scriptContextPurpose, scriptContextTxInfo),
   ScriptPurpose (Minting),
-  TxInfo (TxInfo, txInfoMint),
+  TxInfo (TxInfo, txInfoInputs, txInfoMint),
  )
 import PlutusTx (applyCode, compile, liftCode)
 import PlutusTx.Prelude
@@ -31,20 +31,9 @@
     { scriptContextPurpose = Minting ownSymbol
     , scriptContextTxInfo = TxInfo {txInfoMint, txInfoInputs}
     } =
-<<<<<<< HEAD
-    case mode of
-      MainToSide _ ->
-        verifyTokenAmount $ traceIfFalse "Can't burn a positive amount" . (< 0)
-      SideToMain ->
-        verifyTokenAmount $ traceIfFalse "Can't mint a negative amount" . (> 0)
-    where
-      verifyTokenAmount verify =
-        case Value.flattenValue txInfoMint of
-=======
-    let hasUTxO utxo = any (\i -> Ledger.txInInfoOutRef i == utxo) txInfoInputs
+    let hasUTxO utxo = any (\i -> txInInfoOutRef i == utxo) txInfoInputs
         oneshotMintAndUTxOPresent = maybe True hasUTxO genesisMint
         verifyTokenAmount verify = case Value.flattenValue txInfoMint of
->>>>>>> bc88644c
           [(sym, name, amount)] ->
             verify amount
               && traceIfFalse "Token Symbol is incorrect" (sym == ownSymbol)
@@ -61,7 +50,6 @@
 
 mintingPolicy :: SidechainParams -> MintingPolicy
 mintingPolicy param =
-<<<<<<< HEAD
   mkMintingPolicyScript
     ($$(compile [||wrap . mkMintingPolicy||]) `applyCode` liftCode param)
   where
@@ -74,8 +62,4 @@
 scriptSBS scParams = SBS.toShort . LBS.toStrict $ serialise $ script scParams
 
 policyScript :: SidechainParams -> PlutusScript PlutusScriptV2
-policyScript = PlutusScriptSerialised . scriptSBS
-=======
-  Ledger.mkMintingPolicyScript
-    ($$(compile [||Script.wrapMintingPolicy . mkMintingPolicy||]) `applyCode` liftCode param)
->>>>>>> bc88644c
+policyScript = PlutusScriptSerialised . scriptSBS
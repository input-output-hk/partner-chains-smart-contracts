{-# LANGUAGE NamedFieldPuns #-}
{-# LANGUAGE TemplateHaskell #-}

module TrustlessSidechain.OnChain.FUELMintingPolicy where

<<<<<<< HEAD
import Ledger (
  MintingPolicy,
  ScriptContext (scriptContextTxInfo),
 )
import Ledger qualified
import Ledger.Typed.Scripts qualified as Script
import Plutus.V1.Ledger.Contexts (TxInInfo (txInInfoResolved), TxInfo (txInfoInputs, txInfoMint), TxOut (txOutValue), TxOutRef)
import Plutus.V1.Ledger.Contexts qualified as Contexts
import Plutus.V1.Ledger.Crypto (PubKeyHash (PubKeyHash, getPubKeyHash))
import Plutus.V1.Ledger.Value (CurrencySymbol, TokenName (TokenName, unTokenName), Value (getValue))
import PlutusTx qualified
import PlutusTx.AssocMap qualified as AssocMap
import PlutusTx.Prelude
import TrustlessSidechain.MerkleTree (RootHash (RootHash))
import TrustlessSidechain.MerkleTree qualified as MerkleTree
import TrustlessSidechain.OffChain.Types (
  SidechainParams (genesisMint),
 )
import TrustlessSidechain.OnChain.MPTRootTokenMintingPolicy qualified as MPTRootTokenMintingPolicy
import TrustlessSidechain.OnChain.Types (FUELRedeemer (MainToSide, SideToMain), MerkleTreeEntry (mteAmount, mteRecipient))

{- | 'FUELMint' is the data type to parameterize the minting policy. See
 'mkMintingPolicy' for details of why we need the datum in 'FUELMint'
-}
data FUELMint = FUELMint
  { -- 'fmMptRootTokenValidator' is the hash of the validator script
    -- which /should/ have a token which has the merkle root in the token
    -- name. See 'TrustlessSidechain.OnChain.MPTRootTokenValidator' for
    -- details.
    -- > fmMptRootTokenValidator :: ValidatorHash
    -- N.B. We don't need this! We're really only interested in the token,
    -- and indeed; anyone can pay a token to this script so there really
    -- isn't a reason to use this validator script as the "identifier" for
    -- MPTRootTokens.

    -- | 'fmMptRootTokenCurrencySymbol' is the 'CurrencySymbol' of a token
    -- which contains a merkle root in the 'TokenName'. See
    -- 'TrustlessSidechain.OnChain.MPTRootTokenMintingPolicy' for details.
    fmMptRootTokenCurrencySymbol :: CurrencySymbol
  , -- | 'fmSidechainParams' is the sidechain parameters
    fmSidechainParams :: SidechainParams
  , -- | 'fmDsKeyCurrencySymbol' is th currency symbol for the tokens which
    -- hold the key for the distributed set. In particular, this allows the
    -- FUEL minting policy to verify if a string has /just been inserted/ into
    -- the distributed set.
    fmDsKeyCurrencySymbol :: CurrencySymbol
  }

PlutusTx.makeLift ''FUELMint

{- | 'fuelTokenName' is a constant for the token name of FUEL (the currency of
 the side chain).
-}
{-# INLINEABLE fuelTokenName #-}
fuelTokenName :: TokenName
fuelTokenName = TokenName "FUEL"

{- | 'mkMintingPolicy' verifies the following

  1. MPTRootToken with the name of the Merkle root of the transaction
  calculated from the proof) can be found in the MPTRootTokenValidator.

  N.B. this performs this verification on the FIRST merkle root of the
  MPTRootToken it finds in the inputs. So, to ensure "predictable" behaviour
  [order of inputs in a transaction is not defined, but as of August 10, 2022
  there is a [CIP](https://github.com/cardano-foundation/CIPs/pull/231) to
  allow us to define it], the transaction should be constructed s.t. there is
  exactly only one input with an MPTRootToken.

  2. chainId matches the minting policy id
=======
import Cardano.Api.Shelley (PlutusScript (..), PlutusScriptV2)
import Codec.Serialise (serialise)
import Data.ByteString.Lazy qualified as LBS
import Data.ByteString.Short qualified as SBS
import Ledger qualified
import Ledger.Scripts qualified as Scripts
import Ledger.Typed.Scripts (MintingPolicy)
import Ledger.Value qualified as Value
import Plutus.Script.Utils.V2.Scripts (mkUntypedMintingPolicy)
import Plutus.Script.Utils.V2.Scripts qualified as ScriptUtils
import Plutus.V2.Ledger.Api (mkMintingPolicyScript, txInInfoOutRef)
import Plutus.V2.Ledger.Contexts (
  ScriptContext (ScriptContext, scriptContextPurpose, scriptContextTxInfo),
  ScriptPurpose (Minting),
  TxInfo (TxInfo, txInfoInputs, txInfoMint),
 )
import PlutusTx (applyCode, compile, liftCode, unsafeFromBuiltinData)
import PlutusTx.Prelude
import TrustlessSidechain.OffChain.Types (PassiveBrdgSidechainParams (..))
import TrustlessSidechain.OnChain.Types (FUELRedeemer (MainToSide, SideToMain))
>>>>>>> 64e38521

  TODO: It doesn't do this yet? Honestly, I'm quite unsure what this means?

  3. amount matches the actual tx body contents

  4. The recipient has signed the transaction

  TODO: this isn't in the spec, but we have to do this to ensure that only the
  recipient is the one who is controlling where the FUEL goes i.e., so an
  adversary can't impersonate the recipient to steal their FUEL.
-}
{-# INLINEABLE mkMintingPolicy #-}
<<<<<<< HEAD
mkMintingPolicy :: FUELMint -> FUELRedeemer -> ScriptContext -> Bool
mkMintingPolicy fm mode ctx = case mode of
  MainToSide _ ->
    traceIfFalse "Can't burn a positive amount" (fuelAmount < 0)
  SideToMain mte mp ->
    let cborMte :: BuiltinByteString
        cborMte = MPTRootTokenMintingPolicy.serialiseMte mte

        cborMteHashed = cborMte --  TODO: actually hash this later.
        dsInserted :: BuiltinByteString
        dsInserted
          | Just tns <- AssocMap.lookup dsKeyCurrencySymbol $ getValue minted
            , (tn, _amt) : _ <- AssocMap.toList tns =
            unTokenName tn
          | otherwise = traceError "error 'FUELMintingPolicy' inserting wrong distributed set element"

        merkleRoot :: RootHash
        merkleRoot =
          let go :: [TxInInfo] -> TokenName
              go (t : ts)
                | o <- txInInfoResolved t
                  , Just tns <- AssocMap.lookup mptRootTnCurrencySymbol $ getValue $ txOutValue o
                  , [(tn, _amt)] <- AssocMap.toList tns =
                  tn
                -- If it's more clear, the @[(tn,_amt)] <- AssocMap.toList tns@
                -- can be rewritten as
                -- > [(tn,amt)] <- AssocMap.toList tns, amt == 1
                -- where from
                -- 'TrustlessSidechain.OnChain.MPTRootTokenMintingPolicy.mkMintingPolicy'
                -- we can be certain there is only ONE distinct TokenName for
                -- each 'CurrencySymbol'
                --
                -- Actually, I suppose someone could mint multiple of the
                -- token, then collect them all in a single transaction..
                -- Either way, it doens't matter -- the existence of the token
                -- is enough to conclude that the current committee has signed
                -- it.
                | otherwise = go ts
              go [] = traceError "error 'FUELMintingPolicy' no Merkle root found"
           in RootHash $ unTokenName $ go $ txInfoInputs info
     in traceIfFalse "error 'FUELMintingPolicy' incorrect amount of FUEL minted" (fuelAmount == mteAmount mte)
          && traceIfFalse "error 'FUELMintingPolicy' merkle proof failed" (MerkleTree.memberMp cborMteHashed mp merkleRoot)
          && traceIfFalse "error 'FUELMintingPolicy' utxo not signed by recipient" (Contexts.txSignedBy info (PubKeyHash {getPubKeyHash = mteRecipient mte}))
          &&
          -- TODO: remove the oneshot minting policy later... yeah..
          --
          -- Why do we even have it? Well because the IOG people like using it
          -- to test for now, even though it's not what we will use later and
          -- the distributed set replaces it.
          ( case genesisMint $ fmSidechainParams fm of
              Nothing -> traceIfFalse "error 'FUELMintingPolicy' not inserting into distributed set" (dsInserted == cborMteHashed)
              Just gutxo ->
                traceIfFalse "Oneshot Mintingpolicy utxo not present" $
                  let -- One shot minting policy checks.
                      hasUTxO :: TxOutRef -> Bool
                      hasUTxO utxo = any (\i -> Ledger.txInInfoOutRef i == utxo) $ txInfoInputs info
                   in hasUTxO gutxo
          )
  where
    -- Aliases:
    info = scriptContextTxInfo ctx
    ownCurrencySymbol = Contexts.ownCurrencySymbol ctx
    mptRootTnCurrencySymbol = fmMptRootTokenCurrencySymbol fm
    dsKeyCurrencySymbol = fmDsKeyCurrencySymbol fm
    minted = txInfoMint info

    fuelAmount :: Integer
    fuelAmount
      | Just tns <- AssocMap.lookup ownCurrencySymbol $ getValue minted
        , [(tn, amount)] <- AssocMap.toList tns
        , tn == fuelTokenName =
        amount
      | otherwise = traceError "error 'FUELMintingPolicy' illegal FUEL minting"

mintingPolicy :: FUELMint -> MintingPolicy
mintingPolicy param =
  Ledger.mkMintingPolicyScript
    ($$(PlutusTx.compile [||Script.wrapMintingPolicy . mkMintingPolicy||]) `PlutusTx.applyCode` PlutusTx.liftCode param)

currencySymbol :: FUELMint -> CurrencySymbol
currencySymbol = Ledger.scriptCurrencySymbol . mintingPolicy
=======
mkMintingPolicy :: PassiveBrdgSidechainParams -> FUELRedeemer -> ScriptContext -> Bool
mkMintingPolicy
  PassiveBrdgSidechainParams {genesisMint}
  mode
  ScriptContext
    { scriptContextPurpose = Minting ownSymbol
    , scriptContextTxInfo = TxInfo {txInfoMint, txInfoInputs}
    } =
    let hasUTxO utxo = any (\i -> txInInfoOutRef i == utxo) txInfoInputs
        oneshotMintAndUTxOPresent = maybe True hasUTxO genesisMint
        verifyTokenAmount verify = case Value.flattenValue txInfoMint of
          [(sym, name, amount)] ->
            verify amount
              && traceIfFalse "Token Symbol is incorrect" (sym == ownSymbol)
              && traceIfFalse "Token Name is incorrect" (name == ownTokenName)
          _ -> False
        ownTokenName = Value.TokenName "FUEL"
     in case mode of
          MainToSide _ ->
            verifyTokenAmount (traceIfFalse "Can't burn a positive amount" . (< 0))
          SideToMain ->
            verifyTokenAmount (traceIfFalse "Can't mint a negative amount" . (> 0))
              && traceIfFalse "Oneshot Mintingpolicy utxo not present" oneshotMintAndUTxOPresent
mkMintingPolicy _ _ _ = False

mintingPolicy :: PassiveBrdgSidechainParams -> MintingPolicy
mintingPolicy param =
  mkMintingPolicyScript
    ($$(compile [||wrap . mkMintingPolicy||]) `applyCode` liftCode param)
  where
    wrap = mkUntypedMintingPolicy

script :: PassiveBrdgSidechainParams -> Scripts.Script
script = Scripts.unMintingPolicyScript . mintingPolicy

scriptSBS :: PassiveBrdgSidechainParams -> SBS.ShortByteString
scriptSBS scParams = SBS.toShort . LBS.toStrict $ serialise $ script scParams

policyScript :: PassiveBrdgSidechainParams -> PlutusScript PlutusScriptV2
policyScript = PlutusScriptSerialised . scriptSBS

-- ctl hack
-- https://github.com/Plutonomicon/cardano-transaction-lib/blob/develop/doc/plutus-comparison.md#applying-arguments-to-parameterized-scripts
{-# INLINEABLE mkMintingPolicyUntyped #-}
mkMintingPolicyUntyped :: BuiltinData -> BuiltinData -> BuiltinData -> ()
mkMintingPolicyUntyped = ScriptUtils.mkUntypedMintingPolicy . mkMintingPolicy . unsafeFromBuiltinData

serialisableMintingPolicy :: Ledger.Script
serialisableMintingPolicy = Ledger.fromCompiledCode $$(PlutusTx.compile [||mkMintingPolicyUntyped||])
>>>>>>> 64e38521
<|MERGE_RESOLUTION|>--- conflicted
+++ resolved
@@ -3,27 +3,45 @@
 
 module TrustlessSidechain.OnChain.FUELMintingPolicy where
 
-<<<<<<< HEAD
-import Ledger (
-  MintingPolicy,
-  ScriptContext (scriptContextTxInfo),
- )
-import Ledger qualified
-import Ledger.Typed.Scripts qualified as Script
-import Plutus.V1.Ledger.Contexts (TxInInfo (txInInfoResolved), TxInfo (txInfoInputs, txInfoMint), TxOut (txOutValue), TxOutRef)
-import Plutus.V1.Ledger.Contexts qualified as Contexts
-import Plutus.V1.Ledger.Crypto (PubKeyHash (PubKeyHash, getPubKeyHash))
-import Plutus.V1.Ledger.Value (CurrencySymbol, TokenName (TokenName, unTokenName), Value (getValue))
+--import Ledger ( MintingPolicy, ScriptContext (scriptContextTxInfo),)
+--import Ledger qualified
+--import Ledger.Typed.Scripts qualified as Script
+--import Plutus.V2.Ledger.Contexts (TxInInfo (txInInfoResolved), TxInfo (txInfoInputs, txInfoMint), TxOut (txOutValue), TxOutRef)
+
+import Plutus.Script.Utils.V2.Scripts (mkUntypedMintingPolicy, scriptCurrencySymbol)
+import Plutus.V2.Ledger.Api
+import Plutus.V2.Ledger.Contexts qualified as Contexts
+
+--import Plutus.V2.Ledger.Crypto (PubKeyHash (PubKeyHash, getPubKeyHash))
 import PlutusTx qualified
 import PlutusTx.AssocMap qualified as AssocMap
 import PlutusTx.Prelude
 import TrustlessSidechain.MerkleTree (RootHash (RootHash))
 import TrustlessSidechain.MerkleTree qualified as MerkleTree
-import TrustlessSidechain.OffChain.Types (
-  SidechainParams (genesisMint),
- )
+import TrustlessSidechain.OffChain.Types (SidechainParams (genesisMint))
 import TrustlessSidechain.OnChain.MPTRootTokenMintingPolicy qualified as MPTRootTokenMintingPolicy
 import TrustlessSidechain.OnChain.Types (FUELRedeemer (MainToSide, SideToMain), MerkleTreeEntry (mteAmount, mteRecipient))
+
+-- import Cardano.Api.Shelley (PlutusScript (..), PlutusScriptV2)
+-- import Codec.Serialise (serialise)
+-- import Data.ByteString.Lazy qualified as LBS
+-- import Data.ByteString.Short qualified as SBS
+-- import Ledger qualified
+-- import Ledger.Scripts qualified as Scripts
+-- import Ledger.Typed.Scripts (MintingPolicy)
+-- import Ledger.Value qualified as Value
+-- import Plutus.Script.Utils.V2.Scripts (mkUntypedMintingPolicy)
+-- import Plutus.Script.Utils.V2.Scripts qualified as ScriptUtils
+-- import Plutus.V2.Ledger.Api (mkMintingPolicyScript, txInInfoOutRef)
+-- import Plutus.V2.Ledger.Contexts (
+--   ScriptContext (ScriptContext, scriptContextPurpose, scriptContextTxInfo),
+--   ScriptPurpose (Minting),
+--   TxInfo (TxInfo, txInfoInputs, txInfoMint),
+--  )
+-- import PlutusTx (applyCode, compile, liftCode, unsafeFromBuiltinData)
+-- import PlutusTx.Prelude
+-- import TrustlessSidechain.OffChain.Types (PassiveBrdgSidechainParams (..))
+-- import TrustlessSidechain.OnChain.Types (FUELRedeemer (MainToSide, SideToMain))
 
 {- | 'FUELMint' is the data type to parameterize the minting policy. See
  'mkMintingPolicy' for details of why we need the datum in 'FUELMint'
@@ -53,6 +71,7 @@
   }
 
 PlutusTx.makeLift ''FUELMint
+PlutusTx.makeIsDataIndexed ''FUELMint [('FUELMint, 0)]
 
 {- | 'fuelTokenName' is a constant for the token name of FUEL (the currency of
  the side chain).
@@ -74,28 +93,6 @@
   exactly only one input with an MPTRootToken.
 
   2. chainId matches the minting policy id
-=======
-import Cardano.Api.Shelley (PlutusScript (..), PlutusScriptV2)
-import Codec.Serialise (serialise)
-import Data.ByteString.Lazy qualified as LBS
-import Data.ByteString.Short qualified as SBS
-import Ledger qualified
-import Ledger.Scripts qualified as Scripts
-import Ledger.Typed.Scripts (MintingPolicy)
-import Ledger.Value qualified as Value
-import Plutus.Script.Utils.V2.Scripts (mkUntypedMintingPolicy)
-import Plutus.Script.Utils.V2.Scripts qualified as ScriptUtils
-import Plutus.V2.Ledger.Api (mkMintingPolicyScript, txInInfoOutRef)
-import Plutus.V2.Ledger.Contexts (
-  ScriptContext (ScriptContext, scriptContextPurpose, scriptContextTxInfo),
-  ScriptPurpose (Minting),
-  TxInfo (TxInfo, txInfoInputs, txInfoMint),
- )
-import PlutusTx (applyCode, compile, liftCode, unsafeFromBuiltinData)
-import PlutusTx.Prelude
-import TrustlessSidechain.OffChain.Types (PassiveBrdgSidechainParams (..))
-import TrustlessSidechain.OnChain.Types (FUELRedeemer (MainToSide, SideToMain))
->>>>>>> 64e38521
 
   TODO: It doesn't do this yet? Honestly, I'm quite unsure what this means?
 
@@ -108,7 +105,6 @@
   adversary can't impersonate the recipient to steal their FUEL.
 -}
 {-# INLINEABLE mkMintingPolicy #-}
-<<<<<<< HEAD
 mkMintingPolicy :: FUELMint -> FUELRedeemer -> ScriptContext -> Bool
 mkMintingPolicy fm mode ctx = case mode of
   MainToSide _ ->
@@ -164,7 +160,7 @@
                 traceIfFalse "Oneshot Mintingpolicy utxo not present" $
                   let -- One shot minting policy checks.
                       hasUTxO :: TxOutRef -> Bool
-                      hasUTxO utxo = any (\i -> Ledger.txInInfoOutRef i == utxo) $ txInfoInputs info
+                      hasUTxO utxo = any (\i -> txInInfoOutRef i == utxo) $ txInfoInputs info
                    in hasUTxO gutxo
           )
   where
@@ -185,59 +181,17 @@
 
 mintingPolicy :: FUELMint -> MintingPolicy
 mintingPolicy param =
-  Ledger.mkMintingPolicyScript
-    ($$(PlutusTx.compile [||Script.wrapMintingPolicy . mkMintingPolicy||]) `PlutusTx.applyCode` PlutusTx.liftCode param)
+  mkMintingPolicyScript
+    ($$(PlutusTx.compile [||\d -> mkUntypedMintingPolicy (mkMintingPolicy d)||]) `PlutusTx.applyCode` PlutusTx.liftCode param)
 
 currencySymbol :: FUELMint -> CurrencySymbol
-currencySymbol = Ledger.scriptCurrencySymbol . mintingPolicy
-=======
-mkMintingPolicy :: PassiveBrdgSidechainParams -> FUELRedeemer -> ScriptContext -> Bool
-mkMintingPolicy
-  PassiveBrdgSidechainParams {genesisMint}
-  mode
-  ScriptContext
-    { scriptContextPurpose = Minting ownSymbol
-    , scriptContextTxInfo = TxInfo {txInfoMint, txInfoInputs}
-    } =
-    let hasUTxO utxo = any (\i -> txInInfoOutRef i == utxo) txInfoInputs
-        oneshotMintAndUTxOPresent = maybe True hasUTxO genesisMint
-        verifyTokenAmount verify = case Value.flattenValue txInfoMint of
-          [(sym, name, amount)] ->
-            verify amount
-              && traceIfFalse "Token Symbol is incorrect" (sym == ownSymbol)
-              && traceIfFalse "Token Name is incorrect" (name == ownTokenName)
-          _ -> False
-        ownTokenName = Value.TokenName "FUEL"
-     in case mode of
-          MainToSide _ ->
-            verifyTokenAmount (traceIfFalse "Can't burn a positive amount" . (< 0))
-          SideToMain ->
-            verifyTokenAmount (traceIfFalse "Can't mint a negative amount" . (> 0))
-              && traceIfFalse "Oneshot Mintingpolicy utxo not present" oneshotMintAndUTxOPresent
-mkMintingPolicy _ _ _ = False
-
-mintingPolicy :: PassiveBrdgSidechainParams -> MintingPolicy
-mintingPolicy param =
-  mkMintingPolicyScript
-    ($$(compile [||wrap . mkMintingPolicy||]) `applyCode` liftCode param)
-  where
-    wrap = mkUntypedMintingPolicy
-
-script :: PassiveBrdgSidechainParams -> Scripts.Script
-script = Scripts.unMintingPolicyScript . mintingPolicy
-
-scriptSBS :: PassiveBrdgSidechainParams -> SBS.ShortByteString
-scriptSBS scParams = SBS.toShort . LBS.toStrict $ serialise $ script scParams
-
-policyScript :: PassiveBrdgSidechainParams -> PlutusScript PlutusScriptV2
-policyScript = PlutusScriptSerialised . scriptSBS
+currencySymbol = scriptCurrencySymbol . mintingPolicy
 
 -- ctl hack
 -- https://github.com/Plutonomicon/cardano-transaction-lib/blob/develop/doc/plutus-comparison.md#applying-arguments-to-parameterized-scripts
 {-# INLINEABLE mkMintingPolicyUntyped #-}
 mkMintingPolicyUntyped :: BuiltinData -> BuiltinData -> BuiltinData -> ()
-mkMintingPolicyUntyped = ScriptUtils.mkUntypedMintingPolicy . mkMintingPolicy . unsafeFromBuiltinData
+mkMintingPolicyUntyped = mkUntypedMintingPolicy . mkMintingPolicy . unsafeFromBuiltinData
 
-serialisableMintingPolicy :: Ledger.Script
-serialisableMintingPolicy = Ledger.fromCompiledCode $$(PlutusTx.compile [||mkMintingPolicyUntyped||])
->>>>>>> 64e38521
+serialisableMintingPolicy :: Script
+serialisableMintingPolicy = fromCompiledCode $$(PlutusTx.compile [||mkMintingPolicyUntyped||])
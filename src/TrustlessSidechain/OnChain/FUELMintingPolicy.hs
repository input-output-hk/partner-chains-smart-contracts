{-# LANGUAGE NamedFieldPuns #-}
{-# LANGUAGE TemplateHaskell #-}

module TrustlessSidechain.OnChain.FUELMintingPolicy where

<<<<<<< HEAD
--import Ledger ( MintingPolicy, ScriptContext (scriptContextTxInfo),)
--import Ledger qualified
--import Ledger.Typed.Scripts qualified as Script
--import Plutus.V2.Ledger.Contexts (TxInInfo (txInInfoResolved), TxInfo (txInfoInputs, txInfoMint), TxOut (txOutValue), TxOutRef)

import Plutus.Script.Utils.V2.Scripts (mkUntypedMintingPolicy, scriptCurrencySymbol)
import Plutus.V2.Ledger.Api
import Plutus.V2.Ledger.Contexts qualified as Contexts

--import Plutus.V2.Ledger.Crypto (PubKeyHash (PubKeyHash, getPubKeyHash))
import PlutusTx qualified
import PlutusTx.AssocMap qualified as AssocMap
=======
import Cardano.Api.Shelley (PlutusScript (..), PlutusScriptV2)
import Codec.Serialise (serialise)
import Data.ByteString.Lazy qualified as LBS
import Data.ByteString.Short qualified as SBS
import Ledger qualified
import Ledger.Scripts qualified as Scripts
import Ledger.Typed.Scripts (MintingPolicy)
import Ledger.Value qualified as Value
import Plutus.Script.Utils.V2.Typed.Scripts qualified as ScriptUtils
import Plutus.V2.Ledger.Api (mkMintingPolicyScript, txInInfoOutRef)
import Plutus.V2.Ledger.Contexts (
  ScriptContext (ScriptContext, scriptContextPurpose, scriptContextTxInfo),
  ScriptPurpose (Minting),
  TxInfo (TxInfo, txInfoInputs, txInfoMint),
 )
import PlutusTx (applyCode, compile, liftCode, unsafeFromBuiltinData)
>>>>>>> e18d52c4
import PlutusTx.Prelude
import TrustlessSidechain.MerkleTree (RootHash (RootHash))
import TrustlessSidechain.MerkleTree qualified as MerkleTree
import TrustlessSidechain.OffChain.Types (SidechainParams (genesisMint))
import TrustlessSidechain.OnChain.MPTRootTokenMintingPolicy qualified as MPTRootTokenMintingPolicy
import TrustlessSidechain.OnChain.Types (FUELRedeemer (MainToSide, SideToMain), MerkleTreeEntry (mteAmount, mteRecipient))

-- import Cardano.Api.Shelley (PlutusScript (..), PlutusScriptV2)
-- import Codec.Serialise (serialise)
-- import Data.ByteString.Lazy qualified as LBS
-- import Data.ByteString.Short qualified as SBS
-- import Ledger qualified
-- import Ledger.Scripts qualified as Scripts
-- import Ledger.Typed.Scripts (MintingPolicy)
-- import Ledger.Value qualified as Value
-- import Plutus.Script.Utils.V2.Scripts (mkUntypedMintingPolicy)
-- import Plutus.Script.Utils.V2.Scripts qualified as ScriptUtils
-- import Plutus.V2.Ledger.Api (mkMintingPolicyScript, txInInfoOutRef)
-- import Plutus.V2.Ledger.Contexts (
--   ScriptContext (ScriptContext, scriptContextPurpose, scriptContextTxInfo),
--   ScriptPurpose (Minting),
--   TxInfo (TxInfo, txInfoInputs, txInfoMint),
--  )
-- import PlutusTx (applyCode, compile, liftCode, unsafeFromBuiltinData)
-- import PlutusTx.Prelude
-- import TrustlessSidechain.OffChain.Types (PassiveBrdgSidechainParams (..))
-- import TrustlessSidechain.OnChain.Types (FUELRedeemer (MainToSide, SideToMain))

{- | 'FUELMint' is the data type to parameterize the minting policy. See
 'mkMintingPolicy' for details of why we need the datum in 'FUELMint'
-}
data FUELMint = FUELMint
  { -- 'fmMptRootTokenValidator' is the hash of the validator script
    -- which /should/ have a token which has the merkle root in the token
    -- name. See 'TrustlessSidechain.OnChain.MPTRootTokenValidator' for
    -- details.
    -- > fmMptRootTokenValidator :: ValidatorHash
    -- N.B. We don't need this! We're really only interested in the token,
    -- and indeed; anyone can pay a token to this script so there really
    -- isn't a reason to use this validator script as the "identifier" for
    -- MPTRootTokens.

    -- | 'fmMptRootTokenCurrencySymbol' is the 'CurrencySymbol' of a token
    -- which contains a merkle root in the 'TokenName'. See
    -- 'TrustlessSidechain.OnChain.MPTRootTokenMintingPolicy' for details.
    fmMptRootTokenCurrencySymbol :: CurrencySymbol
  , -- | 'fmSidechainParams' is the sidechain parameters
    fmSidechainParams :: SidechainParams
  , -- | 'fmDsKeyCurrencySymbol' is th currency symbol for the tokens which
    -- hold the key for the distributed set. In particular, this allows the
    -- FUEL minting policy to verify if a string has /just been inserted/ into
    -- the distributed set.
    fmDsKeyCurrencySymbol :: CurrencySymbol
  }

PlutusTx.makeLift ''FUELMint
PlutusTx.makeIsDataIndexed ''FUELMint [('FUELMint, 0)]

{- | 'fuelTokenName' is a constant for the token name of FUEL (the currency of
 the side chain).
-}
{-# INLINEABLE fuelTokenName #-}
fuelTokenName :: TokenName
fuelTokenName = TokenName "FUEL"

{- | 'mkMintingPolicy' verifies the following

  1. MPTRootToken with the name of the Merkle root of the transaction
  calculated from the proof) can be found in the MPTRootTokenValidator.

  N.B. this performs this verification on the FIRST merkle root of the
  MPTRootToken it finds in the inputs. So, to ensure "predictable" behaviour
  [order of inputs in a transaction is not defined, but as of August 10, 2022
  there is a [CIP](https://github.com/cardano-foundation/CIPs/pull/231) to
  allow us to define it], the transaction should be constructed s.t. there is
  exactly only one input with an MPTRootToken.

  2. chainId matches the minting policy id

  TODO: It doesn't do this yet? Honestly, I'm quite unsure what this means?

  3. amount matches the actual tx body contents

  4. The recipient has signed the transaction

  TODO: this isn't in the spec, but we have to do this to ensure that only the
  recipient is the one who is controlling where the FUEL goes i.e., so an
  adversary can't impersonate the recipient to steal their FUEL.
-}
{-# INLINEABLE mkMintingPolicy #-}
mkMintingPolicy :: FUELMint -> FUELRedeemer -> ScriptContext -> Bool
mkMintingPolicy fm mode ctx = case mode of
  MainToSide _ ->
    traceIfFalse "Can't burn a positive amount" (fuelAmount < 0)
  SideToMain mte mp ->
    let cborMte :: BuiltinByteString
        cborMte = MPTRootTokenMintingPolicy.serialiseMte mte

        cborMteHashed = cborMte --  TODO: actually hash this later.
        dsInserted :: BuiltinByteString
        dsInserted
          | Just tns <- AssocMap.lookup dsKeyCurrencySymbol $ getValue minted
            , (tn, _amt) : _ <- AssocMap.toList tns =
            unTokenName tn
          | otherwise = traceError "error 'FUELMintingPolicy' inserting wrong distributed set element"

        merkleRoot :: RootHash
        merkleRoot =
          let go :: [TxInInfo] -> TokenName
              go (t : ts)
                | o <- txInInfoResolved t
                  , Just tns <- AssocMap.lookup mptRootTnCurrencySymbol $ getValue $ txOutValue o
                  , [(tn, _amt)] <- AssocMap.toList tns =
                  tn
                -- If it's more clear, the @[(tn,_amt)] <- AssocMap.toList tns@
                -- can be rewritten as
                -- > [(tn,amt)] <- AssocMap.toList tns, amt == 1
                -- where from
                -- 'TrustlessSidechain.OnChain.MPTRootTokenMintingPolicy.mkMintingPolicy'
                -- we can be certain there is only ONE distinct TokenName for
                -- each 'CurrencySymbol'
                --
                -- Actually, I suppose someone could mint multiple of the
                -- token, then collect them all in a single transaction..
                -- Either way, it doens't matter -- the existence of the token
                -- is enough to conclude that the current committee has signed
                -- it.
                | otherwise = go ts
              go [] = traceError "error 'FUELMintingPolicy' no Merkle root found"
           in RootHash $ unTokenName $ go $ txInfoInputs info
     in traceIfFalse "error 'FUELMintingPolicy' incorrect amount of FUEL minted" (fuelAmount == mteAmount mte)
          && traceIfFalse "error 'FUELMintingPolicy' merkle proof failed" (MerkleTree.memberMp cborMteHashed mp merkleRoot)
          && traceIfFalse "error 'FUELMintingPolicy' utxo not signed by recipient" (Contexts.txSignedBy info (PubKeyHash {getPubKeyHash = mteRecipient mte}))
          &&
          -- TODO: remove the oneshot minting policy later... yeah..
          --
          -- Why do we even have it? Well because the IOG people like using it
          -- to test for now, even though it's not what we will use later and
          -- the distributed set replaces it.
          ( case genesisMint $ fmSidechainParams fm of
              Nothing -> traceIfFalse "error 'FUELMintingPolicy' not inserting into distributed set" (dsInserted == cborMteHashed)
              Just gutxo ->
                traceIfFalse "Oneshot Mintingpolicy utxo not present" $
                  let -- One shot minting policy checks.
                      hasUTxO :: TxOutRef -> Bool
                      hasUTxO utxo = any (\i -> txInInfoOutRef i == utxo) $ txInfoInputs info
                   in hasUTxO gutxo
          )
  where
<<<<<<< HEAD
    -- Aliases:
    info = scriptContextTxInfo ctx
    ownCurrencySymbol = Contexts.ownCurrencySymbol ctx
    mptRootTnCurrencySymbol = fmMptRootTokenCurrencySymbol fm
    dsKeyCurrencySymbol = fmDsKeyCurrencySymbol fm
    minted = txInfoMint info
=======
    wrap = ScriptUtils.mkUntypedMintingPolicy
>>>>>>> e18d52c4

    fuelAmount :: Integer
    fuelAmount
      | Just tns <- AssocMap.lookup ownCurrencySymbol $ getValue minted
        , [(tn, amount)] <- AssocMap.toList tns
        , tn == fuelTokenName =
        amount
      | otherwise = traceError "error 'FUELMintingPolicy' illegal FUEL minting"

mintingPolicy :: FUELMint -> MintingPolicy
mintingPolicy param =
  mkMintingPolicyScript
    ($$(PlutusTx.compile [||\d -> mkUntypedMintingPolicy (mkMintingPolicy d)||]) `PlutusTx.applyCode` PlutusTx.liftCode param)

currencySymbol :: FUELMint -> CurrencySymbol
currencySymbol = scriptCurrencySymbol . mintingPolicy

-- ctl hack
-- https://github.com/Plutonomicon/cardano-transaction-lib/blob/develop/doc/plutus-comparison.md#applying-arguments-to-parameterized-scripts
{-# INLINEABLE mkMintingPolicyUntyped #-}
mkMintingPolicyUntyped :: BuiltinData -> BuiltinData -> BuiltinData -> ()
mkMintingPolicyUntyped = mkUntypedMintingPolicy . mkMintingPolicy . unsafeFromBuiltinData

serialisableMintingPolicy :: Script
serialisableMintingPolicy = fromCompiledCode $$(PlutusTx.compile [||mkMintingPolicyUntyped||])<|MERGE_RESOLUTION|>--- conflicted
+++ resolved
@@ -3,64 +3,17 @@
 
 module TrustlessSidechain.OnChain.FUELMintingPolicy where
 
-<<<<<<< HEAD
---import Ledger ( MintingPolicy, ScriptContext (scriptContextTxInfo),)
---import Ledger qualified
---import Ledger.Typed.Scripts qualified as Script
---import Plutus.V2.Ledger.Contexts (TxInInfo (txInInfoResolved), TxInfo (txInfoInputs, txInfoMint), TxOut (txOutValue), TxOutRef)
-
-import Plutus.Script.Utils.V2.Scripts (mkUntypedMintingPolicy, scriptCurrencySymbol)
+import Plutus.Script.Utils.V2.Typed.Scripts (mkUntypedMintingPolicy)
 import Plutus.V2.Ledger.Api
 import Plutus.V2.Ledger.Contexts qualified as Contexts
-
---import Plutus.V2.Ledger.Crypto (PubKeyHash (PubKeyHash, getPubKeyHash))
 import PlutusTx qualified
 import PlutusTx.AssocMap qualified as AssocMap
-=======
-import Cardano.Api.Shelley (PlutusScript (..), PlutusScriptV2)
-import Codec.Serialise (serialise)
-import Data.ByteString.Lazy qualified as LBS
-import Data.ByteString.Short qualified as SBS
-import Ledger qualified
-import Ledger.Scripts qualified as Scripts
-import Ledger.Typed.Scripts (MintingPolicy)
-import Ledger.Value qualified as Value
-import Plutus.Script.Utils.V2.Typed.Scripts qualified as ScriptUtils
-import Plutus.V2.Ledger.Api (mkMintingPolicyScript, txInInfoOutRef)
-import Plutus.V2.Ledger.Contexts (
-  ScriptContext (ScriptContext, scriptContextPurpose, scriptContextTxInfo),
-  ScriptPurpose (Minting),
-  TxInfo (TxInfo, txInfoInputs, txInfoMint),
- )
-import PlutusTx (applyCode, compile, liftCode, unsafeFromBuiltinData)
->>>>>>> e18d52c4
 import PlutusTx.Prelude
 import TrustlessSidechain.MerkleTree (RootHash (RootHash))
 import TrustlessSidechain.MerkleTree qualified as MerkleTree
 import TrustlessSidechain.OffChain.Types (SidechainParams (genesisMint))
 import TrustlessSidechain.OnChain.MPTRootTokenMintingPolicy qualified as MPTRootTokenMintingPolicy
 import TrustlessSidechain.OnChain.Types (FUELRedeemer (MainToSide, SideToMain), MerkleTreeEntry (mteAmount, mteRecipient))
-
--- import Cardano.Api.Shelley (PlutusScript (..), PlutusScriptV2)
--- import Codec.Serialise (serialise)
--- import Data.ByteString.Lazy qualified as LBS
--- import Data.ByteString.Short qualified as SBS
--- import Ledger qualified
--- import Ledger.Scripts qualified as Scripts
--- import Ledger.Typed.Scripts (MintingPolicy)
--- import Ledger.Value qualified as Value
--- import Plutus.Script.Utils.V2.Scripts (mkUntypedMintingPolicy)
--- import Plutus.Script.Utils.V2.Scripts qualified as ScriptUtils
--- import Plutus.V2.Ledger.Api (mkMintingPolicyScript, txInInfoOutRef)
--- import Plutus.V2.Ledger.Contexts (
---   ScriptContext (ScriptContext, scriptContextPurpose, scriptContextTxInfo),
---   ScriptPurpose (Minting),
---   TxInfo (TxInfo, txInfoInputs, txInfoMint),
---  )
--- import PlutusTx (applyCode, compile, liftCode, unsafeFromBuiltinData)
--- import PlutusTx.Prelude
--- import TrustlessSidechain.OffChain.Types (PassiveBrdgSidechainParams (..))
--- import TrustlessSidechain.OnChain.Types (FUELRedeemer (MainToSide, SideToMain))
 
 {- | 'FUELMint' is the data type to parameterize the minting policy. See
  'mkMintingPolicy' for details of why we need the datum in 'FUELMint'
@@ -183,16 +136,12 @@
                    in hasUTxO gutxo
           )
   where
-<<<<<<< HEAD
     -- Aliases:
     info = scriptContextTxInfo ctx
     ownCurrencySymbol = Contexts.ownCurrencySymbol ctx
     mptRootTnCurrencySymbol = fmMptRootTokenCurrencySymbol fm
     dsKeyCurrencySymbol = fmDsKeyCurrencySymbol fm
     minted = txInfoMint info
-=======
-    wrap = ScriptUtils.mkUntypedMintingPolicy
->>>>>>> e18d52c4
 
     fuelAmount :: Integer
     fuelAmount
@@ -202,14 +151,6 @@
         amount
       | otherwise = traceError "error 'FUELMintingPolicy' illegal FUEL minting"
 
-mintingPolicy :: FUELMint -> MintingPolicy
-mintingPolicy param =
-  mkMintingPolicyScript
-    ($$(PlutusTx.compile [||\d -> mkUntypedMintingPolicy (mkMintingPolicy d)||]) `PlutusTx.applyCode` PlutusTx.liftCode param)
-
-currencySymbol :: FUELMint -> CurrencySymbol
-currencySymbol = scriptCurrencySymbol . mintingPolicy
-
 -- ctl hack
 -- https://github.com/Plutonomicon/cardano-transaction-lib/blob/develop/doc/plutus-comparison.md#applying-arguments-to-parameterized-scripts
 {-# INLINEABLE mkMintingPolicyUntyped #-}

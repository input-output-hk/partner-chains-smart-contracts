{-# LANGUAGE DeriveAnyClass #-}
{-# LANGUAGE TemplateHaskell #-}
{-# LANGUAGE TypeFamilies #-}

module TrustlessSidechain.OnChain.Types where

<<<<<<< HEAD
import Data.Aeson (FromJSON, ToJSON)
import GHC.Generics (Generic)
import Ledger.Crypto (PubKey, Signature)
import Ledger.Typed.Scripts (ValidatorTypes (..))
import Ledger.Value (AssetClass, TokenName)
import Plutus.V2.Ledger.Contexts (TxOutRef)
import PlutusTx qualified
import PlutusTx.Prelude (BuiltinByteString, Eq ((==)))
import TrustlessSidechain.OffChain.Types (SidechainParams, SidechainPubKey)
import Prelude qualified

data BlockProducerRegistration = BlockProducerRegistration
  { -- | SPO cold verification key hash
    bprSpoPubKey :: PubKey -- own cold verification key hash
  , -- | public key in the sidechain's desired format
    bprSidechainPubKey :: SidechainPubKey
  , -- | Signature of the SPO
    bprSpoSignature :: Signature
  , -- | Signature of the SPO
    bprSidechainSignature :: Signature
  , -- | A UTxO that must be spent by the transaction
    bprInputUtxo :: TxOutRef
  }
  deriving stock (Prelude.Show)

PlutusTx.makeIsDataIndexed ''BlockProducerRegistration [('BlockProducerRegistration, 0)]

data BlockProducerRegistrationMsg = BlockProducerRegistrationMsg
  { bprmSidechainParams :: SidechainParams
  , bprmSidechainPubKey :: SidechainPubKey
  , -- | A UTxO that must be spent by the transaction
    bprmInputUtxo :: TxOutRef
  }
  deriving stock (Prelude.Show)

PlutusTx.makeIsDataIndexed ''BlockProducerRegistrationMsg [('BlockProducerRegistrationMsg, 0)]

data CommitteeCandidateRegistry
instance ValidatorTypes CommitteeCandidateRegistry where
  type RedeemerType CommitteeCandidateRegistry = ()
  type DatumType CommitteeCandidateRegistry = BlockProducerRegistration

-- | The Redeemer that's to be passed to onchain policy, indicating its mode of usage.
data FUELRedeemer
  = MainToSide
      BuiltinByteString -- Recipient's sidechain address
=======
import Ledger.Crypto (PubKey)
import Ledger.Typed.Scripts qualified as Script
import PlutusTx (makeIsDataIndexed)
import PlutusTx.Prelude (BuiltinByteString, Integer)

-- | The Redeemer that's to be passed to onchain policy, indicating its mode of usage.
data FUELRedeemer
  = MainToSide !BuiltinByteString -- Recipient's sidechain address
>>>>>>> bc88644c
  | SideToMain -- !MerkleProof

-- Recipient address is in FUELRedeemer just for reference on the mainchain,
-- it's actually useful (and verified) on the sidechain, so it needs to be
<<<<<<< HEAD
-- recorded in the mainchain. 

PlutusTx.makeIsDataIndexed ''FUELRedeemer [('MainToSide, 0), ('SideToMain, 1)]

instance ValidatorTypes FUELRedeemer where
  type RedeemerType FUELRedeemer = FUELRedeemer

{- | Datum for the committee hash. This /committee hash/ is used to verify
 signatures for sidechain to mainchain transfers. This is a hash of
 concatenated public key hashes of the committee members

 TODO: this isn't actually used to verify signatures in the FUEL minting /
 burning policies (perhaps this will be used in a later iteration)
-}
newtype UpdateCommitteeHashDatum = UpdateCommitteeHashDatum
  { committeeHash :: BuiltinByteString
  }
=======
-- recorded in the mainchain.
>>>>>>> bc88644c

instance Eq UpdateCommitteeHashDatum where
  {-# INLINEABLE (==) #-}
  UpdateCommitteeHashDatum cmtHsh == UpdateCommitteeHashDatum cmtHsh' =
    cmtHsh == cmtHsh'

PlutusTx.makeIsDataIndexed ''UpdateCommitteeHashDatum [('UpdateCommitteeHashDatum, 0)]

{- | The Redeemer that is passed to the on-chain validator to update the
 committee
-}
data UpdateCommitteeHashRedeemer = UpdateCommitteeHashRedeemer
  { -- | The current committee's signatures for the 'newCommitteeHash'
    committeeSignatures :: ![BuiltinByteString]
  , -- | 'committeePubKeys' is the current committee public keys
    committeePubKeys :: [PubKey]
  , -- | 'newCommitteeHash' is the hash of the new committee
    newCommitteeHash :: !BuiltinByteString
  }

PlutusTx.makeIsDataIndexed ''UpdateCommitteeHashRedeemer [('UpdateCommitteeHashRedeemer, 0)]

{- | 'UpdatingCommitteeHash' is the type to associate the 'DatumType' and
 'RedeemerType' to the acutal types used at run time.
-}
data UpdatingCommitteeHash

instance ValidatorTypes UpdatingCommitteeHash where
  type DatumType UpdatingCommitteeHash = UpdateCommitteeHashDatum
  type RedeemerType UpdatingCommitteeHash = UpdateCommitteeHashRedeemer

-- | 'UpdateCommitteeHash' is used as the parameter for the contract.
newtype UpdateCommitteeHash = UpdateCommitteeHash
  { -- | 'cToken' is the 'AssetClass' of the NFT that is used to
    -- identify the transaction.
    cToken :: AssetClass
  }
  deriving stock (Prelude.Show, Prelude.Eq, Prelude.Ord, Generic)
  deriving anyclass (FromJSON, ToJSON)

PlutusTx.makeLift ''UpdateCommitteeHash

-- | 'GenesisMintCommitteeHash' is used as the parameter for the minting policy
data GenesisMintCommitteeHash = GenesisMintCommitteeHash
  { -- | 'gcToken' is the token name of the NFT to start the committee hash
    gcToken :: !TokenName
  , -- | 'TxOutRef' is the output reference to mint the NFT initially.
    gcTxOutRef :: !TxOutRef
  }
  deriving stock (Prelude.Show, Prelude.Eq, Prelude.Ord, Generic)
  deriving anyclass (FromJSON, ToJSON)

PlutusTx.makeLift ''GenesisMintCommitteeHash

data SignedMerkleRoot = SignedMerkleRoot
  { merkleRoot :: BuiltinByteString
  , signatures :: [BuiltinByteString]
  , threshold :: !Integer -- Natural: the number of committee pubkeys needed to sign off
  , committeePubKeys :: [PubKey] -- Public keys of all committee members
  }

PlutusTx.makeIsDataIndexed ''SignedMerkleRoot [('SignedMerkleRoot, 0)]

instance ValidatorTypes SignedMerkleRoot where
  type RedeemerType SignedMerkleRoot = SignedMerkleRoot<|MERGE_RESOLUTION|>--- conflicted
+++ resolved
@@ -4,15 +4,14 @@
 
 module TrustlessSidechain.OnChain.Types where
 
-<<<<<<< HEAD
 import Data.Aeson (FromJSON, ToJSON)
 import GHC.Generics (Generic)
-import Ledger.Crypto (PubKey, Signature)
+import Ledger.Crypto (PubKey, PubKeyHash, Signature)
 import Ledger.Typed.Scripts (ValidatorTypes (..))
 import Ledger.Value (AssetClass, TokenName)
 import Plutus.V2.Ledger.Contexts (TxOutRef)
 import PlutusTx qualified
-import PlutusTx.Prelude (BuiltinByteString, Eq ((==)))
+import PlutusTx.Prelude (BuiltinByteString, Eq ((==)), Integer)
 import TrustlessSidechain.OffChain.Types (SidechainParams, SidechainPubKey)
 import Prelude qualified
 
@@ -27,6 +26,8 @@
     bprSidechainSignature :: Signature
   , -- | A UTxO that must be spent by the transaction
     bprInputUtxo :: TxOutRef
+  , -- | Owner public key hash
+    bprOwnPkh :: PubKeyHash
   }
   deriving stock (Prelude.Show)
 
@@ -49,24 +50,12 @@
 
 -- | The Redeemer that's to be passed to onchain policy, indicating its mode of usage.
 data FUELRedeemer
-  = MainToSide
-      BuiltinByteString -- Recipient's sidechain address
-=======
-import Ledger.Crypto (PubKey)
-import Ledger.Typed.Scripts qualified as Script
-import PlutusTx (makeIsDataIndexed)
-import PlutusTx.Prelude (BuiltinByteString, Integer)
-
--- | The Redeemer that's to be passed to onchain policy, indicating its mode of usage.
-data FUELRedeemer
-  = MainToSide !BuiltinByteString -- Recipient's sidechain address
->>>>>>> bc88644c
-  | SideToMain -- !MerkleProof
+  = MainToSide BuiltinByteString -- Recipient's sidechain address
+  | SideToMain -- MerkleProof
 
 -- Recipient address is in FUELRedeemer just for reference on the mainchain,
 -- it's actually useful (and verified) on the sidechain, so it needs to be
-<<<<<<< HEAD
--- recorded in the mainchain. 
+-- recorded in the mainchain.
 
 PlutusTx.makeIsDataIndexed ''FUELRedeemer [('MainToSide, 0), ('SideToMain, 1)]
 
@@ -83,9 +72,6 @@
 newtype UpdateCommitteeHashDatum = UpdateCommitteeHashDatum
   { committeeHash :: BuiltinByteString
   }
-=======
--- recorded in the mainchain.
->>>>>>> bc88644c
 
 instance Eq UpdateCommitteeHashDatum where
   {-# INLINEABLE (==) #-}
@@ -99,11 +85,11 @@
 -}
 data UpdateCommitteeHashRedeemer = UpdateCommitteeHashRedeemer
   { -- | The current committee's signatures for the 'newCommitteeHash'
-    committeeSignatures :: ![BuiltinByteString]
+    committeeSignatures :: [BuiltinByteString]
   , -- | 'committeePubKeys' is the current committee public keys
     committeePubKeys :: [PubKey]
   , -- | 'newCommitteeHash' is the hash of the new committee
-    newCommitteeHash :: !BuiltinByteString
+    newCommitteeHash :: BuiltinByteString
   }
 
 PlutusTx.makeIsDataIndexed ''UpdateCommitteeHashRedeemer [('UpdateCommitteeHashRedeemer, 0)]
@@ -131,9 +117,9 @@
 -- | 'GenesisMintCommitteeHash' is used as the parameter for the minting policy
 data GenesisMintCommitteeHash = GenesisMintCommitteeHash
   { -- | 'gcToken' is the token name of the NFT to start the committee hash
-    gcToken :: !TokenName
+    gcToken :: TokenName
   , -- | 'TxOutRef' is the output reference to mint the NFT initially.
-    gcTxOutRef :: !TxOutRef
+    gcTxOutRef :: TxOutRef
   }
   deriving stock (Prelude.Show, Prelude.Eq, Prelude.Ord, Generic)
   deriving anyclass (FromJSON, ToJSON)
@@ -143,7 +129,7 @@
 data SignedMerkleRoot = SignedMerkleRoot
   { merkleRoot :: BuiltinByteString
   , signatures :: [BuiltinByteString]
-  , threshold :: !Integer -- Natural: the number of committee pubkeys needed to sign off
+  , threshold :: Integer -- Natural: the number of committee pubkeys needed to sign off
   , committeePubKeys :: [PubKey] -- Public keys of all committee members
   }
 

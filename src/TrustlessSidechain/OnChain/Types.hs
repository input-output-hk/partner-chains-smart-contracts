{-# LANGUAGE TemplateHaskell #-}
{-# LANGUAGE TypeFamilies #-}

module TrustlessSidechain.OnChain.Types where

import Ledger.Crypto (PubKey)
import Ledger.Typed.Scripts qualified as Script
import PlutusTx (makeIsDataIndexed)

import PlutusTx.Prelude (BuiltinByteString, Integer)
import TrustlessSidechain.MerkleTree (MerkleProof)
<<<<<<< HEAD

{- | 'MerkleTreeEntry' (abbr. mte and pl. mtes) is the data which are the elements in the merkle tree
 for the MPTRootToken.
-}
data MerkleTreeEntry = MerkleTreeEntry
  { -- | 32 bit unsigned integer, used to provide uniqueness among transactions within the tree
    mteIndex :: !Integer
  , -- | 256 bit unsigned integer that represents amount of tokens being sent out of the bridge
    mteAmount :: !Integer
  , -- | arbitrary length bytestring that represents decoded bech32 cardano
    -- address. See [here](https://cips.cardano.org/cips/cip19/) for more details
    -- of bech32
    mteRecipient :: !BuiltinByteString
  , -- | sidechain epoch for which merkle tree was created
    mteSidechainEpoch :: !Integer
  }

makeIsDataIndexed ''MerkleTreeEntry [('MerkleTreeEntry, 0)]
=======
>>>>>>> f3e28b05

-- | The Redeemer that's to be passed to onchain policy, indicating its mode of usage.
data FUELRedeemer
  = MainToSide !BuiltinByteString -- Recipient's sidechain address
<<<<<<< HEAD
  | -- | 'SideToMain' indicates that we wish to mint FUEL on the mainchain.
    -- So, this includes which transaction in the sidechain we are
    -- transferring over to the main chain (hence the 'MerkleTreeEntry'), and
    -- the proof tha this actually happened on the sidechain (hence the
    -- 'MerkleProof')
    SideToMain !MerkleTreeEntry !MerkleProof
=======
  | SideToMain !MerkleProof
>>>>>>> f3e28b05

-- Recipient address is in FUELRedeemer just for reference on the mainchain,
-- it's actually useful (and verified) on the sidechain, so it needs to be
-- recorded in the mainchain.

makeIsDataIndexed ''FUELRedeemer [('MainToSide, 0), ('SideToMain, 1)]

instance Script.ValidatorTypes FUELRedeemer

{- | The Redeemer that is passed to the on-chain validator to update the
 committee
-}
data UpdateCommitteeHashRedeemer = UpdateCommitteeHashRedeemer
  { -- | The current committee's signatures for the 'newCommitteeHash'
    committeeSignatures :: ![BuiltinByteString]
  , -- | 'committeePubKeys' is the current committee public keys
    committeePubKeys :: [PubKey]
  , -- | 'newCommitteeHash' is the hash of the new committee
    newCommitteeHash :: !BuiltinByteString
  }

makeIsDataIndexed ''UpdateCommitteeHashRedeemer [('UpdateCommitteeHashRedeemer, 0)]

data SignedMerkleRoot = SignedMerkleRoot
  { merkleRoot :: BuiltinByteString
  , signatures :: [BuiltinByteString]
  , threshold :: !Integer -- Natural: the number of committee pubkeys needed to sign off
  , committeePubKeys :: [PubKey] -- Public keys of all committee members
  }

makeIsDataIndexed ''SignedMerkleRoot [('SignedMerkleRoot, 0)]

instance Script.ValidatorTypes SignedMerkleRoot

{- | The Redeemer that is passed to the on-chain validator to insert the
 following suggested string (provided it does not exist)
-}
newtype DsRedeemer = DsRedeemer
  { dsStr :: BuiltinByteString
  }

makeIsDataIndexed ''DsRedeemer [('DsRedeemer, 0)]<|MERGE_RESOLUTION|>--- conflicted
+++ resolved
@@ -9,7 +9,6 @@
 
 import PlutusTx.Prelude (BuiltinByteString, Integer)
 import TrustlessSidechain.MerkleTree (MerkleProof)
-<<<<<<< HEAD
 
 {- | 'MerkleTreeEntry' (abbr. mte and pl. mtes) is the data which are the elements in the merkle tree
  for the MPTRootToken.
@@ -28,22 +27,16 @@
   }
 
 makeIsDataIndexed ''MerkleTreeEntry [('MerkleTreeEntry, 0)]
-=======
->>>>>>> f3e28b05
 
 -- | The Redeemer that's to be passed to onchain policy, indicating its mode of usage.
 data FUELRedeemer
   = MainToSide !BuiltinByteString -- Recipient's sidechain address
-<<<<<<< HEAD
   | -- | 'SideToMain' indicates that we wish to mint FUEL on the mainchain.
     -- So, this includes which transaction in the sidechain we are
     -- transferring over to the main chain (hence the 'MerkleTreeEntry'), and
     -- the proof tha this actually happened on the sidechain (hence the
     -- 'MerkleProof')
     SideToMain !MerkleTreeEntry !MerkleProof
-=======
-  | SideToMain !MerkleProof
->>>>>>> f3e28b05
 
 -- Recipient address is in FUELRedeemer just for reference on the mainchain,
 -- it's actually useful (and verified) on the sidechain, so it needs to be

{-# LANGUAGE TemplateHaskell #-}
{-# LANGUAGE TypeFamilies #-}

module TrustlessSidechain.OnChain.Types where

import Ledger.Crypto (PubKey)
import Ledger.Typed.Scripts qualified as Script
import PlutusTx (makeIsDataIndexed)
<<<<<<< HEAD
import PlutusTx.Prelude (BuiltinByteString)
import TrustlessSidechain.MerkleTree (MerkleProof)
=======
import PlutusTx.Prelude (BuiltinByteString, Integer)
>>>>>>> 0443f6af

-- | The Redeemer that's to be passed to onchain policy, indicating its mode of usage.
data FUELRedeemer
  = MainToSide
      !BuiltinByteString -- Recipient's sidechain address
      !BuiltinByteString -- Recipient's sidechain signature
  | SideToMain !MerkleProof

-- Recipient address is in FUELRedeemer just for reference on the mainchain,
-- it's actually useful (and verified) on the sidechain, so it needs to be
-- recorded in the mainchain. Signature is added to make sure the address does
-- not refer to a script.

makeIsDataIndexed ''FUELRedeemer [('MainToSide, 0), ('SideToMain, 1)]

instance Script.ValidatorTypes FUELRedeemer

{- | The Redeemer that is passed to the on-chain validator to update the
 committee
-}
data UpdateCommitteeHashRedeemer = UpdateCommitteeHashRedeemer
  { -- | The current committee's signatures for the 'newCommitteeHash'
    committeeSignatures :: ![BuiltinByteString]
  , -- | 'committeePubKeys' is the current committee public keys
    committeePubKeys :: [PubKey]
  , -- | 'newCommitteeHash' is the hash of the new committee
    newCommitteeHash :: !BuiltinByteString
  }

makeIsDataIndexed ''UpdateCommitteeHashRedeemer [('UpdateCommitteeHashRedeemer, 0)]

data SignedMerkleRoot = SignedMerkleRoot
  { merkleRoot :: BuiltinByteString
  , signatures :: [BuiltinByteString]
  , threshold :: !Integer -- Natural: the number of committee pubkeys needed to sign off
  , committeePubKeys :: [PubKey] -- Public keys of all committee members
  }

makeIsDataIndexed ''SignedMerkleRoot [('SignedMerkleRoot, 0)]

instance Script.ValidatorTypes SignedMerkleRoot

{- | The Redeemer that is passed to the on-chain validator to insert the
 following suggested string (provided it does not exist)
-}
newtype DsRedeemer = DsRedeemer
  { dsStr :: BuiltinByteString
  }

makeIsDataIndexed ''DsRedeemer [('DsRedeemer, 0)]<|MERGE_RESOLUTION|>--- conflicted
+++ resolved
@@ -6,12 +6,8 @@
 import Ledger.Crypto (PubKey)
 import Ledger.Typed.Scripts qualified as Script
 import PlutusTx (makeIsDataIndexed)
-<<<<<<< HEAD
-import PlutusTx.Prelude (BuiltinByteString)
+import PlutusTx.Prelude (BuiltinByteString, Integer)
 import TrustlessSidechain.MerkleTree (MerkleProof)
-=======
-import PlutusTx.Prelude (BuiltinByteString, Integer)
->>>>>>> 0443f6af
 
 -- | The Redeemer that's to be passed to onchain policy, indicating its mode of usage.
 data FUELRedeemer

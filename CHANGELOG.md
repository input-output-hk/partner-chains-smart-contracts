# Changelog

This changelog is based on [Keep A
Changelog](https://keepachangelog.com/en/1.1.0).

# Unreleased

## Added

* Checks for `--threshold-numerator` and `--threshold-denominator` to ensure
  coprimality
  ([317](https://github.com/mlabs-haskell/trustless-sidechain/issues/317),
   [378](https://github.com/mlabs-haskell/trustless-sidechain/pull/378) offchain).
* Added an optional flag `--distributed-set-utxo` to the `claim` CLI subcommand
  to avoid the linear scan through the UTxO set
  ([412](https://github.com/mlabs-haskell/trustless-sidechain/issues/412),
  [414](https://github.com/mlabs-haskell/trustless-sidechain/pull/414)
  offchain)
* Added a warning when the optional flag `--distributed-set-utxo` in the
  `claim` CLI endpoint is *not* used
  ([412](https://github.com/mlabs-haskell/trustless-sidechain/issues/412),
  [414](https://github.com/mlabs-haskell/trustless-sidechain/pull/414)
  offchain)
* Added new sublibrary `quickcheck-extra` with some QuickCheck helpers
  ([435](https://github.com/mlabs-haskell/trustless-sidechain/issues/435),
  [444](https://github.com/mlabs-haskell/trustless-sidechain/pull/444),
  onchain)

## Changed

* `--threshold` is no longer used: `--threshold-numerator` and
  `--threshold-denominator` now behave correctly and are no longer deprecated
  ([317](https://github.com/mlabs-haskell/trustless-sidechain/issues/317),
   [378](https://github.com/mlabs-haskell/trustless-sidechain/pull/378), offchain)
* CTL is now version 5.0.0 (removing ogmios-datum-cache from runtime dependencies)
  ([395](https://github.com/mlabs-haskell/trustless-sidechain/issues/395),
<<<<<<< HEAD
  offchain).
* Refactored configuration file parser
  ([460](https://github.com/mlabs-haskell/trustless-sidechain/issues/460),
=======
  offchain)
>>>>>>> 0c9aaffa

## Fixed
* Deregistration fail after multiple registrations with the same SPO public key
  ([236](https://github.com/mlabs-haskell/trustless-sidechain/issues/236)

# v2.0.0

## Added

* Added a standalone benchmark tool
  ([333](https://github.com/mlabs-haskell/trustless-sidechain/pull/333),
  [347](https://github.com/mlabs-haskell/trustless-sidechain/pull/347))
* Introduced Sidechain Improvement Proposals
  ([377](https://github.com/mlabs-haskell/trustless-sidechain/pull/377))
* Added Permissioned committee candidate flow
  ([355](https://github.com/mlabs-haskell/trustless-sidechain/pull/355),
  [364](https://github.com/mlabs-haskell/trustless-sidechain/pull/364))
* Added Checkpointing
  ([373](https://github.com/mlabs-haskell/trustless-sidechain/pull/373))

## Changed

* Refactored and renamed internal modules
  ([330](https://github.com/mlabs-haskell/trustless-sidechain/pull/330),
  [344](https://github.com/mlabs-haskell/trustless-sidechain/pull/344),
  [348](https://github.com/mlabs-haskell/trustless-sidechain/pull/348),
  [349](https://github.com/mlabs-haskell/trustless-sidechain/pull/349),
  [353](https://github.com/mlabs-haskell/trustless-sidechain/pull/353))
* Renamed CLI tool executable to `sidechain-main-cli`
  ([344](https://github.com/mlabs-haskell/trustless-sidechain/pull/344))
* CTL in now v4.0.2 (adding Kupo and removing ctl-server from runtime dependencies)
  ([346](https://github.com/mlabs-haskell/trustless-sidechain/pull/346))
* Security enchancement for Merkle root insertion
  ([361](https://github.com/mlabs-haskell/trustless-sidechain/pull/361))

# v1.0.0

First release.<|MERGE_RESOLUTION|>--- conflicted
+++ resolved
@@ -34,13 +34,9 @@
    [378](https://github.com/mlabs-haskell/trustless-sidechain/pull/378), offchain)
 * CTL is now version 5.0.0 (removing ogmios-datum-cache from runtime dependencies)
   ([395](https://github.com/mlabs-haskell/trustless-sidechain/issues/395),
-<<<<<<< HEAD
-  offchain).
+  offchain)
 * Refactored configuration file parser
   ([460](https://github.com/mlabs-haskell/trustless-sidechain/issues/460),
-=======
-  offchain)
->>>>>>> 0c9aaffa
 
 ## Fixed
 * Deregistration fail after multiple registrations with the same SPO public key
